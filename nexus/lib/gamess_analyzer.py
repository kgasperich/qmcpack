##################################################################
##  (c) Copyright 2015-  by Jaron T. Krogel                     ##
##################################################################


#====================================================================#
#  gamess_analyzer.py                                                #
#    Support for analysis of GAMESS output data.                     #
#                                                                    #
#  Content summary:                                                  #
#    GamessAnalyzer                                                  #
#      Analyzer class for the GAMESS code.                           #
#      Reads numerical data from GAMESS output logs.                 #
#                                                                    #
#====================================================================#


import os
from numpy import array,ndarray,abs
from generic import obj
from developer import DevBase
from fileio import TextFile
from debug import *
from simulation import SimulationAnalyzer,Simulation
from gamess_input import GamessInput


def assign_value(host,dest,file,string):
    if file.seek(string)!=-1:
        host[dest] = float(file.readtokens()[-1])
    #end if
#end def assign_value


class GamessAnalyzer(SimulationAnalyzer):

    lset_full = 'spdfg'

    lxyz = obj(
        s = set('s'.split()),
        p = set('x y z'.split()),
        d = set('xx yy zz xy xz yz'.split()),
        f = set('xxx yyy zzz xxy xxz yyx yyz zzx zzy xyz'.split()),
        g = set('xxxx yyyy zzzz xxxy xxxz yyyx yyyz zzzx zzzy xxyy xxzz yyzz xxyz yyxz zzxy'.split()),
        )

    lxyz_reverse = obj()
    for l,xyzs in lxyz.items():
        for xyz in xyzs:
            lxyz_reverse[xyz] = l
        #end for
    #end for



    def __init__(self,arg0=None,prefix=None,analyze=False,exit=False,**outfilenames):
        self.info = obj(
            exit   = exit,
            path   = None,
            input  = None,
            prefix = None,
            files  = obj(),
            initialized = False
            )
        infile = None
        if isinstance(arg0,Simulation):
            sim = arg0
            infile = os.path.join(sim.locdir,sim.infile)
        else:
            infile = arg0
        #end if
        if infile!=None:
            info = self.info
            info.path = os.path.dirname(infile)
            info.input = GamessInput(infile)
            infilename = os.path.split(infile)[1]
            if prefix is None:
                prefix = infilename.rsplit('.',1)[0]
            #end if
            info.prefix = prefix
            files = info.files
            for file,unit in GamessInput.file_units.items():
                files[file.lower()] = '{0}.F{1}'.format(prefix,str(unit).zfill(2))
            #end for
            files.input  = infilename
            files.output = '{0}.out'.format(prefix)
            for name,filename in outfilenames:
                if name in files:
                    files[name] = filename
                else:
                    self.error('unknown GAMESS file: {0}'.format(name))
                #end if
            #end for
            info.initialized = True
            if analyze:
                self.analyze()
            #end if
        #end if
    #end def __init__


    def analyze(self):
        if not self.info.initialized:
            self.error('cannot perform analysis\nGamessAnalyzer has not been initialized')
        #end if
        self.analyze_log()
        self.analyze_punch()
    #end def analyze


    def get_output(self,filetag):
        filename = self.info.files[filetag]
        outfile = os.path.join(self.info.path,filename)
        if os.path.exists(outfile):
            filepath = outfile
        elif os.path.exists(filename):
            filepath = filename
        elif self.info.exit:
            self.error('output file does not exist at either of the locations below:\n  {0}\n  {1}'.format(outfile,filename))
        else:
            return None
        #end if
        try:
            return TextFile(filepath)
        except:
            return None
        #end try
    #end def get_output


    def analyze_log(self):
        # read the log file
        log = self.get_output('output')

        # try to get the energy components
        energy = obj()
        try:
            self.read_energy_components(log,energy)
        except:
            if self.info.exit:
                self.error('log file analysis failed (energy components)')
            #end if
        #end try
        if len(energy)>0:
            self.energy = energy
        #end if

        # try to get the orbital count from the log file
        counts = obj()
        try:
            if log.seek('TOTAL NUMBER OF BASIS SET SHELLS',0)!=-1:
                counts.shells = int(log.readtokens()[-1])
            #end if
            if log.seek('NUMBER OF CARTESIAN ATOMIC ORBITALS',0)!=-1:
                counts.cao = int(log.readtokens()[-1])
            #end if
            if log.seek('TOTAL NUMBER OF MOS IN VARIATION SPACE',1)!=-1:
                counts.mos = int(log.readtokens()[-1])
            #end if
        except:
            if self.info.exit:
                self.error('log file analysis failed (counts)')
            #end if
        #end try
        if len(counts)>0:
            self.counts = counts
        #end if

        # try to get the up/down orbitals
        if 'counts' in self:
            orbitals = obj()
            try:
                self.read_orbitals(log,orbitals,'up'  ,'-- ALPHA SET --')
                self.read_orbitals(log,orbitals,'down','-- BETA SET --' )
            except:
                if self.info.exit:
                    self.error('log file analysis failed (orbitals)')
                #end if
            #end try
            if len(orbitals)>0:
                self.orbitals = orbitals
            #end if
        #end if

        # try to get the mulliken/lowdin populations in each ao
        if 'counts' in self:
            ao_populations = obj()
            try:
                self.read_ao_populations(log,ao_populations)
            except:
                if self.info.exit:
                    self.error('log file analysis failed (ao populations)')
                #end if
            #end try
            if len(ao_populations)>0:
                self.ao_populations = ao_populations
            #end if
        #end if
    #end def analyze_log


    def read_energy_components(self,log,energy):
        if log!=None and log.seek('ENERGY COMPONENTS',0)!=-1:
            for n in range(18):
                line = log.readline()
                if '=' in line and 'ENERGY' in line:
                    nameline,value = line.split('=')
                    tokens = nameline.lower().split()
                    name = ''
                    for token in tokens:
                        if token!='energy':
                            name += token.replace('-','_')+'_'
                        #end if
                    #end for
                    name = name[:-1]
                    value = float(value.strip())
                    energy[name]=value
                #end if
            #end for
        #end if
        if log!=None and log.seek('COUPLED-CLUSTER ENERGY',0)!=-1:
            line = log.readline()
            energy['ccsd(t)'] = float( line.split()[-1] )
        # end if

    #end def read_energy_components


    def read_orbitals(self,log,orbs,spec,header):
        success = True
        cao_tot   = self.counts.cao
        mos_tot   = self.counts.mos
        mos_found = 0
        eigenvalue   = []
        symmetry     = []
        coefficients = []
        have_basis   = False
        element      = []
        spec_index   = []
        angular      = []
        if log.seek(header,0)!=-1:
            imax = mos_tot
            jmax = 100
            i=0
            while mos_found<mos_tot and i<imax:
                j=0
                norbs = -1
                while j<jmax:
                    line = log.readline()
                    if line.strip().replace(' ','').isdigit():
                        found_orbs = True
                        norbs = len(line.split())
                        break
                    #end if
                    j+=1
                #end while
                if j==jmax:
                    success=False
                    if self.info.exit:
                        self.error('could not find start of orbitals for {0}\nnumber of orbitals read successfully: {1}\nnumber of orbitals not read: {2}'.format(header,mos_found,mos_tot-mos_found))
                    else:
                        break
                    #end if
                #end if
                eigenvalue.extend(log.readtokens())
                symmetry.extend(log.readtokens())
<<<<<<< HEAD
                coeff = []
                for icao in range(cao_tot):
                    tokens = log.readtokens()
                    if not have_basis:
                        e = tokens[1]
                        element.append(e[0].upper()+e[1:].lower())
                        spec_index.append(tokens[2])
                        angular.append(tokens[3])
                    #end if
                    coeff.append(tokens[4:])
                #end for
                coefficients.extend(array(coeff,dtype=float).T)
                if not have_basis:
                    stype = []
                    ptype = []
                    dtype = []
                    ftype = []
                    for ia in range(len(angular)):
                        a = angular[ia].lower()
                        if a in GamessAnalyzer.stypes:
                            stype.append(ia)
                        elif a in GamessAnalyzer.ptypes:
                            ptype.append(ia)
                        elif a in GamessAnalyzer.dtypes:
                            dtype.append(ia)
                        elif a in GamessAnalyzer.ftypes:
                            ftype.append(ia)
                        elif self.info.exit:
                            self.error('unrecognized angular type: {0}'.format(angular[ia]))
                        #end if
                    #end for
                #end if
                have_basis = True
=======
                # skip large coefficient data
                for icao in xrange(cao_tot):
                    log.readline()
                #end for
                #coeff = []
                #for icao in xrange(cao_tot):
                #    tokens = log.readtokens()
                #    if not have_basis:
                #        e = tokens[1]
                #        element.append(e[0].upper()+e[1:].lower())
                #        spec_index.append(tokens[2])
                #        angular.append(tokens[3])
                #    #end if
                #    coeff.append(tokens[4:])
                ##end for
                #coefficients.extend(array(coeff,dtype=float).T)
                #if not have_basis:
                #    stype = []
                #    ptype = []
                #    dtype = []
                #    ftype = []
                #    for ia in xrange(len(angular)):
                #        a = angular[ia].lower()
                #        if a in GamessAnalyzer.stypes:
                #            stype.append(ia)
                #        elif a in GamessAnalyzer.ptypes:
                #            ptype.append(ia)
                #        elif a in GamessAnalyzer.dtypes:
                #            dtype.append(ia)
                #        elif a in GamessAnalyzer.ftypes:
                #            ftype.append(ia)
                #        elif self.info.exit:
                #            self.error('unrecognized angular type: {0}'.format(angular[ia]))
                #        #end if
                #    #end for
                ##end if
                #have_basis = True
>>>>>>> 135071a3
                mos_found = len(eigenvalue)
                i+=1
            #end while
            if i==imax:
                success=False
                if self.info.exit:
                    self.error('orbital read failed for {0}\nnumber of orbitals read successfully: {1}\nnumber of orbitals not read: {2}'.format(header,mos_found,mos_tot-mos_found))
            #end if
            if success:
                orbs[spec] = obj(
                    eigenvalue   = array(eigenvalue  ,dtype=float),
                    symmetry     = array(symmetry    ,dtype=str  ),
                    # skip large coefficient data
                    #coefficients = array(coefficients,dtype=float),
                    #basis = obj(
                    #    element    = array(element   ,dtype=str),
                    #    spec_index = array(spec_index,dtype=int),
                    #    angular    = array(angular   ,dtype=str),
                    #    stype      = array(stype     ,dtype=int),
                    #    ptype      = array(ptype     ,dtype=int),
                    #    dtype      = array(dtype     ,dtype=int),
                    #    ftype      = array(ftype     ,dtype=int),
                    #    )
                    )
            #end if
            return success
        else:
            return False
        #end if
    #end def read_orbitals


    def read_ao_populations(self,log,ao_populations):
        cao_tot   = self.counts.cao
        if log.seek('-- POPULATIONS IN EACH AO --',0)!=-1:
            log.readline()
            log.readline()
            mulliken   = []
            lowdin     = []
            element    = []
            spec_index = []
            angular    = []
            linds = obj()
            for l in GamessAnalyzer.lset_full:
                linds[l]=[]
            #end for
            for icao in range(cao_tot):
                tokens = log.readtokens()
                e = tokens[1]
                element.append(e[0].upper()+e[1:].lower())
                if len(tokens)==6:
                    spec_index.append(tokens[2])
                    angular.append(tokens[3])
                    mulliken.append(tokens[4])
                    lowdin.append(tokens[5])
                elif len(tokens)==5:
                    spec_index.append(tokens[2][:-4])
                    angular.append(tokens[2][-4:])
                    mulliken.append(tokens[3])
                    lowdin.append(tokens[4])
                #end if
            #end for
            for ia in range(len(angular)):
                a = angular[ia].lower()
                if a in GamessAnalyzer.lxyz_reverse:
                    l = GamessAnalyzer.lxyz_reverse[a]
                    linds[l].append(ia)
                elif self.info.exit:
                    self.error('unrecognized angular type: {0}'.format(angular[ia]))
                #end if
            #end for
            mulliken = array(mulliken,dtype=float)
            lowdin   = array(lowdin  ,dtype=float)
            for l,lind in linds.items():
                linds[l] = array(lind,dtype=int)
            #end for

            mulliken_shell = []
            lowdin_shell = []
            shell = obj()
            n=0
            for l in GamessAnalyzer.lset_full:
                if l in GamessAnalyzer.lxyz:
                    lind = linds[l]
                    nxyz = len(GamessAnalyzer.lxyz[l])
                    nshell = len(lind)//nxyz
                    shellinds = []
                    for ns in range(nshell):
                        inds = lind[ns*nxyz:(ns+1)*nxyz]
                        mulliken_shell.append(mulliken[inds].sum())
                        lowdin_shell.append(lowdin[inds].sum())
                        shellinds.append(n)
                        n+=1
                    #end for
                    shell[l] = array(shellinds,dtype=int)
                #end if
            #end for
            mulliken_shell = array(mulliken_shell)
            lowdin_shell   = array(lowdin_shell)
            mulliken_angular = obj()
            lowdin_angular   = obj()
            for l,shellinds in shell.items():
                mulliken_angular[l] = mulliken_shell[shellinds].sum()
                lowdin_angular[l]   = lowdin_shell[shellinds].sum()
            #end for
            basis = obj(
                element    = array(element   ,dtype=str),
                spec_index = array(spec_index,dtype=int),
                angular    = array(angular   ,dtype=str),
                )
            basis.transfer_from(linds)
            ao_populations.set(
                mulliken         = mulliken,
                lowdin           = lowdin,
                mulliken_shell   = mulliken_shell,
                lowdin_shell     = lowdin_shell,
                mulliken_angular = mulliken_angular,
                lowdin_angular   = lowdin_angular,
                basis            = basis,
                shell            = shell,
                )
        #end if
    #end def read_ao_populations


    def analyze_punch(self):
        # read the punch file
        try:
            text = self.get_output('punch')
            if text!=None:
                #text = text.read()
                punch = obj(norbitals=0)
                group_name = None
                group_text = ''
                new = False
                #for line in text.splitlines():
                for line in text:
                    ls = line.strip()
                    if len(ls)>0 and ls[0]=='$':
                        if ls=='$END':
                            punch[group_name] = group_text
                            group_name = None
                            group_text = ''
                        else:
                            group_name = ls[1:].lower()
                            group_text = ''
                            new        = True
                        #end if
                    #end if
                    if group_name!=None and not new:
                        group_text += line#+'\n'
                    #end if
                    new = False
                #end for
                if len(punch)>0:
                    self.punch=punch
                #end if
                if 'vec' in punch:
                    # count the orbitals in vec
                    norbs = 0
                    ind_counts = dict()
                    nbasis = 0
                    for line in punch.vec.splitlines()[1:-1]:
                        ind = int(line[:2])
                        iln = int(line[2:5])
                        nln = max(nbasis,iln)
                        if ind not in ind_counts:
                            ind_counts[ind] = 1
                        else:
                            ind_counts[ind] += 1
                        #end if
                    #end for
                    all_double = True
                    norbs = 0
                    for ind,cnt in ind_counts.items():
                        count = cnt//nln
                        norbs+=count
                        all_double = all_double and count%2==0
                    #end for
                    if all_double:
                        norbs = norbs//2
                    #end if
                    punch.norbitals = norbs
                #end if
            #end if
        except:
            if self.info.exit:
                self.error('punch file analysis failed')
            #end if
        #end try
    #end def analyze_punch
#end class GamessAnalyzer<|MERGE_RESOLUTION|>--- conflicted
+++ resolved
@@ -264,7 +264,6 @@
                 #end if
                 eigenvalue.extend(log.readtokens())
                 symmetry.extend(log.readtokens())
-<<<<<<< HEAD
                 coeff = []
                 for icao in range(cao_tot):
                     tokens = log.readtokens()
@@ -298,45 +297,6 @@
                     #end for
                 #end if
                 have_basis = True
-=======
-                # skip large coefficient data
-                for icao in xrange(cao_tot):
-                    log.readline()
-                #end for
-                #coeff = []
-                #for icao in xrange(cao_tot):
-                #    tokens = log.readtokens()
-                #    if not have_basis:
-                #        e = tokens[1]
-                #        element.append(e[0].upper()+e[1:].lower())
-                #        spec_index.append(tokens[2])
-                #        angular.append(tokens[3])
-                #    #end if
-                #    coeff.append(tokens[4:])
-                ##end for
-                #coefficients.extend(array(coeff,dtype=float).T)
-                #if not have_basis:
-                #    stype = []
-                #    ptype = []
-                #    dtype = []
-                #    ftype = []
-                #    for ia in xrange(len(angular)):
-                #        a = angular[ia].lower()
-                #        if a in GamessAnalyzer.stypes:
-                #            stype.append(ia)
-                #        elif a in GamessAnalyzer.ptypes:
-                #            ptype.append(ia)
-                #        elif a in GamessAnalyzer.dtypes:
-                #            dtype.append(ia)
-                #        elif a in GamessAnalyzer.ftypes:
-                #            ftype.append(ia)
-                #        elif self.info.exit:
-                #            self.error('unrecognized angular type: {0}'.format(angular[ia]))
-                #        #end if
-                #    #end for
-                ##end if
-                #have_basis = True
->>>>>>> 135071a3
                 mos_found = len(eigenvalue)
                 i+=1
             #end while
