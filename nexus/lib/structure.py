##################################################################
##  (c) Copyright 2015-  by Jaron T. Krogel                     ##
##################################################################


#====================================================================#
#  structure.py                                                      #
#    Support for atomic structure I/O, generation, and manipulation. #
#                                                                    #
#  Content summary:                                                  #
#    Structure                                                       #
#      Represents a simulation cell containing a set of atoms.       #
#      Many functions for manipulating structures or obtaining       #
#        data regarding local atomic structure.                      #
#                                                                    #
#    generate_cell                                                   #
#      User-facing function to generate an empty simulation cell.    #
#                                                                    #
#    generate_structure                                              #
#      User-facing function to specify arbitrary atomic structures   #
#      or generate structures corresponding to atoms, dimers, or     #
#      crystals.                                                     #
#                                                                    #
#====================================================================#


#! /usr/bin/env python

import os
import numpy as np
from copy import deepcopy
from random import randint
from numpy import abs,all,append,arange,around,array,atleast_2d,ceil,cos,cross,cross,diag,dot,empty,exp,flipud,floor,identity,isclose,logical_not,mgrid,mod,ndarray,ones,pi,round,sign,sin,sqrt,uint64,zeros
from numpy.linalg import inv,det,norm
from types import NoneType
from unit_converter import convert
from numerics import nearest_neighbors,convex_hull,voronoi_neighbors
from periodic_table import pt,is_element
from fileio import XsfFile,PoscarFile
from generic import obj
from developer import DevBase,unavailable,error,warn
from debug import ci,ls,gs

try:
    from scipy.special import erfc
except:
    erfc = unavailable('scipy.special','erfc')
#end try
try:
    import matplotlib.pyplot as plt
    from matplotlib.pyplot import plot,subplot,title,xlabel,ylabel
except:
    plot,subplot,title,xlabel,ylabel,plt = unavailable('matplotlib.pyplot','plot','subplot','title','xlabel','ylabel','plt')
#end try





# installation instructions to enable cif file read
#   
#   cif file support in Nexus currently requires two external libraries
#     PyCifRW  - base interface to read cif files into object format: CifFile
#     cif2cell - translation layer from CifFile object to cell reconstruction: CellData
#     (note: cif2cell installation includes PyCifRW)
#
#  installation of cif2cell
#    go to http://sourceforge.net/projects/cif2cell/
#    click on Download (example: cif2cell-1.2.10.tar.gz)
#    unpack directory (tar -xzf cif2cell-1.2.10.tar.gz)
#    enter directory (cd cif2cell-1.2.10)
#    install cif2cell (python setup.py install)
#    check python installation
#      >python
#      >>>from CifFile import CifFile
#      >>>from uctools import CellData
#   
#   Nexus is currently compatible with
#     cif2cell-1.2.10 and PyCifRW-3.3
#     cif2cell-1.2.7  and PyCifRW-4.1.1 
#     compatibility last tested: 20 Mar 2017
#
try:
    from CifFile import CifFile
except:
    CifFile = unavailable('CifFile','CifFile')
#end try
try:
    from uctools import CellData
except:
    CellData = unavailable('uctools','CellData')
#end try


cif2cell_unit_dict = dict(angstrom='A',bohr='B',nm='nm')



def read_cif_celldata(filepath,block=None,grammar='1.1'):
    # read cif file with PyCifRW
    path,cif_file = os.path.split(filepath)
    if path!='':
        cwd = os.getcwd()
        os.chdir(path)
    #end if
    cf = CifFile(cif_file,grammar=grammar)
    #cf = ReadCif(cif_file,grammar=grammar)
    if path!='':
        os.chdir(cwd)
    #end if
    if block is None:
        block = cf.keys()[0]
    #end if
    cb = cf.get(block)
    if cb is None:
        error('block {0} was not found in cif file {1}'.format(block,filepath),'read_cif_celldata')
    #end if

    # repack H-M symbols as normal strings so CellData.getFromCIF won't choke on unicode
    for k in ['_symmetry_space_group_name_H-M','_space_group_name_H-M_alt','_symmetry_space_group_name_h-m','_space_group_name_h-m_alt']:
        if k in cb.block:
            v = cb.block[k]
            if isinstance(v,(list,tuple)):
                for i in range(len(v)):
                    if isinstance(v[i],unicode):
                        v[i] = str(v[i])
                    #end if
                #end for
            #end if
        #end if
    #end for

    # extract structure from CifFile with uctools CellData class
    cd = CellData()
    cd.getFromCIF(cb)

    return cd
#end def read_cif_celldata



def read_cif_cell(filepath,block=None,grammar='1.1',cell='prim'):
    cd = read_cif_celldata(filepath,block,grammar)

    if cell.startswith('prim'):
        cell = cd.primitive()
    elif cell.startswith('conv'):
        cell = cd.conventional()
    else:
        error('cell argument must be primitive or conventional\nyou provided: {0}'.format(cell),'read_cif_cell')
    #end if

    return cell
#end def read_cif_cell



def read_cif(filepath,block=None,grammar='1.1',cell='prim',args_only=False):
    if isinstance(filepath,str):
        cell = read_cif_cell(filepath,block,grammar,cell)
    else:
        cell = filepath
    #end if

    # create Structure object from cell
    if cell.alloy:
        error('cannot handle alloys','read_cif')
    #end if
    units = cif2cell_unit_dict[cell.unit]
    scale = float(cell.lengthscale)
    scale = convert(scale,units,'A')
    units = 'A'
    axes  = scale*array(cell.latticevectors,dtype=float)
    elem  = []
    pos   = []
    for wyckoff_atoms in cell.atomdata:
        for atom in wyckoff_atoms:
            elem.append(str(atom.species.keys()[0]))
            pos.append(atom.position)
        #end for
    #end for
    pos = dot(array(pos,dtype=float),axes)

    if not args_only:
        s = Structure(
            axes  = axes,
            elem  = elem,
            pos   = pos,
            units = units
            )
        return s
    else:
        return axes,elem,pos,units
    #end if
#end def read_cif





# installation instructions for spglib interface
#
#  this is bootstrapped off of spglib's ASE Python interface
#
#  installation of spglib
#    go to http://sourceforge.net/projects/spglib/files/
#    click on Download spglib-1.8.2.tar.gz (952.6 kB)
#    unpack directory (tar -xzf spglib-1.8.2.tar.gz)
#    enter ase directory (cd spglib-1.8.2/python/ase/)
#    build and install (sudo python setup.py install)
from periodic_table import pt as ptable
#try:
#    from pyspglib import spglib
#except:
#    spglib = unavailable('pyspglib','spglib')
##end try
try:
    import spglib
except:
    spglib = unavailable('spglib')
#end try





def equate(expr):
    return expr
#end def equate

def negate(expr):
    return not expr
#end def negate



def kmesh(kaxes,dim,shift=None):
    '''
    Create a Monkhorst-Pack k-point mesh 
    '''
    if shift is None:
        shift = (0.,0,0)
    #end if
    ndim = len(dim)
    d = array(dim)
    s = array(shift)
    s.shape = 1,ndim
    d.shape = 1,ndim
    kp = empty((1,ndim),dtype=float)
    kgrid = empty((d.prod(),ndim))
    n=0
    for k in range(dim[2]):
        for j in range(dim[1]):
            for i in range(dim[0]):
                kp[:] = i,j,k
                kp = dot((kp+s)/d,kaxes)
                #kp = (kp+s)/d
                kgrid[n] = kp
                n+=1
            #end for
        #end for
    #end for
    return kgrid
#end def kmesh



def reduce_tilematrix(tiling):
    tiling = array(tiling)
    t = array(tiling,dtype=int)
    if abs(tiling-t).sum()>1e-6:
        Structure.class_error('requested tiling is non-integer\n tiling requested: '+str(tiling))
    #end if

    dim = len(t)
    matrix_tiling = t.shape == (dim,dim)
    if matrix_tiling:
        if abs(det(t))==0:
            Structure.class_error('requested tiling matrix is singular\ntiling requested: {0}'.format(t))
        #end if
        #find a tiling tuple from the tiling matrix
        # do this by shearing the tiling matrix (or equivalently the tiled cell)
        # until it is orthogonal (in the untiled cell axes)
        # this is just rearranging triangular tiles of space to reshape the cell
        # so that t1*t2*t3 = det(T) = det(A_tiled)/det(A_untiled)
        #this way the atoms in the (perhaps oddly shaped) supercell can be 
        # obtained from simple translations of the untiled cell positions
        T = t  #tiling matrix
        tilematrix = T.copy()
        del t
        tbar = identity(dim) #basis for shearing
        dr = range(dim)
        #dr = [1,0,2]
        other = dim*[0] # other[d] = dimensions other than d
        for d in dr: 
            other[d] = set(dr)-set([d])
        #end for
        #move each axis to be parallel to barred directions
        # these are volume preserving shears of the supercell
        # each shear keeps two cell face planes fixed while moving the others
        tvecs = []
        for dp in [(0,1,2),(2,0,1),(1,2,0),(2,1,0),(0,2,1),(1,0,2)]:
            success = True
            Tnew = array(T,dtype=float) #sheared/orthogonal tiling matrix
            for d in dr:
                tb = tbar[dp[d]] 
                t  = T[d]
                d2,d3 = other[d]
                n = cross(Tnew[d2],Tnew[d3])  #vector normal to 2 cell faces
                vol   = dot(n,t)
                bcomp = dot(n,tb)
                if abs(bcomp)<1e-6:
                    success = False
                    break
                #end if
                tn = vol*1./bcomp*tb #new axis vector
                Tnew[d] = tn
            #end for
            if success:
                # apply inverse permutation, if needed
                Tn = Tnew.copy()
                for d in dr:
                    d2 = dp[d]
                    Tnew[d2] = Tn[d]
                #end for
                #the resulting tiling matrix should be diagonal and integer
                tr = diag(Tnew)
                nondiagonal = abs(Tnew-diag(tr)).sum()>1e-6
                if nondiagonal:
                    Structure.class_error('could not find a diagonal tiling matrix for generating tiled coordinates')
                #end if
                tvecs.append(abs(tr))
            #end if
        #end for
        tvecs_old = tvecs
        tvecs = []
        tvset = set()
        for tv in tvecs_old:
            tvk = tuple(array(around(1e7*tv),dtype=uint64))
            if tvk not in tvset:
                tvset.add(tvk)
                tvecs.append(tv)
            #end if
        #end for
        tilevector = array(tvecs)
    else:
        tilevector = t
        tilematrix = diag(t)
    #end if

    return tilematrix,tilevector
#end def reduce_tilematrix



def tile_magnetization(mag,tilevec,mag_order,mag_prim):
    # jtk mark current
    #  implement true magnetic tiling based on the magnetic order
    #  Structure needs a function magnetic_period which takes magnetic order
    #   and translates it into a magnetic period tuple
    #  magnetic_period should divide evenly into the tiling vector
    #  the magnetic unit cell is self.tile(magnetic_period)
    #  re-representing the folded cell as the magnetic primitive cell
    #   requires different axes, often with a non-diagonal tiling matrix
    #  if magnetic primitive is requested, a small tiling vector should first be used
    #   (ie 221,212,122,222 periods all involve a 211 prim tiling w/ a simple reshaping/reassignment of the cell axes
    #  Structure should have a function providing labels to each magnetic species
    #mag = array(int(round( tilevec.prod() ))*list(mag),dtype=object)
    return mag
#end def tile_magnetization


def rotate_plane(plane,angle,points,units='degrees'):
    if units=='degrees':
        angle *= pi/180
    elif not units.startswith('rad'):
        error('angular units must be degrees or radians\nyou provided: {0}'.format(angle),'rotate_plane')
    #end if
    c = cos(angle)
    s = sin(angle)
    if plane=='xy':
        R = [[ c,-s, 0],
             [ s, c, 0],
             [ 0, 0, 1]]
    elif plane=='yx':
        R = [[ c, s, 0],
             [-s, c, 0],
             [ 0, 0, 1]]
    elif plane=='yz':
        R = [[ 1, 0, 0],
             [ 0, c,-s],
             [ 0, s, c]]
    elif plane=='zy':
        R = [[ 1, 0, 0],
             [ 0, c, s],
             [ 0,-s, c]]
    elif plane=='zx':
        R = [[ c, 0, s],
             [ 0, 1, 0],
             [-s, 0, c]]
    elif plane=='xz':
        R = [[ c, 0,-s],
             [ 0, 1, 0],
             [ s, 0, c]]
    else:
        error('plane must be xy/yx/yz/zy/zx/xz\nyou provided: {0}'.format(plane),'rotate_plane')
    #end if
    R = array(R,dtype=float)
    return dot(R,points.T).T
#end def rotate_plane



opt_tm_matrices    = obj()
opt_tm_wig_indices = obj()

def trivial_filter(T):
    return True
#end def trival_filter

class MaskFilter(DevBase):
    def set(self,mask,dim=3):
        omask = array(mask)
        mask  = array(mask,dtype=bool)
        if mask.size==dim:
            mvec = mask.ravel()
            mask = empty((dim,dim),dtype=bool)
            i=0
            for mi in mvec:
                j=0
                for mj in mvec:
                    mask[i,j] = mi==mj
                    j+=1
                #end for
                i+=1
            #end for
        elif mask.shape!=(dim,dim):
            error('shape of mask array must be {0},{0}\nshape received: {1},{2}\nmask array received: {3}'.format(dim,mask.shape[0],mask.shape[1],omask),'optimal_tilematrix')
        #end if
        self.mask = mask==False
    #end def set

    def __call__(self,T):
        return (T[self.mask]==0).all()
    #end def __call__
#end class MaskFilter
mask_filter = MaskFilter()
            

def optimal_tilematrix(axes,volfac,dn=1,tol=1e-3,filter=trivial_filter,mask=None,nc=5):
    if mask is not None:
        mask_filter.set(mask)
        filter = mask_filter
    #end if
    dim = 3
    if isinstance(axes,Structure):
        axes = axes.axes
    else:
        axes = array(axes,dtype=float)
    #end if
    if not isinstance(volfac,int):
        volfac = int(around(volfac))
    #end if
    volume = abs(det(axes))*volfac
    axinv  = inv(axes)
    cube   = volume**(1./3)*identity(dim)
    Tref   = array(around(dot(cube,axinv)),dtype=int)
    # calculate and store all tiling matrix variations
    if dn not in opt_tm_matrices:
        mats = []
        rng = tuple(range(-dn,dn+1))
        for n1 in rng:
            for n2 in rng:
                for n3 in rng:
                    for n4 in rng:
                        for n5 in rng:
                            for n6 in rng:
                                for n7 in rng:
                                    for n8 in rng:
                                        for n9 in rng:
                                            mats.append((n1,n2,n3,n4,n5,n6,n7,n8,n9))
                                        #end for
                                    #end for
                                #end for
                            #end for
                        #end for
                    #end for
                #end for
            #end for
        #end for
        mats = array(mats,dtype=int)
        mats.shape = (2*dn+1)**(dim*dim),dim,dim
        opt_tm_matrices[dn] = mats
    else:
        mats = opt_tm_matrices[dn]
    #end if
    # calculate and store all wigner image indices
    if nc not in opt_tm_wig_indices:
        inds = []
        rng = tuple(range(-nc,nc+1))
        for k in rng:
            for j in rng:
                for i in rng:
                    if i!=0 or j!=0 or k!=0:
                        inds.append((i,j,k))
                    #end if
                #end for
            #end for
        #end for
        inds = array(inds,dtype=int)
        opt_tm_wig_indices[nc] = inds
    else:
        inds = opt_tm_wig_indices[nc]
    #end if
    # track counts of tiling matrices
    ntilings        = len(mats)
    nequiv_volume   = 0
    nfilter         = 0
    nequiv_inscribe = 0
    nequiv_wigner   = 0
    nequiv_cubicity = 0
    nequiv_shape    = 0
    # try a faster search for cells w/ target volume
    det_inds_p = [
        [(0,0),(1,1),(2,2)],
        [(0,1),(1,2),(2,0)],
        [(0,2),(1,0),(2,1)]
        ]
    det_inds_m = [
        [(0,0),(1,2),(2,1)],
        [(0,1),(1,0),(2,2)],
        [(0,2),(1,1),(2,0)]
        ]
    volfacs = zeros((len(mats),),dtype=int)
    for (i1,j1),(i2,j2),(i3,j3) in det_inds_p:
        volfacs += (Tref[i1,j1]+mats[:,i1,j1])*(Tref[i2,j2]+mats[:,i2,j2])*(Tref[i3,j3]+mats[:,i3,j3])
    #end for
    for (i1,j1),(i2,j2),(i3,j3) in det_inds_m:
        volfacs -= (Tref[i1,j1]+mats[:,i1,j1])*(Tref[i2,j2]+mats[:,i2,j2])*(Tref[i3,j3]+mats[:,i3,j3])
    #end for
    Tmats = mats[abs(volfacs)==volfac]
    nequiv_volume = len(Tmats)    
    # find the set of cells with maximal inscribing radius
    inscribe_tilings = []
    rmax = -1e99
    for mat in Tmats:
        T = Tref + mat
        if filter(T):
            nfilter+=1
            Taxes = dot(T,axes)
            rc1 = norm(cross(Taxes[0],Taxes[1]))
            rc2 = norm(cross(Taxes[1],Taxes[2]))
            rc3 = norm(cross(Taxes[2],Taxes[0]))
            r   = 0.5*volume/max(rc1,rc2,rc3) # inscribing radius
            if r>rmax or abs(r-rmax)<tol:
                inscribe_tilings.append((r,T,Taxes))
                rmax = r
            #end if
        #end if
    #end for
    # find the set of cells w/ maximal wigner radius out of the inscribing set
    wigner_tilings = []
    rwmax = -1e99
    for r,T,Taxes in inscribe_tilings:
        if abs(r-rmax)<tol:
            nequiv_inscribe+=1
            rw = 1e99
            for ind in inds:
                rw = min(rw,0.5*norm(dot(ind,Taxes)))
            #end for
            if rw>rwmax or abs(rw-rwmax)<tol:
                wigner_tilings.append((rw,T,Taxes))
                rwmax = rw
            #end if
        #end if
    #end for
    # find the set of cells w/ maximal cubicity
    # (minimum cube_deviation)
    cube_tilings = []            
    cmin = 1e99
    for rw,T,Ta in wigner_tilings:
        if abs(rw-rwmax)<tol:
            nequiv_wigner+=1
            dc = volume**(1./3)*sqrt(2.)
            d1 = abs(norm(Ta[0]+Ta[1])-dc)
            d2 = abs(norm(Ta[1]+Ta[2])-dc)
            d3 = abs(norm(Ta[2]+Ta[0])-dc)
            d4 = abs(norm(Ta[0]-Ta[1])-dc)
            d5 = abs(norm(Ta[1]-Ta[2])-dc)
            d6 = abs(norm(Ta[2]-Ta[0])-dc)
            cube_dev = (d1+d2+d3+d4+d5+d6)/(6*dc)
            if cube_dev<cmin or abs(cube_dev-cmin)<tol:
                cube_tilings.append((cube_dev,rw,T,Ta))
                cmin = cube_dev
            #end if
        #end if
    #end for
    # prioritize selection by "shapeliness" of tiling matrix
    #   prioritize positive diagonal elements
    #   penalize off-diagonal elements
    #   penalize negative off-diagonal elements
    shapely_tilings = []
    smax = -1e99
    for cd,rw,T,Taxes in cube_tilings:
        if abs(cd-cmin)<tol:
            nequiv_cubicity+=1
            d = diag(T)
            o = (T-diag(d)).ravel()
            s = sign(d).sum()-(abs(o)>0).sum()-(o<0).sum()
            if s>smax or abs(s-smax)<tol:
                shapely_tilings.append((s,rw,T,Taxes))
                smax = s
            #end if
        #end if
    #end for
    # prioritize selection by symmetry of tiling matrix
    ropt   = -1e99
    Topt   = None
    Taxopt = None
    diagonal      = []
    symmetric     = []
    antisymmetric = []
    other         = []
    for s,rw,T,Taxes in shapely_tilings:
        if abs(s-smax)<tol:
            nequiv_shape+=1
            Td = diag(diag(T))
            if abs(Td-T).sum()==0:
                diagonal.append((rw,T,Taxes))
            elif abs(T.T-T).sum()==0:
                symmetric.append((rw,T,Taxes))
            elif abs(T.T+T-2*Td).sum()==0:
                antisymmetric.append((rw,T,Taxes))
            else:
                other.append((rw,T,Taxes))
            #end if
        #end if
    #end for
    s = 1
    if len(diagonal)>0:
        cells = diagonal
    elif len(symmetric)>0:
        cells = symmetric
    elif len(antisymmetric)>0:
        cells = antisymmetric
        s = -1
    elif len(other)>0:
        cells = other
    #end if
    skew_min = 1e99
    if len(cells)>0:
        for rw,T,Taxes in cells:
            Td = diag(diag(T))
            skew = abs(T.T-s*T-(1-s)*Td).sum()
            if skew<skew_min:
                ropt = rw
                Topt = T
                Taxopt = Taxes
                skew_min = skew
            #end if
        #end for
    #end if
    if Taxopt is None:
        error('optimal tilematrix for volfac={0} not found with tolerance {1}\ndifference range (dn): {2}\ntiling matrices searched: {3}\ncells with target volume: {4}\ncells that passed the filter: {5}\ncells with equivalent inscribing radius: {6}\ncells with equivalent wigner radius: {7}\ncells with equivalent cubicity: {8}\nmatrices with equivalent shapeliness: {9}\nplease try again with dn={10}'.format(volfac,tol,dn,ntilings,nequiv_volume,nfilter,nequiv_inscribe,nequiv_wigner,nequiv_cubicity,nequiv_shape,dn+1))
    #end if
    if det(Taxopt)<0:
        Topt = -Topt
    #end if
    return Topt,ropt
#end def optimal_tilematrix


class Sobj(DevBase):
    None
#end class Sobj



class Structure(Sobj): 

    operations = obj()

    @classmethod
    def set_operations(cls):
        cls.operations.set(
            remove_folded_structure = cls.remove_folded_structure,
            recenter = cls.recenter,
            )
    #end def set_operations


    def __init__(self,
                 axes              = None,
                 scale             = 1.,
                 elem              = None,
                 pos               = None,
                 elem_pos          = None,
                 mag               = None,
                 center            = None,
                 kpoints           = None,
                 kweights          = None,
                 kgrid             = None,
                 kshift            = None,
                 permute           = None,
                 units             = None,
                 tiling            = None,
                 rescale           = True,
                 dim               = 3,
                 magnetization     = None,
                 magnetic_order    = None,
                 magnetic_prim     = True,
                 operations        = None,
                 background_charge = 0,
                 frozen            = None,
                 bconds            = None,
                 posu              = None,
                 use_prim          = None,
                 add_kpath         = False,
                 symm_kgrid        = False,
                 ):

        if isinstance(axes,str):
            axes = array(axes.split(),dtype=float)
            axes.shape = dim,dim
        #end if
        if center is None:
            if axes is not None:
                center = array(axes,dtype=float).sum(0)/2
            else:
                center = dim*[0]
            #end if
        #end if
        if bconds is None or bconds=='periodic':
            bconds = dim*['p']
        #end if
        if axes is None:
            axes   = []
            bconds = []
        #end if
        if elem_pos is not None:
            ep = array(elem_pos.split(),dtype=str)
            ep.shape = ep.size/(dim+1),(dim+1)
            elem = ep[:,0].ravel()
            pos  = ep[:,1:dim+1]
        #end if
        if elem is None:
            elem = []
        #end if
        if posu is not None:
            pos = posu
        #end if
        if pos is None:
            pos = empty((0,dim))
        #end if
        if kshift is None:
            kshift = 0,0,0
        #end if
        if mag is None:
            mag = len(elem)*[None]
        #end if
        self.scale    = 1.
        self.units    = units
        self.dim      = dim
        self.center   = array(center,dtype=float)
        self.axes     = array(axes,dtype=float)
        self.set_bconds(bconds)
        self.set_elem(elem)
        self.pos      = array(pos,dtype=float)
        self.frozen   = None
        self.mag      = array(mag,dtype=object)
        self.kpoints  = empty((0,dim))            
        self.kweights = empty((0,))         
        self.background_charge = background_charge
        self.remove_folded_structure()
        if len(axes)==0:
            self.kaxes=array([])
        else:
            self.kaxes=2*pi*inv(self.axes).T
        #end if
        if posu is not None:
            self.pos_to_cartesian()
        #end if
        if frozen is not None:
            self.frozen = array(frozen,dtype=bool)
            if self.frozen.shape!=self.pos.shape:
                self.error('frozen directions must have the same shape as positions\n  positions shape: {0}\n  frozen directions shape: {1}'.format(self.pos.shape,self.frozen.shape))
            #end if
        #end if
        self.magnetize(magnetization)
        if use_prim is not None and use_prim is not False:
            self.become_primitive(source=use_prim,add_kpath=add_kpath)
        #end if
        if tiling is not None:
            self.tile(tiling,
                      in_place = True,
                      magnetic_order = magnetic_order,
                      magnetic_prim  = magnetic_prim
                      )
        #end if
        if kpoints is not None:
            self.add_kpoints(kpoints,kweights)
        #end if
        if kgrid is not None:
            if not symm_kgrid:
                self.add_kmesh(kgrid,kshift)
            else:
                self.add_symmetrized_kmesh(kgrid,kshift)
            #end if
        #end if
        if rescale:
            self.rescale(scale)
        else:
            self.scale = scale
        #end if
        if permute is not None:
            self.permute(permute)
        #end if
        if operations is not None:
            self.operate(operations)
        #end if
    #end def __init__


    def check_consistent(self,tol=1e-8,exit=True,message=False):
        msg = ''
        if self.has_axes():
            kaxes = 2*pi*inv(self.axes).T
            abs_diff = abs(self.kaxes-kaxes).sum()
            if abs_diff>tol:
                msg += 'direct and reciprocal space axes are not consistent\naxes present:\n{0}\nkaxes present:\n{1}\nconsistent kaxes:\n{2}\nabsolute difference: {3}\n'.format(self.axes,self.kaxes,kaxes,abs_diff)
            #end if
        #end if
        consistent = len(msg)==0
        if not consistent and exit:
            self.error(msg)
        #end if
        if not message:
            return consistent
        else:
            return consistent,msg
        #end if
    #end def check_consistent


    def set_axes(self,axes):
        self.reset_axes(axes)
    #end def set_axes


    def set_bconds(self,bconds):
        self.bconds = array(tuple(bconds),dtype=str)
    #end def bconds


    def set_elem(self,elem):
        self.elem = array(elem,dtype=object)
    #end def set_elem

    
    def set_pos(self,pos):
        self.pos = array(pos,dtype=float)
    #end def set_pos


    def size(self):
        return len(self.elem)
    #end def size

    
    def has_axes(self):
        return len(self.axes)==self.dim
    #end def has_axes


    def operate(self,operations):
        for op in operations:
            if not op in self.operations:
                self.error('{0} is not a known operation\nvalid options are:\n  {1}'.format(op,list(self.operations.keys())))
            else:
                self.operations[op](self)
            #end if
        #end for
    #end def operate


    def has_tmatrix(self):
        return 'tmatrix' in self and self.tmatrix is not None
    #end def has_tmatrix


    def is_tiled(self):
        return self.has_folded() and self.has_tmatrix()
    #end def is_tiled


    def set_folded(self,folded):
        self.set_folded_structure(folded)
    #end def set_folded


    def remove_folded(self):
        self.remove_folded_structure()
    #end def remove_folded

    
    def has_folded(self):
        return self.has_folded_structure()
    #end def has_folded


    def set_folded_structure(self,folded):
        if not isinstance(folded,Structure):
            self.error('cannot set folded structure\nfolded structure must be an object with type Structure\nreceived type: {0}'.format(folded.__class__.__name__))
        #end if
        self.folded_structure = folded
        if self.has_axes():
            self.tmatrix = self.tilematrix(folded)
        #end if
    #end def set_folded_structure


    def remove_folded_structure(self):
        self.folded_structure = None
        if 'tmatrix' in self:
            del self.tmatrix
        #end if
    #end def remove_folded_structure

        
    def has_folded_structure(self):
        return self.folded_structure is not None
    #end def has_folded_structure

            
    # test needed
    def group_atoms(self,folded=True):
        if len(self.elem)>0:
            order = self.elem.argsort()
            if (self.elem!=self.elem[order]).any():
                self.elem = self.elem[order]
                self.pos  = self.pos[order]
            #end if
        #end if
        if self.folded_structure!=None and folded:
            self.folded_structure.group_atoms(folded)
        #end if
    #end def group_atoms


    # test needed
    def rename(self,folded=True,**name_pairs):
        elem = self.elem
        for old,new in name_pairs.iteritems():
            for i in xrange(len(self.elem)):
                if old==elem[i]:
                    elem[i] = new
                #end if
            #end for
        #end for
        if self.folded_structure!=None and folded:
            self.folded_structure.rename(folded=folded,**name_pairs)
        #end if
    #end def rename


    # test needed
    def reset_axes(self,axes=None):
        if axes is None:
            axes = self.axes
        else:
            axes = array(axes)
            self.remove_folded_structure()
        #end if
        self.axes  = axes
        self.kaxes = 2*pi*inv(axes).T
        self.center = axes.sum(0)/2
    #end def reset_axes


    # test needed
    def adjust_axes(self,axes):
        self.skew(dot(inv(self.axes),axes))
    #end def adjust_axes
        

    # test needed
    def reshape_axes(self,reshaping):
        R = array(reshaping)
        if abs(abs(det(R))-1)<1e-6:
            self.axes = dot(self.axes,R)
        else:
            R = dot(inv(self.axes),R)
            if abs(abs(det(R))-1)<1e-6:
                self.axes = dot(self.axes,R)
            else:
                self.error('reshaping matrix must not change the volume\n  reshaping matrix:\n  {0}\n  volume change ratio: {1}'.format(R,abs(det(R))))
            #end if
        #end if
    #end def reshape_axes


    def write_axes(self):
        c = ''
        for a in self.axes:
            c+='{0:12.8f} {1:12.8f} {2:12.8f}\n'.format(a[0],a[1],a[2])
        #end for
        return c
    #end def write_axes

    
    def corners(self):
        a = self.axes
        c = array([(0,0,0),
                   a[0],
                   a[1],
                   a[2],
                   a[0]+a[1],
                   a[1]+a[2],
                   a[2]+a[0],
                   a[0]+a[1]+a[2],
                   ])
        return c
    #end def corners

    
    # test needed
    def miller_direction(self,h,k,l,normalize=False):
        d = dot((h,k,l),self.axes)
        if normalize:
            d/=norm(d)
        #end if
        return d
    #end def miller_direction

    
    # test needed
    def miller_normal(self,h,k,l,normalize=False):
        d = dot((h,k,l),self.kaxes)
        if normalize:
            d/=norm(d)
        #end if
        return d
    #end def miller_normal


    # test needed
    def project_plane(self,a1,a2,points=None):
        # a1/a2: in plane vectors
        if points is None:
            points = self.pos
        #end if
        a1n = norm(a1)
        a2n = norm(a2)
        a1/=a1n
        a2/=a2n
        n = cross(a1,a2)
        plane_coords = []
        for p in points:
            p -= dot(n,p)*n # project point into plane
            c1 = dot(a1,p)/a1n
            c2 = dot(a2,p)/a2n
            plane_coords.append((c1,c2))
        #end for
        return array(plane_coords,dtype=float)
    #end def project_plane

        
    def bounding_box(self,scale=1.0,minsize=None,mindist=0,box='tight',recenter=False):
        pmin    = self.pos.min(0)-mindist
        pmax    = self.pos.max(0)+mindist
        pcenter = (pmax+pmin)/2
        prange  = pmax-pmin
        if minsize is not None:
            for i,pr in enumerate(prange):
                prange[i] = max(minsize,prange[i])
            #end for
        #end if
        if box=='tight':
            axes = diag(prange)
        elif box=='cubic' or box=='cube':
            prmax = prange.max()
            axes = diag((prmax,prmax,prmax))
        elif isinstance(box,ndarray) or isinstance(box,list):
            box = array(box)
            if box.shape!=(3,3):
                self.error('requested box must be 3-dimensional (3x3 axes)\n  you provided: '+str(box)+'\n shape: '+str(box.shape))
            #end if
            binv = inv(box)
            pu = dot(self.pos,binv)
            pmin    = pu.min(0)
            pmax    = pu.max(0)
            pcenter = (pmax+pmin)/2
            prange  = pmax-pmin
            axes    = dot(diag(prange),box)
        else:
            self.error("invalid request for box\n  valid options are 'tight', 'cubic', or axes array (3x3)\n  you provided: "+str(box))
        #end if
        self.reset_axes(scale*axes)
        self.slide(self.center-pcenter,recenter)
    #end def bounding_box


    def center_molecule(self):
        self.slide(self.center-self.pos.mean(0),recenter=False)
    #end def center_molecule


    # test needed
    def center_solid(self):
        u = self.pos_unit()
        du = (1-u.min(0)-u.max(0))/2
        self.slide(dot(du,self.axes),recenter=False)
    #end def center_solid


    # test needed
    def permute(self,permutation):
        dim = self.dim
        P = empty((dim,dim),dtype=int)
        if len(permutation)!=dim:
            self.error(' permutation vector must have {0} elements\n you provided {1}'.format(dim,permutation))
        #end if
        for i in range(dim):
            p = permutation[i]
            pv = zeros((dim,),dtype=int)
            if p=='x' or p=='0':
                pv[0] = 1
            elif p=='y' or p=='1':
                pv[1] = 1
            elif p=='z' or p=='2':
                pv[2] = 1
            #end if
            P[:,i] = pv[:]
        #end for
        self.center = dot(self.center,P)
        if self.has_axes():
            self.axes = dot(self.axes,P)
        #end if
        if len(self.pos)>0:
            self.pos = dot(self.pos,P)
        #end if
        if len(self.kaxes)>0:
            self.kaxes = dot(self.kaxes,P)
        #end if
        if len(self.kpoints)>0:
            self.kpoints = dot(self.kpoints,P)
        #end if
        if self.folded_structure!=None:
            self.folded_structure.permute(permutation)
        #end if
    #end def permute


    # test needed
    def rotate_plane(self,plane,angle,units='degrees'):
        self.pos = rotate_plane(plane,angle,self.pos,units)
        if self.has_axes():
            axes = rotate_plane(plane,angle,self.axes,units)
            self.reset_axes(axes)
        #end if
    #end def rotate_plane


    # test needed
    def upcast(self,DerivedStructure):
        if not issubclass(DerivedStructure,Structure):
            self.error(DerivedStructure.__name__,'is not derived from Structure')
        #end if
        ds = DerivedStructure()
        for name,value in self.iteritems():
            ds[name] = deepcopy(value)
        #end for
        return ds
    #end def upcast

    
    # test needed
    def incorporate(self,other):
        self.set_elem(list(self.elem)+list(other.elem))
        self.pos=array(list(self.pos)+list(other.pos))
    #end def incorporate


    # test needed
    def clone_from(self,other):
        if not isinstance(other,Structure):
            self.error('cloning failed\ncan only clone from other Structure objects\nreceived object of type: {0}'.format(other.__class__.__name__))
        #end if
        o = other.copy()
        self.__dict__ = o.__dict__
    #end def clone_from


    # test needed
    def add_atoms(self,elem,pos):
        self.set_elem(list(self.elem)+list(elem))
        self.pos=array(list(self.pos)+list(pos))
    #end def add_atoms


    def is_open(self):
        return not self.any_periodic()
    #end def is_open


    def is_periodic(self):
        return self.any_periodic()
    #end def is_periodic


    def any_periodic(self):
        has_cell    = self.has_axes()
        pbc = False
        for bc in self.bconds:
            pbc |= bc=='p'
        #end if
        periodic = has_cell and pbc
        return periodic
    #end def any_periodic

    
    def all_periodic(self):
        has_cell = self.has_axes()
        pbc = True
        for bc in self.bconds:
            pbc &= bc=='p'
        #end if
        periodic = has_cell and pbc
        return periodic
    #end def all_periodic


    # test needed
    def distances(self,pos1=None,pos2=None):
        if isinstance(pos1,Structure):
            pos1 = pos1.pos
        #end if
        if pos2 is None:
            if pos1 is None:
                return sqrt((self.pos**2).sum(1))
            else:
                pos2 = self.pos
            #end if
        #end if
        if len(pos1)!=len(pos2):
            self.error('positions arrays are not the same length')
        #end if
        return sqrt(((pos1-pos2)**2).sum(1))
    #end def distances


    def count_kshells(self, kcut, tilevec=[12, 12, 12], nkdig=10):
      # check tilevec input
      for nt in tilevec:
        if nt % 2 != 0:
          msg = 'tilevec must contain even integers'
          msg += ' so that kgrid can be zero centered.'
          Structure.class_error(msg, 'count_kshells')
        #end if
      #end for

      origin = np.array([[0, 0, 0]])
      axes = self.axes
      raxes = 2*np.pi*np.linalg.inv(axes).T
      kvecs = self.tile_points(origin, raxes, tilevec)
      kvecs -= np.dot(tilevec, raxes)/2  # center around 0
      kmags = np.linalg.norm(kvecs, axis=-1)

      # make sure tilevec is sufficient for kcut
      klimit = 0.5*kmags.max()
      if kcut > klimit:
        msg = 'kcut %3.2f > klimit=%3.2f\n' % (kcut, klimit)
        msg += ' please increase tilevec to be safe.\n'
        Structure.class_error(msg, 'count_kshells')
      #end if

      sel = (0<kmags) & (kmags<kcut)
      ukmags = np.unique(kmags[sel].round(nkdig))
      return len(ukmags)
    #end def count_kshells

    
    def volume(self):
        if not self.has_axes():
            return None
        else:
            return abs(det(self.axes))
        #end if
    #end def volume


    def rwigner(self,nc=5):
        if self.dim!=3:
            self.error('rwigner is currently only implemented for 3 dimensions')
        #end if
        rmin = 1e90
        n=empty((1,3))
        rng = tuple(range(-nc,nc+1))
        for k in rng:
            for j in rng:
                for i in rng:
                    if i!=0 or j!=0 or k!=0:
                        n[:] = i,j,k
                        rmin = min(rmin,.5*norm(dot(n,self.axes)))
                    #end if
                #end for
            #end for
        #end for
        return rmin
    #end def rwigner


    def rinscribe(self):
        if self.dim!=3:
            self.error('rinscribe is currently only implemented for 3 dimensions')
        #end if
        radius = 1e99
        dim=3
        axes=self.axes
        for d in range(dim):
            i = d
            j = (d+1)%dim
            rc = cross(axes[i,:],axes[j,:])
            radius = min(radius,.5*abs(det(axes))/norm(rc))
        #end for
        return radius
    #end def rinscribe


    # test needed
    def rwigner_cube(self,*args,**kwargs):
        cube = Structure()
        a = self.volume()**(1./3)
        cube.set_axes([[a,0,0],[0,a,0],[0,0,a]])
        return cube.rwigner(*args,**kwargs)
    #end def rwigner_cube


    # test needed
    def rinscribe_cube(self,*args,**kwargs):
        cube = Structure()
        a = self.volume()**(1./3)
        cube.set_axes([[a,0,0],[0,a,0],[0,0,a]])
        return cube.rinscribe(*args,**kwargs)
    #end def rinscribe_cube


    def rmin(self):
        return self.rwigner()
    #end def rmin


    def rcell(self):
        return self.rinscribe()
    #end def rcell


    # test needed
    # scale invariant measure of deviation from cube shape
    #   based on deviation of face diagonals from cube
    def cube_deviation(self):
        a = self.axes
        dc = self.volume()**(1./3)*sqrt(2.)
        d1 = abs(norm(a[0]+a[1])-dc)
        d2 = abs(norm(a[1]+a[2])-dc)
        d3 = abs(norm(a[2]+a[0])-dc)
        d4 = abs(norm(a[0]-a[1])-dc)
        d5 = abs(norm(a[1]-a[2])-dc)
        d6 = abs(norm(a[2]-a[0])-dc)
        return (d1+d2+d3+d4+d5+d6)/(6*dc)
    #end def cube_deviation


    # test needed
    # apply volume preserving shear-removing transformations to cell axes
    #   resulting unsheared cell has orthogonal axes
    #    while remaining periodically correct
    #   note that the unshearing procedure is not unique
    #   it depends on the order of unshearing operations
    def unsheared_axes(self,axes=None,distances=False):
        if self.dim!=3:
            self.error('unsheared_axes is currently only implemented for 3 dimensions')
        #end if
        if axes is None:
            axes = self.axes
        #end if
        dim=3
        axbar = identity(dim)
        axnew = array(axes,dtype=float)
        dists = empty((dim,))
        for d in range(dim):
            d2 = (d+1)%dim
            d3 = (d+2)%dim
            n = cross(axnew[d2],axnew[d3])  #vector normal to 2 cell faces
            axdist = dot(n,axes[d])/dot(n,axbar[d])
            axnew[d]  = axdist*axbar[d]
            dists[d] = axdist
        #end for
        if not distances:
            return axnew
        else:
            return axnew,dists
        #end if
    #end def unsheared_axes


    # test needed
    # vectors parallel to cell faces
    #   length of vectors is distance between parallel face planes
    #   note that the product of distances is not the cell volume in general
    #   see "unsheared_axes" function
    #   (e.g. a volume preserving shear may bring two face planes arbitrarily close)
    def face_vectors(self,axes=None,distances=False):
        if axes is None:
            axes = self.axes
        #end if
        fv = inv(axes).T
        for d in range(len(fv)): 
            fv[d] /= norm(fv[d]) # face normals
        #end for
        dv = dot(axes,fv.T) # axis projections onto face normals
        fv = dot(dv,fv)     # face normals lengthened by plane separation
        if not distances:
            return fv
        else:
            return fv,diag(dv)
        #end if
    #end def face_vectors


    # test needed
    def face_distances(self):
        return self.face_vectors(distances=True)[1]
    #end def face_distances

    
    # test needed
    def rescale(self,scale):
        self.scale  *= scale
        self.axes   *= scale
        self.pos    *= scale
        self.center *= scale
        self.kaxes  /= scale
        self.kpoints/= scale
        if self.folded_structure!=None:
            self.folded_structure.rescale(scale)
        #end if
    #end def rescale


    # test needed
    def stretch(self,s1,s2,s3):
        if self.dim!=3:
            self.error('stretch is currently only implemented for 3 dimensions')
        #end if
        d = diag((s1,s2,s3))
        self.skew(d)
    #end def stretch

<<<<<<< HEAD

    def rotate(self,r,rp=None,check=True):
        if rp is not None:
            latttice_dirmap = dict(a1=0,a2=1,a3=2)
            cartesian_dirmap = dict(x=[1,0,0],y=[0,1,0],z=[0,0,1])
            if isinstance(r,str): 
                if r[0]=='a': # r= 'a1', 'a2', or 'a3'
                    r = self.axes[lattice_dirmap[r]]/np.linalg.norm(self.axes[lattice_dirmap[r]])
                else: # r= 'x', 'y', or 'z'
                    r = cartesian_dirmap[r]
                #end if
            else:
                r = array(r,dtype=float)
            #end if
            if isinstance(rp,(int,float)):
                theta = float(rp)
            else:
                if isinstance(rp,str):
                    if rp[0]=='a': # r= 'a1', 'a2', or 'a3'
                        rp = self.axes[lattice_dirmap[r]]/np.linalg.norm(self.axes[lattice_dirmap[r]])
                    else: # r= 'x', 'y', or 'z'
                        rp = cartesian_dirmap[r]
                    #end if
                else:
                    rp = array(rp,dtype=float)
                #end if
                # go from r,rp to r,theta
                r = np.cross(r,rp)/np.linalg.norm(np.cross(r,rp))
                theta = np.arccos(np.dot(r,rp)/np.linalg.norm(r)/np.linalg.norm(rp))
            #end if
            # make R from r,theta
            R = [[     np.cos(theta)+r[0]**2.0*(1.0-np.cos(theta)), r[0]*r[1]*(1.0-np.cos(theta))-r[2]*np.sin(theta), r[0]*r[2]*(1.0-np.cos(theta))+r[1]*np.sin(theta)],
                 [r[1]*r[0]*(1.0-np.cos(theta))+r[2]*np.sin(theta),      np.cos(theta)+r[1]**2.0*(1.0-np.cos(theta)), r[1]*r[2]*(1.0-np.cos(theta))-r[0]*np.sin(theta)],
                 [r[2]*r[0]*(1.0-np.cos(theta))-r[1]*np.sin(theta), r[2]*r[1]*(1.0-np.cos(theta))+r[0]*np.sin(theta),      np.cos(theta)+r[2]**2.0*(1.0-np.cos(theta))]]
        #end if
        R = array(R,dtype=float)
        if check:
            if not np.allclose(dot(R,R.T),identity(R.size)):
                self.error('the function, rotate, must be given a unitary matrix')
            #end if
        #end if
        self.matrix_transform(R)
    #end def rotate


    def matrix_transform(self,A): 
        A = A.T
=======
        
    # test needed
    def skew(self,skew):
>>>>>>> a15c399c
        axinv  = inv(self.axes)
        axnew  = dot(self.axes,A)
        kaxinv = inv(self.kaxes)
        kaxnew = dot(self.kaxes,inv(A).T)
        self.pos     = dot(dot(self.pos,axinv),axnew)
        self.center  = dot(dot(self.center,axinv),axnew)
        self.kpoints = dot(dot(self.kpoints,kaxinv),kaxnew)
        self.axes  = axnew
        self.kaxes = kaxnew
        if self.folded_structure!=None:
            self.folded_structure.matrix_transform(A)
        #end if
    #end def matrix_transform


    def skew(self,skew):
        self.matrix_transform(skew.T)
    #end def skew
        
    
    # test needed
    def change_units(self,units,folded=True):
        if units!=self.units:
            scale = convert(1,self.units,units)
            self.scale  *= scale
            self.axes   *= scale
            self.pos    *= scale
            self.center *= scale
            self.kaxes  /= scale
            self.kpoints/= scale
            self.units  = units
        #end if
        if self.folded_structure!=None and folded:
            self.folded_structure.change_units(units,folded=folded)
        #end if
    #end def change_units
                              
        
    # test needed
    # insert sep space at loc along axis
    #   if sep<0, space is removed instead
    def cleave(self,axis,loc,sep=None,remove=False,tol=1e-6):
        self.remove_folded_structure()
        if isinstance(axis,int):
            if sep is None:
                self.error('separation induced by cleave must be provided')
            #end if
            v = self.face_vectors()[axis]
            if isinstance(loc,float):
                c = loc*v/norm(v)
            #end if
        else:
            v = axis
        #end if
        c = array(c)  # point on cleave plane
        v = array(v)  # normal vector to cleave plane, norm is cleave separation
        if sep!=None:
            v = abs(sep)*v/norm(v)
        #end if
        if norm(v)<tol:
            return
        #end if
        vn = array(v/norm(v))
        if sep!=None and sep<0:
            v = -v # preserve the normal direction for atom identification, but reverse the shift direction
        #end if
        self.recorner()  # want box contents to be static
        if self.has_axes():
            components = 0
            dim = self.dim
            axes = self.axes
            for i in xrange(dim):
                i2 = (i+1)%dim
                i3 = (i+2)%dim
                a2 = axes[i2]/norm(axes[i2])
                a3 = axes[i3]/norm(axes[i3])
                comp = abs(dot(a2,vn))+abs(dot(a3,vn))
                if comp < 1e-6:
                    components+=1
                    iaxis = i
                #end if
            #end for
            commensurate = components==1
            if not commensurate:
                self.error('cannot insert vacuum because cleave is incommensurate with the cell\n  cleave plane must be parallel to a cell face')
            #end if
            a = self.axes[iaxis]
            #self.axes[iaxis] = (1.+dot(v,a)/dot(a,a))*a
            self.axes[iaxis] = (1.+dot(v,v)/dot(v,a))*a
        #end if
        indices = []
        pos = self.pos
        for i in xrange(len(pos)):
            p = pos[i]
            comp = dot(p-c,vn)
            if comp>0 or abs(comp)<tol:
                pos[i] += v
                indices.append(i)
            #end if
        #end for
        if remove:
            self.remove(indices)
        #end if
    #end def cleave


    # test needed
    def translate(self,v):
        v = array(v)
        pos = self.pos
        for i in range(len(pos)):
            pos[i]+=v
        #end for
        self.center+=v
        if self.folded_structure!=None:
            self.folded_structure.translate(v)
        #end if
    #end def translate

                              
    # test needed
    def slide(self,v,recenter=True):
        v = array(v)
        pos = self.pos
        for i in range(len(pos)):
            pos[i]+=v
        #end for
        if recenter:
            self.recenter()
        #end if
        if self.folded_structure!=None:
            self.folded_structure.slide(v,recenter)
        #end if
    #end def slide


    # test needed
    def zero_corner(self):
        corner = self.center-self.axes.sum(0)/2
        self.translate(-corner)
    #end def zero_corner


    # test needed
    def locate_simple(self,pos):
        pos = array(pos)
        if pos.shape==(self.dim,):
            pos = [pos]
        #end if
        nn = nearest_neighbors(1,self.pos,pos)
        return nn.ravel()
    #end def locate_simple

    
    # test needed
    def locate(self,identifiers,radii=None,exterior=False):
        indices = None
        if isinstance(identifiers,Structure):
            cell = identifiers
            indices = cell.inside(self.pos)
        elif isinstance(identifiers,ndarray) and identifiers.dtype==bool:
            indices = arange(len(self.pos))[identifiers]
        elif isinstance(identifiers,int):
            indices = [identifiers]
        elif len(identifiers)>0 and isinstance(identifiers[0],int):
            indices = identifiers
        elif isinstance(identifiers,str):
            atom = identifiers
            indices = []
            for i in xrange(len(self.elem)):
                if self.elem[i]==atom:
                    indices.append(i)
                #end if
            #end for
        elif len(identifiers)>0 and isinstance(identifiers[0],str):
            indices = []
            for atom in identifiers:
                for i in xrange(len(self.elem)):
                    if self.elem[i]==atom:
                        indices.append(i)
                    #end if
                #end for
            #end for
        #end if
        if radii is not None or indices is None:
            if indices is None:
                pos = identifiers
            else:
                pos = self.pos[indices]
            #end if
            if isinstance(radii,float) or isinstance(radii,int):
                radii = len(pos)*[radii]
            elif radii is not None and len(radii)!=len(pos):
                self.error('lengths of input radii and positions do not match\n  len(radii)={0}\n  len(pos)={1}'.format(len(radii),len(pos)))
            #end if
            dtable = self.min_image_distances(pos)
            indices = []
            if radii is None:
                for i in range(len(pos)):
                    indices.append(dtable[i].argmin())
                #end for
            else:
                ipos = arange(len(self.pos))
                for i in range(len(pos)):
                    indices.extend(ipos[dtable[i]<radii[i]])
                #end for
            #end if
        #end if
        if exterior:
            indices = list(set(range(len(self.pos)))-set(indices))
        #end if
        return indices
    #end def locate

    
    def freeze(self,identifiers=None,radii=None,exterior=False,negate=False,directions='xyz'):
        if isinstance(identifiers,ndarray) and identifiers.shape==self.pos.shape and identifiers.dtype==bool:
            if negate:
                self.frozen = ~identifiers
            else:
                self.frozen = identifiers.copy()
            #end if
            return
        #end if
        if identifiers is None:
            indicies = arange(len(self.pos),dtype=int)
        else:
            indices = self.locate(identifiers,radii,exterior)
        #end if
        if len(indices)==0:
            self.error('failed to select any atoms to freeze')
        #end if
        if isinstance(directions,str):
            d = empty((3,),dtype=bool)
            d[0] = 'x' in directions
            d[1] = 'y' in directions
            d[2] = 'z' in directions
            directions = len(indices)*[d]
        else:
            directions = array(directions,dtype=bool)
        #end if
        if self.frozen is None:
            self.frozen = zeros(self.pos.shape,dtype=bool)
        #end if
        frozen = self.frozen
        i=0
        if not negate:
            for index in indices:
                frozen[index] = directions[i]
                i+=1
            #end for
        else:
            for index in indices:
                frozen[index] = directions[i]==False
                i+=1
            #end for
        #end if
    #end def freeze


    def is_frozen(self):
        if self.frozen is None:
            return np.ones((len(self.pos),),dtype=bool)
        else:
            return self.frozen.sum(1)>0
        #end if
    #end def is_frozen


    def magnetize(self,identifiers=None,magnetization='',**mags):
        magsin = None
        if isinstance(identifiers,obj):
            magsin = identifiers.copy()
        elif isinstance(magnetization,obj):
            magsin = magnetization.copy()
        #endif
        if magsin!=None:
            magsin.transfer_from(mags)
            mags = magsin
            identifiers = None
            magnetization = ''
        #end if
        for e,m in mags.iteritems():
            if not e in self.elem:
                self.error('cannot magnetize non-existent element {0}'.format(e))
            elif not isinstance(m,(NoneType,int)):
                self.error('magnetizations provided must be either None or integer\n  you provided: {0}\n  full magnetization request provided:\n {1}'.format(m,mags))
            #end if
            self.mag[self.elem==e] = m
        #end for
        if identifiers is None and magnetization=='':
            return
        elif magnetization=='':
            magnetization = identifiers
            indices = range(len(self.elem))
        else:
            indices = self.locate(identifiers)
        #end if
        if not isinstance(magnetization,(list,tuple,ndarray)):
            magnetization = [magnetization]
        #end if
        for m in magnetization:
            if not isinstance(m,(NoneType,int)):
                self.error('magnetizations provided must be either None or integer\n  you provided: {0}\n  full magnetization list provided: {1}'.format(m,magnetization))
            #end if
        #end for
        if len(magnetization)==1:
            m = magnetization[0]
            for i in indices:
                self.mag[i] = m
            #end for
        elif len(magnetization)==len(indices):
            for i in range(len(indices)):
                self.mag[indices[i]] = magnetization[i]
            #end for
        else:
            self.error('magnetization list and list selected atoms differ in length\n  length of magnetization list: {0}\n  number of atoms selected: {1}\n  magnetization list: {2}\n  atom indices selected: {3}\n  atoms selected: {4}'.format(len(magnetization),len(indices),magnetization,indices,self.elem[indices]))
        #end if
    #end def magnetize


    # test needed
    def carve(self,identifiers):
        indices = self.locate(identifiers)
        if isinstance(identifiers,Structure):
            sub = identifiers
            sub.elem = self.elem[indices].copy()
            sub.pos  = self.pos[indices].copy()
        else:
            sub = self.copy()
            sub.elem = self.elem[indices]
            sub.pos  = self.pos[indices]
        #end if
        sub.host_indices = array(indices)
        return sub
    #end def carve

        
    # test needed
    def remove(self,identifiers):
        indices = self.locate(identifiers)
        keep = list(set(range(len(self.pos)))-set(indices))
        erem = self.elem[indices]
        prem = self.pos[indices]
        self.elem = self.elem[keep]
        self.pos  = self.pos[keep]
        self.remove_folded_structure()
        return erem,prem
    #end def remove

    
    # test needed
    def replace(self,identifiers,elem=None,pos=None,radii=None,exterior=False):
        indices = self.locate(identifiers,radii,exterior)
        if isinstance(elem,Structure):
            cell = elem
            elem = cell.elem
            pos  = cell.pos
        elif elem==None:
            elem = self.elem
        #end if
        indices=array(indices)
        elem=array(elem,dtype=object)
        pos =array(pos)
        nrem = len(indices)
        nadd = len(pos)
        if nadd<nrem:
            ar = array(range(0,nadd))
            rr = array(range(nadd,nrem))
            self.elem[indices[ar]] = elem[:]
            self.pos[indices[ar]]  = pos[:]
            self.remove(indices[rr])
        elif nadd>nrem:
            ar = array(range(0,nrem))
            er = array(range(nrem,nadd))
            self.elem[indices[ar]] = elem[ar]
            self.pos[indices[ar]]  = pos[ar]
            ii = indices[ar[-1]]
            self.set_elem( list(self.elem[0:ii])+list(elem[er])+list(self.elem[ii:]) )
            self.pos = array( list(self.pos[0:ii])+list(pos[er])+list(self.pos[ii:]) )
        else:
            self.elem[indices] = elem[:]
            self.pos[indices]  = pos[:]
        #end if
        self.remove_folded_structure()
    #end def replace


    # test needed
    def replace_nearest(self,elem,pos=None):
        if isinstance(elem,Structure):
            cell = elem
            elem = cell.elem
            pos  = cell.pos
        #end if
        nn = nearest_neighbors(1,self.pos,pos)
        np = len(pos)
        nps= len(self.pos)
        d = empty((np,))
        ip = array(range(np))
        ips= nn.ravel()
        for i in ip:
            j = ips[i]
            d[i]=sqrt(((pos[i]-self.pos[j])**2).sum())
        #end for
        order = d.argsort()
        ip = ip[order]
        ips=ips[order]
        replacable = empty((nps,))
        replacable[:] = False
        replacable[ips]=True
        insert = []
        last_replaced=nps-1
        for n in range(np):
            i = ip[n]
            j = ips[n]
            if replacable[j]:
                self.pos[j] = pos[i]
                self.elem[j]=elem[i]
                replacable[j]=False
                last_replaced = j
            else:
                insert.append(i)
            #end if
        #end for
        insert=array(insert)
        ii = last_replaced
        if len(insert)>0:
            self.set_elem( list(self.elem[0:ii])+list(elem[insert])+list(self.elem[ii:]) )
            self.pos = array( list(self.pos[0:ii])+list(pos[insert])+list(self.pos[ii:]) )
        #end if
        self.remove_folded_structure()
    #end def replace_nearest


    # test needed
    def point_defect(self,identifiers=None,elem=None,dr=None):
        if isinstance(elem,str):
            elem = [elem]
            if dr!=None:
                dr = [dr]
            #end if
        #end if
        if not 'point_defects' in self:
            self.point_defects = obj()
        #end if
        point_defects = self.point_defects
        ncenters = len(point_defects)
        if identifiers is None:
            index = ncenters
            if index>=len(self.pos):
                self.error('attempted to add a point defect at index {0}, which does not exist\n  for reference there are {1} atoms in the structure'.format(index,len(self.pos)))
            #end if
        else:
            indices = self.locate(identifiers)
            if len(indices)>1:
                self.error('{0} atoms were located by identifiers provided\n  a point defect replaces only a single atom\n  atom indices located: {1}'.format(len(indices),indices))
            #end if
            index = indices[0]
        #end if
        if elem is None:
            self.error('must supply substitutional elements comprising the point defect\n  expected a list or similar for input argument elem')
        elif len(elem)>1 and dr is None:
            self.error('must supply displacements (dr) since many atoms comprise the point defect')
        elif dr!=None and len(elem)!=len(dr):
            self.error('elem and dr must have the same length')
        #end if
        r = self.pos[index]
        e = self.elem[index]
        elem = array(elem)
        pos = zeros((len(elem),len(r)))
        if dr is None:
            rc = r
            for i in range(len(elem)):
                pos[i] = r
            #end for
        else:
            nrc = 0
            rc  = 0*r
            dr = array(dr)
            for i in range(len(elem)):
                pos[i] = r + dr[i]
                if norm(dr[i])>1e-5:
                    rc+=dr[i]
                    nrc+=1
                #end if
            #end for
            if nrc==0:
                rc = r
            else:
                rc = r + rc/nrc
            #end if
        #end if
        point_defect = obj(
            center = rc,
            elem_replaced = e,
            elem = elem,
            pos  = pos
            )
        point_defects.append(point_defect)
        elist = list(self.elem)
        plist = list(self.pos)
        if len(elem)==0 or len(elem)==1 and elem[0]=='':
            elist.pop(index)
            plist.pop(index)
        else:
            elist[index] = elem[0]
            plist[index] = pos[0]
            for i in range(1,len(elem)):
                elist.append(elem[i])
                plist.append(pos[i])
            #end for
        #end if
        self.set_elem(elist)
        self.pos  = array(plist)
        self.remove_folded_structure()
    #end def point_defect


    # test needed
    def species(self,symbol=False):
        if not symbol:
            return set(self.elem)
        else:
            species_labels = set(self.elem)
            species = set()
            for e in species_labels:
                is_elem,symbol = is_element(e,symbol=True)
                species.add(symbol)
            #end for
            return species_labels,species
        #end if
    #end def species

        
    # test needed
    def ordered_species(self,symbol=False):
        speclab_set    = set()
        species_labels = []
        if not symbol:
            for e in self.elem:
                if e not in speclab_set:
                    speclab_set.add(e)
                    species_labels.append(e)
                #end if
            #end for
            return species_labels
        else:
            species  = []
            spec_set = set()
            for e in self.elem:
                is_elem,symbol = is_element(e,symbol=True)
                if e not in speclab_set:
                    speclab_set.add(e)
                    species_labels.append(e)
                #end if
                if symbol not in spec_set:
                    spec_set.add(symbol)
                    species.append(symbol)
                #end if
            #end for
            return species_labels,species
        #end if
    #end def ordered_species


    # test needed
    def order_by_species(self,folded=False):
        species        = []
        species_counts = []
        elem_indices   = []

        spec_set = set()
        for i in xrange(len(self.elem)):
            e = self.elem[i]
            if not e in spec_set:
                spec_set.add(e)
                species.append(e)
                species_counts.append(0)
                elem_indices.append([])
            #end if
            sindex = species.index(e)
            species_counts[sindex] += 1
            elem_indices[sindex].append(i)
        #end for

        elem_order = []
        for elem_inds in elem_indices:
            elem_order.extend(elem_inds)
        #end for
        self.reorder(elem_order)

        if folded and self.folded_structure!=None:
            self.folded_structure.order_by_species(folded)
        #end if

        return species,species_counts
    #end def order_by_species


    # test needed
    def reorder(self,order):
        order = array(order)
        self.elem = self.elem[order]
        self.pos  = self.pos[order]
    #end def reorder

    
    # test needed
    # find layers parallel to a particular cell face
    #   layers are found by scanning a window of width dtol along the axis and counting
    #     the number of atoms within the window.  window position w/ max number of atoms
    #     defines the layer.  layer distance is the window position.
    #   the resolution of the scan is determined by dbin
    #   (axis length)/dbin is the number of fine bins
    #   dtol/dbin is the number of fine bins in the moving (boxcar) window
    #   plot=True: plot the layer histogram (fine hist and moving average)
    #   composition=True: return the composition of each layer (count of each species)
    # returns an object containing indices of atoms in each layer by distance along axis
    #   example: structure w/ 3 layers of 4 atoms each at distances 3.0, 6.0, and 9.0 Angs.
    #   layers
    #     3.0 = [ 0, 1, 2, 3 ]
    #     6.0 = [ 4, 5, 6, 7 ]
    #     9.0 = [ 8, 9,10,11 ]
    def layers(self,axis=0,dtol=0.03,dbin=0.01,plot=False,composition=False):
        nbox = int(dtol/dbin)
        if nbox%2==0:
            nbox+=1
        #end if
        nwind = (nbox-1)/2
        s = self.copy()
        s.recenter()
        vaxis = s.axes[axis]
        daxis = norm(vaxis)
        naxis = vaxis/daxis
        dbin  = dtol/nbox
        nbins = int(ceil(daxis/dbin))
        dbin  = daxis/nbins
        dbins = daxis*(arange(nbins)+.5)/nbins
        dists = daxis*s.pos_unit()[:,axis]
        hist  = zeros((nbins,),dtype=int)
        boxhist = zeros((nbins,),dtype=int)
        ihist = obj()
        iboxhist = obj()
        index = 0
        for d in dists:
            ibin = int(floor(d/dbin))
            hist[ibin]+=1
            if not ibin in ihist:
                ihist[ibin] = []
            #end if
            ihist[ibin].append(index)
            index+=1
        #end for
        for ib in xrange(nbins):
            for i in xrange(ib-nwind,ib+nwind+1):
                n = hist[i%nbins]
                if n>0:
                    boxhist[ib]+=n
                    if not ib in iboxhist:
                        iboxhist[ib] = []
                    #end if
                    iboxhist[ib].extend(ihist[i%nbins])
                #end if
            #end for
        #end for
        peaks = []
        nlast=0
        for ib in xrange(nbins):
            n = boxhist[ib]
            if nlast==0 and n>0:
                pcur = []
                peaks.append(pcur)
            #end if
            if n>0:
                pcur.append(ib)
            #end if
            nlast = n
        #end for
        if boxhist[0]>0 and boxhist[-1]>0:
            peaks[0].extend(peaks[-1])
            peaks.pop()
        #end if
        layers = obj()
        ip = []
        for peak in peaks:
            ib = peak[boxhist[peak].argmax()]
            ip.append(ib)
            pindices = iboxhist[ib]
            ldist = dbins[ib] # distance is along an axis vector
            faxis = self.face_vectors()[axis]
            ldist = dot(ldist*naxis,faxis/norm(faxis))
            layers[ldist] = array(pindices,dtype=int)
        #end for
        if plot:
            plt.plot(dbins,boxhist,'b.-',label='boxcar histogram')
            plt.plot(dbins,hist,'r.-',label='fine histogram')
            plt.plot(dbins[ip],boxhist[ip],'rv',markersize=20)
            plt.show()
            plt.legend()
        #end if
        if not composition:
            return layers
        else:
            return layers,self.layer_composition(layers)
        #end if
    #end def layers


    # test needed
    def layer_composition(self,layers):
        lcomp = obj()
        for d,ind in layers.iteritems():
            comp = obj()
            elem = self.elem[ind]
            for e in elem:
                if e not in comp:
                    comp[e] = 1
                else:
                    comp[e] += 1
                #end if
            #end for
            lcomp[d]=comp
        #end for
        return lcomp
    #end def layer_composition


    # test needed
    def shells(self,identifiers,radii=None,exterior=False,cumshells=False,distances=False,dtol=1e-6):
        # get indices for 'core' and 'bulk'
        #   core is selected by identifiers, forms core for shells to be built around
        #   bulk is all atoms except for core
        if identifiers=='point_defects':
            if not 'point_defects' in self:
                self.error('requested shells around point defects, but structure has no point defects')
            #end if
            core = []
            for pd in self.point_defects:
                core.append(pd.center)
            #end for
            core = array(core)
            bulk_ind = self.locate(core,radii=dtol,exterior=True)
            core_ind = self.locate(bulk_ind,exterior=True)
            bulk = self.pos[bulk_ind]
        else:
            core_ind = self.locate(identifiers,radii,exterior)
            bulk_ind = self.locate(core_ind,exterior=True)
            core = self.pos[core_ind]
            bulk = self.pos[bulk_ind]
        #end if
        bulk_ind = array(bulk_ind,dtype=int)
        # build distance table between bulk and core
        dtable = self.distance_table(bulk,core)
        # find shortest distance for each bulk atom to any core atom and order by distance
        dist   = dtable.min(1)
        ind    = arange(len(bulk))
        order  = dist.argsort()
        dist   = dist[order]
        ind    = bulk_ind[ind[order]]
        # find shells around the core
        #   the closest atom to the core starts the first shell and defines a shell distance
        #   other atoms are in the shell if within dtol distance of the first atom
        #   otherwise a new shell is started
        ns = 0
        ds = -1
        shells = obj()
        shells[ns] = list(core_ind)  # first shell is all core atoms
        dshells = [0.]
        for n in xrange(len(dist)):
            if abs(dist[n]-ds)>dtol:
                shell = [ind[n]]   # new shell starts with single atom
                ns+=1
                shells[ns] = shell
                ds = dist[n]       # shell distance is distance of this atom from core
                dshells.append(ds)
            else:
                shell.append(ind[n])
            #end if
        #end for
        dshells = array(dshells,dtype=float)
        results = [shells]
        if cumshells:
            # assemble cumulative shells, ie cumshell[ns] = sum(shells[n],n=0 to ns)
            cumshells = obj()
            cumshells[0] = list(shells[0])
            for ns in xrange(1,len(shells)):
                cumshells[ns] = cumshells[ns-1]+shells[ns]
            #end for
            for ns,cshell in cumshells.iteritems():
                cumshells[ns] = array(cshell,dtype=int)
            #end for
            results.append(cumshells)
        #end if
        for ns,shell in shells.iteritems():
            shells[ns] = array(shell,dtype=int)
        if distances:
            results.append(dshells)
        #end if
        if len(results)==1:
            results = results[0]
        #end if
        return results
    #end def shells


    # test needed
    # find connected sets of atoms.
    #   indices is a list of atomic indices to consider (self.pos[indices] are their positions)
    #   atoms are considered connected if they are within rmax of each other
    #   order sets the maximum number of atoms in any connected graph
    #     order = 1 returns single atoms
    #     order = 2 returns dimers + order=1 results
    #     order = 3 returns trimers + order=2 results
    #     ...
    #   degree is explained w/ an example: a triangle of atoms 0,1,2  and a line of atoms 3,4,5 (3 & 5 are not neighbors)
    #     degree = False : returned object (cgraphs) has following structure:
    #       cgraphs[1] = [ (0,), (1,), (2,), (3,), (4,), (5,) ]  # first  order connected graphs (atoms)
    #       cgraphs[2] = [ (0,1), (0,2), (1,2), (3,4), (4,5) ]   # second order connected graphs (dimers)
    #       cgraphs[3] = [ (0,1,2), (3,4,5) ]                    # third  order connected graphs (trimers)
    #     degree = True : returned object (cgraphs) has following structure:
    #       cgraphs
    #         1      # first  order connected graphs (atoms)
    #           0    #   sum of vertex degrees is 0 (a single atom has no neighbors)
    #             (0,) = [ (0,), (1,), (2,), (3,), (4,), (5,) ]   # graphs with vertex degree (0,)
    #         2      # second order connected graphs (dimers)
    #           2    #   sum of vertex degrees is 2 (each atom is connected to 1 neighbor)
    #             (1,1) = [ (0,1), (0,2), (1,2), (3,4), (4,5) ]   # graphs with vertex degree (1,1)
    #         3      # third  order connected graphs (trimers)
    #           4    #   sum of vertex degrees is 4 (2 atoms have 1 neighbor and 1 atom has 2)
    #             (1,1,2) = [ (3,5,4) ]
    #           6    #   sum of vertex degrees is 6 (each atom is connected to 2 others)
    #             (2,2,2) = [ (0,1,2) ]           # graphs with vertex degree (2,2,2)  
    def connected_graphs(self,order,indices=None,rmax=None,nmax=None,voronoi=False,degree=False,site_maps=False,**spec_max):
        if indices is None:
            indices = arange(len(self.pos),dtype=int)
            pos = self.pos
        else:
            pos = self.pos[indices]
        #end if
        np = len(indices)
        neigh_table = []
        actual_indices = None
        if voronoi:
            actual_indices = True
            neighbors = self.voronoi_neighbors(indices,restrict=True,distance_ordered=False)
            for nilist in neighbors:
                neigh_table.append(nilist)
            #end for
        else:
            actual_indices = False
            elem = set(self.elem[indices])
            spec = set(spec_max.keys())
            if spec==elem or rmax!=None:
                None
            elif spec<elem and nmax!=None:
                for e in elem:
                    if e not in spec:
                        spec_max[e] = nmax
                    #end if
                #end for
            #end if
            # get neighbor table for subset of atoms specified by indices
            nt,dt = self.neighbor_table(pos,pos,distances=True)
            # determine how many neighbors to consider based on rmax (all are neighbors if rmax is None)
            nneigh = zeros((np,),dtype=int)
            if len(spec_max)>0:
                for n in xrange(np):
                    nneigh[n] = min(spec_max[self.elem[n]],len(nt[n]))
                #end for
            elif rmax is None:
                nneigh[:] = np
            else:
                nneigh = (dt<rmax).sum(1)                    
            #end if
            for i in xrange(np):
                neigh_table.append(nt[i,1:nneigh[i]])
            #end for
            del nt,dt,nneigh,elem,spec,rmax
        #end if
        neigh_table = array(neigh_table,dtype=int)
        # record which atoms are neighbors to each other
        neigh_pairs = set()
        if actual_indices:
            for i in xrange(np):
                for ni in neigh_table[i]:
                    neigh_pairs.add((i,ni))
                    neigh_pairs.add((ni,i))
                #end for
            #end for
        else:
            for i in xrange(np):
                for ni in neigh_table[i]:
                    ii = indices[i]
                    jj = indices[ni]
                    neigh_pairs.add((ii,jj))
                    neigh_pairs.add((jj,ii))
                #end for
            #end for
        #end if
        # find the connected graphs
        graphs_found = set()  # map to contain tuples of connected atom's indices
        cgraphs = obj()
        for o in range(1,order+1): # organize by order
            cgraphs[o] = []
        #end for
        if order>0:
            cg = cgraphs[1]
            for i in xrange(np):  # list of single atoms
                gi = (i,)              # graph indices
                cg.append(gi)          # add graph to graph list of order 1
                graphs_found.add(gi)   # add graph to set of all graphs
            #end for
            for o in range(2,order+1): # graphs of order o are found by adding all
                cglast = cgraphs[o-1]  # possible single neighbors to each graph of order o-1 
                cg     = cgraphs[o]
                for gilast in cglast:    # all graphs of order o-1
                    for i in gilast:       # all indices in each graph of order o-1
                        for ni in neigh_table[i]: # neighbors of selected atom in o-1 graph
                            gi = tuple(sorted(gilast+(ni,))) # new graph with neighbor added
                            if gi not in graphs_found and len(set(gi))==o: # add it if it is new and really is order o
                                graphs_found.add(gi)  # add graph to set of all graphs
                                cg.append(gi)         # add graph to graph list of order o
                            #end if
                        #end for
                    #end for
                #end for
            #end for
        #end if
        if actual_indices:
            for o,cg in cgraphs.iteritems():
                cgraphs[o] = array(cg,dtype=int)
            #end for
        else:
            # map indices back to actual atomic indices
            for o,cg in cgraphs.iteritems():
                cgmap = []
                for gi in cg:
                    #gi = array(gi)
                    gimap = tuple(sorted(indices[array(gi)]))
                    cgmap.append(gimap)
                #end for
                cgraphs[o] = array(sorted(cgmap),dtype=int)
            #end for
        #end if
        # reorganize the graph listing by cluster and vertex degree, if desired
        if degree:
            #degree_map = obj()
            cgraphs_deg = obj()
            for o,cg in cgraphs.iteritems():
                dgo = obj()
                cgraphs_deg[o] = dgo
                for gi in cg:
                    di = zeros((o,),dtype=int)
                    for m in xrange(o):
                        i = gi[m]
                        for n in xrange(m+1,o):
                            j = gi[n]
                            if (i,j) in neigh_pairs:
                                di[m]+=1
                                di[n]+=1
                            #end if
                        #end for
                    #end for
                    d = int(di.sum())
                    dorder = di.argsort()
                    di = tuple(di[dorder])
                    gi = tuple(array(gi)[dorder])
                    if not d in dgo:
                        dgo[d]=obj()
                    #end if
                    dgd = dgo[d]
                    if not di in dgd:
                        dgd[di] = []
                    #end if
                    dgd[di].append(gi)
                    #degree_map[gi] = d,di
                #end for
                for dgd in dgo:
                    for di,dgi in dgd.iteritems():
                        dgd[di]=array(sorted(dgi),dtype=int)
                    #end for
                #end for
            #end for
            cgraphs = cgraphs_deg
        #end if

        if not site_maps:
            return cgraphs
        else:
            cmaps = obj()
            if not degree:
                for order,og in cgraphs.iteritems():
                    cmap = obj()
                    for slist in og:
                        for s in slist:
                            if not s in cmap:
                                cmap[s] = obj()
                            #end if
                            cmap[s].append(slist)
                        #end for
                    #end for
                    cmaps[order] = cmap
                #end for
            else:
                for order,og in cgraphs.iteritems():
                    for total_degree,tg in og.iteritems():
                        for local_degree,lg in tg.iteritems():
                            cmap = obj()
                            for slist in lg:
                                n=0
                                for s in slist:
                                    d = local_degree[n]
                                    if not s in cmap:
                                        cmap[s] = obj()
                                    #end if
                                    if not d in cmap[s]:
                                        cmap[s][d] = obj()
                                    #end if
                                    cmap[s][d].append(slist)
                                    n+=1
                                #end for
                            #end for
                            cmaps.add_attribute_path((order,total_degree,local_degree),cmap)
                        #end for
                    #end for
                #end for
            #end if
            return cgraphs,cmaps
        #end if
    #end def connected_graphs


    # test needed
    # returns connected graphs that are rings up to the requested order
    #   rings are constructed by pairing lines that share endpoints
    #   all vertices of a ring have degree two
    def ring_graphs(self,order,**kwargs):
        # get all half order connected graphs
        line_order = order/2+order%2+1
        cgraphs = self.connected_graphs(line_order,degree=True,site_maps=False,**kwargs)
        # collect half order graphs that are lines
        lgraphs = obj()
        for o in range(2,line_order+1):
            total_degree  = 2*o-2
            vertex_degree = tuple([1,1]+(o-2)*[2])
            lg = None
            if o in cgraphs:
                cg = cgraphs[o]
                if total_degree in cg:
                    dg = cg[total_degree]
                    if vertex_degree in dg:
                        lg = dg[vertex_degree]
                    #end if
                #end if
            #end if
            if lg!=None:
                lg_end = obj()
                for gi in lg:
                    end_key = tuple(sorted(gi[0:2])) # end points
                    if end_key not in lg_end:
                        lg_end[end_key] = []
                    #end if
                    lg_end[end_key].append(tuple(gi))
                #end for
                lgraphs[o] = lg_end
            #end if
        #end for
        # contruct rings from lines that share endpoints
        rgraphs = obj()
        for o in range(3,order+1):
            o1 = o/2+1    # split half order for odd, same for even, 
            o2 = o1+o%2
            lg1 = lgraphs.get_optional(o1,None) # sets of half order lines
            lg2 = lgraphs.get_optional(o2,None)
            if lg1!=None and lg2!=None:
                rg = []
                rset = set()
                for end_key,llist1 in lg1.iteritems(): # list of lines sharing endpoints
                    if end_key in lg2:
                        llist2 = lg2[end_key]          # second list of lines sharing endpoints
                        for gi1 in llist1:             # combine line pairs into rings
                            for gi2 in llist2:
                                ri = tuple(sorted(set(gi1+gi2[2:]))) # ring indices
                                if ri not in rset and len(ri)==o:    # exclude repeated lines or rings
                                    rg.append(ri)
                                    rset.add(ri)
                                #end if
                            #end for
                        #end for
                    #end if
                #end for
                rgraphs[o] = array(sorted(rg),dtype=int)
            #end if
        #end for
        return rgraphs
    #end def ring_graphs


    # test needed
    # find the centroid of a set of points/atoms in min image convention
    def min_image_centroid(self,points=None,indices=None):
        if indices!=None:
            points = self.pos[indices]
        elif points is None:
            self.error('points or images must be provided to min_image_centroid')
        #end if
        p     = array(points,dtype=float)
        cprev = p[0]+1e99
        c     = p[0]
        while(norm(c-cprev)>1e-8):
            p = self.cell_image(p,center=c)
            cprev = c
            c = p.mean(axis=0)
        #end def min_image_centroid
        return c
    #end def min_image_centroid


    # test needed
    # find min image centroids of multiple sets of points/atoms
    def min_image_centroids(self,points=None,indices=None):
        cents = []
        if points!=None:
            for p in points:
                cents.append(self.min_image_centroid(p))
            #end for
        elif indices!=None:
            for ind in indices:
                cents.append(self.min_image_centroid(indices=ind))
            #end for
        else:
            self.error('points or images must be provided to min_image_centroid')
        #end if
        return array(cents,dtype=float)
    #end def min_image_centroids
    
    
    def min_image_vectors(self,points=None,points2=None,axes=None,pairs=True):
        if points is None:
            points = self.pos
        elif isinstance(points,Structure):
            points = points.pos
        #end if
        if axes is None:
            axes  = self.axes
        #end if
        axinv = inv(axes)
        points = array(points)
        single = points.shape==(self.dim,)
        if single:
            points = [points]
        #end if
        if points2 is None:
            points2 = self.pos
        elif isinstance(points2,Structure):
            points2 = points2.pos
        elif points2.shape==(self.dim,):
            points2 = [points2]
        #end if
        npoints  = len(points)
        npoints2 = len(points2)
        if pairs:
            vtable = empty((npoints,npoints2,self.dim),dtype=float)
            i=-1
            for p in points:
                i+=1
                j=-1
                for pp in points2:
                    j+=1
                    u = dot(pp-p,axinv)
                    vtable[i,j] = dot(u-floor(u+.5),axes)
                #end for
            #end for
            result = vtable
        else:
            if npoints!=npoints2:
                self.error('cannot create one to one minimum image vectors, point sets differ in length\n  npoints1 = {0}\n  npoints2 = {1}'.format(npoints,npoints2))
            #end if
            vectors = empty((npoints,self.dim),dtype=float)
            n = 0
            for p in points:
                pp = points2[n]
                u = dot(pp-p,axinv)
                vectors[n] = dot(u-floor(u+.5),axes)
                n+=1
            #end for
            result = vectors
        #end if
                
        return result
    #end def min_image_vectors


    def min_image_distances(self,points=None,points2=None,axes=None,vectors=False,pairs=True):
        vtable = self.min_image_vectors(points,points2,axes,pairs=pairs)
        rdim = len(vtable.shape)-1
        dtable = sqrt((vtable**2).sum(rdim))
        if not vectors:
            return dtable
        else:
            return dtable,vtable
        #end if
    #end def min_image_distances


    def distance_table(self,points=None,points2=None,axes=None,vectors=False):
        return self.min_image_distances(points,points2,axes,vectors)
    #end def distance_table


    def vector_table(self,points=None,points2=None,axes=None):
        return self.min_image_vectors(points,points2,axes)
    #end def vector_table

    
    def neighbor_table(self,points=None,points2=None,axes=None,distances=False,vectors=False):
        dtable,vtable = self.min_image_distances(points,points2,axes,vectors=True)
        ntable = empty(dtable.shape,dtype=int)
        for i in range(len(dtable)):
            ntable[i] = dtable[i].argsort()
        #end for
        results = [ntable]
        if distances:
            for i in range(len(dtable)):
                dtable[i] = dtable[i][ntable[i]]
            #end for
            results.append(dtable)
        #end if
        if vectors:
            for i in range(len(vtable)):
                vtable[i] = vtable[i][ntable[i]]
            #end for
            results.append(vtable)
        #end if
        if len(results)==1:
            results = results[0]
        #end if
        return results
    #end def neighbor_table


    # test needed
    def min_image_norms(self,points,norms):
        if isinstance(norms,int) or isinstance(norms,float):
            norms = [norms]
        #end if
        vtable = self.min_image_vectors(points)
        rdim = len(vtable.shape)-1
        nout = []
        for p in norms:
            nout.append( ((abs(vtable)**p).sum(rdim))**(1./p) )
        #end for
        if len(norms)==1:
            nout = nout[0]
        #end if
        return nout
    #end def min_image_norms


    # test needed
    # get all neighbors according to contacting voronoi polyhedra in PBC
    def voronoi_neighbors(self,indices=None,restrict=False,distance_ordered=True):
        if indices is None:
            indices = arange(len(self.pos))
        #end if
        indices = set(indices)
        # make a new version of this (small cell)
        sn = self.copy()
        sn.recenter()
        # tile a large cell periodically
        d = 3
        t = tuple(zeros((d,),dtype=int)+3)
        ss = sn.tile(t)
        ss.recenter(sn.center)
        # get nearest neighbor index pairs in the large cell
        neigh_pairs = voronoi_neighbors(ss.pos)
        # create a mapping from large to small indices
        large_to_small = 3**d*range(len(self.pos))
        # find the neighbor pairs in the small cell
        neighbors = obj()
        small_inds = set(ss.locate(sn.pos))
        for n in xrange(len(neigh_pairs)):
            i,j = neigh_pairs[n,:]
            if i in small_inds or j in small_inds: # pairs w/ at least one in cell image
                i = large_to_small[i]  # mapping to small cell indices
                j = large_to_small[j]
                if not restrict or (i in indices and j in indices): # restrict to orig index set
                    if not i in neighbors:
                        neighbors[i] = [j]
                    else:
                        neighbors[i].append(j)
                    #ned if
                    if not j in neighbors:
                        neighbors[j] = [i]
                    else:
                        neighbors[j].append(i)
                    #end if
                #end if
            #end if
        #end for
        # remove any duplicates and order by distance
        if distance_ordered:
            dt = self.distance_table()
            for i,ni in neighbors.iteritems():
                ni = array(list(set(ni)),dtype=int)
                di = dt[i,ni]
                order = di.argsort()
                neighbors[i] = ni[order]
            #end for
        else:  # just remove duplicates
            for i,ni in neighbors.iteritems():
                neighbors[i] = array(list(set(ni)),dtype=int)
            #end for
        #end if
        return neighbors
    #end def voronoi_neighbors


    # test needed
    # get nearest neighbors according to constrants (voronoi, max distance, coord. number)
    def nearest_neighbors(self,indices=None,rmax=None,nmax=None,restrict=False,voronoi=False,distances=False,**spec_max):
        if indices is None:
            indices = arange(len(self.pos))
        #end if
        elem = set(self.elem[indices])
        spec = set(spec_max.keys())
        if spec==elem or rmax!=None or voronoi:
            None
        elif spec<elem and nmax!=None:
            for e in elem:
                if e not in spec:
                    spec_max[e] = nmax
                #end if
            #end for
        else:
            self.error('must specify nmax for all species\n  species present: {0}\n  you only provided nmax for these species: {1}'.format(sorted(elem),sorted(spec)))
        #end if
        pos = self.pos[indices]
        if not restrict:
            pos2 = self.pos
        else:
            pos2 = pos
        #end if
        if voronoi:
            neighbors = self.voronoi_neighbors(indices=indices,restrict=restrict)
            dt = self.distance_table(pos,pos2)[:,1:]
        else:
            nt,dt = self.neighbor_table(pos,pos2,distances=True)
            dt=dt[:,1:]
            nt=nt[:,1:]
            neighbors = list(nt)
        #end if
        for i in xrange(len(indices)):
            neighbors[i] = indices[neighbors[i]]
        #end for
        dist = list(dt)
        if rmax is None:
            for i in xrange(len(indices)):
                nn = neighbors[i]
                dn = dist[i]
                e = self.elem[indices[i]]
                if e in spec_max:
                    smax = spec_max[e]
                    if len(nn)>smax:
                        neighbors[i] = nn[:smax]
                        dist[i]      = dn[:smax]
                    #end if
                #end if
            #end for
        else:
            for i in xrange(len(indices)):
                neighbors[i] = neighbors[i][dt[i]<rmax]
            #end for
        #end if
        if not distances:
            return neighbors
        else:
            return neighbors,dist
        #end if
    #end def nearest_neighbors


    # test needed
    # determine local chemical coordination limited by constraints
    def chemical_coordination(self,indices=None,nmax=None,rmax=None,restrict=False,voronoi=False,neighbors=False,distances=False,**spec_max):
        if indices is None:
            indices = arange(len(self.pos))
        #end if
        if not distances:
            neigh = self.nearest_neighbors(indices=indices,nmax=nmax,rmax=rmax,restrict=restrict,voronoi=voronoi,**spec_max)
        else:
            neigh,dist = self.nearest_neighbors(indices=indices,nmax=nmax,rmax=rmax,restrict=restrict,voronoi=voronoi,distances=True,**spec_max)
        #end if
        neigh_elem = []
        for i in xrange(len(indices)):
            neigh_elem.extend(self.elem[neigh[i]])
        #end for
        chem_key = tuple(sorted(set(neigh_elem)))
        chem_coord = zeros((len(indices),len(chem_key)),dtype=int)
        for i in xrange(len(indices)):
            counts = zeros((len(chem_key),),dtype=int)
            nn = list(self.elem[neigh[i]])
            for n in xrange(len(counts)):
                chem_coord[i,n] = nn.count(chem_key[n])
            #end for
        #end for
        chem_map = obj()
        i=0
        for coord in chem_coord:
            coord = tuple(coord)
            if not coord in chem_map:
                chem_map[coord] = [indices[i]]
            else:
                chem_map[coord].append(indices[i])
            #end if
            i+=1
        #end for
        for coord,ind in chem_map.iteritems():
            chem_map[coord] = array(ind,dtype=int)
        #end for
        results = [chem_key,chem_coord,chem_map]
        if neighbors:
            results.append(neigh)
        #end if
        if distances:
            results.append(dist)
        #end if
        return results
    #end def chemical_coordination


    # test needed
    def rcore_max(self,units=None):
        nt,dt = self.neighbor_table(self.pos,distances=True)
        d = dt[:,1]
        rcm = d.min()/2
        if units!=None:
            rcm = convert(rcm,self.units,units)
        #end if
        return rcm
    #end def rcore_max


    # test needed
    def cell_image(self,p,center=None):
        pos = array(p,dtype=float)
        if center is None:
            c = self.center.copy()
        else:
            c = array(center,dtype=float)
        #end if
        axes = self.axes
        axinv = inv(axes)
        for i in xrange(len(pos)):
            u = dot(pos[i]-c,axinv)
            pos[i] = dot(u-floor(u+.5),axes)+c
        #end for
        return pos
    #end def cell_image


    # test needed
    def center_distances(self,points,center=None):
        if center is None:
            c = self.center.copy()
        else:
            c = array(center,dtype=float)
        #end if        
        points = self.cell_image(points,center=c)
        for i in xrange(len(points)):
            points[i] -= c
        #end for
        return sqrt((points**2).sum(1))
    #end def center_distances


    # test needed
    def recenter(self,center=None):
        if center is not None:
            self.center=array(center,dtype=float)
        #end if
        pos = self.pos
        c = empty((1,self.dim),dtype=float)
        c[:] = self.center[:]
        axes = self.axes
        axinv = inv(axes)
        for i in xrange(len(pos)):
            u = dot(pos[i]-c,axinv)
            pos[i] = dot(u-floor(u+.5),axes)+c
        #end for
        self.recenter_k()
    #end def recenter


    # test needed
    def recorner(self):
        pos = self.pos
        axes = self.axes
        axinv = inv(axes)
        for i in range(len(pos)):
            u = dot(pos[i],axinv)
            pos[i] = dot(u-floor(u),axes)
        #end for
    #end def recorner

    
    # test needed
    def recenter_k(self,kpoints=None,kaxes=None,kcenter=None,remove_duplicates=False):
        use_self = kpoints==None
        if use_self:
            kpoints=self.kpoints
        #end if
        if kaxes==None:
            kaxes=self.kaxes
        #end if
        if len(kpoints)>0:
            axes = kaxes
            axinv = inv(axes)
            if kcenter is None:
                c = axes.sum(0)/2
            else:
                c = array(kcenter)
            #end if
            for i in range(len(kpoints)):
                u = dot(kpoints[i]-c,axinv)
                u -= floor(u+.5)
                u[abs(u-.5)<1e-12] -= 1.0
                u[abs(u   )<1e-12]  = 0.0
                kpoints[i] = dot(u,axes)+c
            #end for
            if remove_duplicates:
                inside = self.inside(kpoints,axes,c)
                kpoints  = kpoints[inside]
                nkpoints = len(kpoints)
                unique = empty((nkpoints,),dtype=bool)
                unique[:] = True
                nn = nearest_neighbors(1,kpoints)
                if nkpoints>1:
                    nn.shape = nkpoints,
                    dist = self.distances(kpoints,kpoints[nn])
                    tol = 1e-8
                    duplicates = arange(nkpoints)[dist<tol]
                    for i in duplicates:
                        if unique[i]:
                            for j in duplicates:
                                if sqrt(((kpoints[i]-kpoints[j])**2).sum(1))<tol:
                                    unique[j] = False
                                #end if
                            #end for
                        #end if
                    #end for
                #end if
                kpoints = kpoints[unique]
            #end if
        #end if
        if use_self:
            self.kpoints = kpoints
        else:
            return kpoints   
        #end if
    #end def recenter_k


    # test needed
    def inside(self,pos,axes=None,center=None,tol=1e-8,separate=False):
        if axes==None:
            axes=self.axes
        #end if
        if center==None:
            center=self.center
        #end if
        axes = array(axes)
        center = array(center)
        inside = []
        surface = []
        su = []
        axinv = inv(axes)
        for i in xrange(len(pos)):
            u = dot(pos[i]-center,axinv)
            umax = abs(u).max()
            if abs(umax-.5)<tol:
                surface.append(i)
                su.append(u)
            elif umax<.5:
                inside.append(i)
            #end if
        #end for
        npos,dim = pos.shape
        drange = range(dim)
        n = len(surface)
        i=0
        while i<n:
            j=i+1
            while j<n:
                du = abs(su[i]-su[j])
                match = False
                for d in drange:
                    match = match or abs(du[d]-1.)<tol
                #end for
                if match:
                    surface[j]=surface[-1]
                    surface.pop()
                    su[j]=su[-1]
                    su.pop()
                    n-=1
                else:
                    j+=1
                #end if
            #end while
            i+=1
        #end while
        if not separate:
            inside+=surface
            return inside
        else:
            return inside,surface
        #end if
    #end def inside


    def tile(self,*td,**kwargs):
        in_place           = kwargs.pop('in_place',False)
        magnetic_order     = kwargs.pop('magnetic_order',None)
        magnetic_primitive = kwargs.pop('magnetic_primitive',True)
        check              = kwargs.pop('check',False)

        dim = self.dim
        if len(td)==1:
            if isinstance(td[0],int):
                tiling = dim*[td[0]]
            else:
                tiling = td[0]
            #end if
        else:
            tiling = td
        #end if
        tiling = array(tiling)

        matrix_tiling = tiling.shape == (dim,dim)

        tilematrix,tilevector = reduce_tilematrix(tiling)

        ncells = int(round( abs(det(tilematrix)) ))

        if ncells==1 and abs(tilematrix-identity(self.dim)).sum()<1e-1:
            if in_place:
                return self
            else:
                return self.copy()
            #end if
        #end if

        self.recenter()

        elem = array(ncells*list(self.elem))
        pos  = self.tile_points(self.pos,self.axes,tilematrix,tilevector)
        axes = dot(tilematrix,self.axes)

        center   = axes.sum(0)/2
        mag      = tile_magnetization(self.mag,tilevector,magnetic_order,magnetic_primitive)
        kaxes    = dot(inv(tilematrix.T),self.kaxes)
        kpoints  = array(self.kpoints)
        kweights = array(self.kweights)

        ts = self.copy()
        ts.center  = center
        ts.set_elem(elem)
        ts.axes    = axes
        ts.pos     = pos
        ts.mag     = mag
        ts.kaxes   = kaxes
        ts.kpoints = kpoints
        ts.kweights= kweights
        ts.background_charge = ncells*self.background_charge

        ts.recenter()
        ts.unique_kpoints()
        if self.is_tiled():
            ts.tmatrix = dot(tilematrix,self.tmatrix)
            ts.folded_structure = self.folded_structure.copy()
        else:
            ts.tmatrix = tilematrix
            ts.folded_structure = self.copy()
        #end if

        if in_place:
            self.clear()
            self.transfer_from(ts)
            ts = self
        #end if

        if check:
            ts.check_tiling()
        #end if

        return ts
    #end def tile


    def tile_points(self,points,axes,tilemat,tilevec=None):
        if tilevec is None:
            tilemat,tilevec = reduce_tilematrix(tilemat)
        #end if
        if not isinstance(tilemat,ndarray):
            tilemat = array(tilemat)
        #end if
        matrix_tiling = abs(tilemat-diag(diag(tilemat))).sum()>0.1
        if not matrix_tiling:
            return self.tile_points_simple(points,axes,diag(tilemat))
        else:
            if not isinstance(axes,ndarray):
                axes = array(axes)
            #end if
            if not isinstance(tilevec,ndarray):
                tilevec = array(tilevec)
            #end if
            dim     = len(axes)
            npoints = len(points)
            ntpoints = npoints*int(round(abs(det(tilemat))))
            if tilevec.size==dim:
                tilevec.shape = 1,dim
            #end if
            taxes = dot(tilemat,axes)
            success = False
            for tvec in tilevec:
                tpoints = self.tile_points_simple(points,axes,tvec)
                tpoints,weights,pmap = self.unique_points_fast(tpoints,taxes)
                if len(tpoints)==ntpoints:
                    success = True
                    break
                #end if
            #end for
            if not success:
                tpoints = self.tile_points_brute(points,axes,tilemat)
                tpoints,weights,pmap = self.unique_points_fast(tpoints,taxes)
                if len(tpoints)!=ntpoints:
                    self.error('brute force tiling failed')
                #end if
            #end if
        #end if
        return tpoints
    #end def tile_points


    def tile_points_simple(self,points,axes,tilevec):
        if not isinstance(points,ndarray):
            points = array(points)
        #end if
        if not isinstance(tilevec,ndarray):
            tilevec = array(tilevec)
        #end if
        if not isinstance(axes,ndarray):
            axes = array(axes)
        #end if
        if len(points.shape)==1:
            npoints,dim = len(points),1
        else:
            npoints,dim = points.shape
        #end if
        t = tilevec
        ti = array(around(t),dtype=int)
        noninteger = abs(t-ti).sum()>1e-6
        if noninteger:
            tp = t.prod()
            if abs(tp-int(tp))>1e-6:
                self.error('tiling vector does not correspond to an integer volume change\ntiling vector: {0}\nvolume change: {1}  {2}  {3}'.format(tilevec,tilevec.prod(),ntpoints,int(ntpoints)))
            #end if
            t = array(ceil(t),dtype=int)+1
        else:
            t = ti
        #end if
        ntpoints = npoints*int(round( t.prod() ))
        if ntpoints==0:
            tpoints = array([])
        else:
            tpoints = empty((ntpoints,dim))
            ns=0
            ne=npoints
            for k in range(t[2]):
                for j in range(t[1]):
                    for i in range(t[0]):
                        v = dot(array([[i,j,k]]),axes)
                        for d in range(dim):
                            tpoints[ns:ne,d] = points[:,d]+v[0,d]
                        #end for
                        ns+=npoints 
                        ne+=npoints
                    #end for
                #end for
            #end for
        #end if
        return tpoints
    #end def tile_points_simple


    def tile_points_brute(self,points,axes,tilemat):
        tcorners = [[0,0,0],
                    [1,0,0],
                    [0,1,0],
                    [0,0,1],
                    [0,1,1],
                    [1,0,1],
                    [1,1,0],
                    [1,1,1]]
        tcorners = dot(tcorners,tilemat)
        tmin = tcorners.min(axis=0)
        tmax = tcorners.max(axis=0)
        tilevec = tmax-tmin
        tpoints = self.tile_points_simple(points,axes,tilevec)
        return tpoints
    #end def tile_points_brute



    def opt_tilematrix(self,*args,**kwargs):
        return optimal_tilematrix(self.axes,*args,**kwargs)
    #end def opt_tilematrix


    def tile_opt(self,*args,**kwargs):
        Topt,ropt = self.opt_tilematrix(*args,**kwargs)
        return self.tile(Topt)
    #end def tile_opt


    def check_tiling(self,tol=1e-6,exit=True):
        msg = ''
        if not self.is_tiled():
            return msg
        #end if
        msgs = []
        st = self
        s  = self.folded_structure
        nt = len(st.pos)
        n  = len(s.pos)
        if nt%n!=0:
            msgs.append('tiled atom count does is not divisible by untiled atom count')
        #end if
        vratio = st.volume()/s.volume()
        if abs(vratio-float(nt)/n)>tol:
            msgs.append('tiled/untiled volume ratio does not match tiled/untiled atom count ratio')
        #end if
        if abs(vratio-abs(det(st.tmatrix)))>tol:
            msgs.append('tiled/untiled volume ratio does not match tiling matrix determinant')
        #end if
        p,w,pmap = self.unique_points_fast(st.pos,st.axes)
        if len(p)!=nt:
            msgs.append('tiled positions are not unique')
        #end if
        if len(msgs)>0:
            msg = 'tiling check failed'
            for m in msgs:
                msg += '\n'+m
            #end for
            if exit:
                self.error(msg)
            #end if
        #end if
        return msg
    #end def check_tiling


    # test needed
    def kfold(self,tiling,kpoints,kweights):
        if isinstance(tiling,int):
            tiling = self.dim*[tiling]
        #end if
        tiling = array(tiling)
        if tiling.shape==(self.dim,self.dim):
            tiling = tiling.T
        #end if
        tilematrix,tilevector = reduce_tilematrix(tiling)
        ncells = int(round( abs(det(tilematrix)) ))
        kp     = self.tile_points(kpoints,self.kaxes,tilematrix,tilevector)
        kw     = array(ncells*list(kweights),dtype=float)/ncells
        return kp,kw
    #end def kfold


    def get_smallest(self):
        if self.has_folded():
            return self.folded_structure
        else:
            return self
        #end if
    #end def get_smallest


    # test needed
    def fold(self,small,*requests):
        self.error('fold needs a developers attention to make it equivalent with tile')
        if self.dim!=3:
            self.error('fold is currently only implemented for 3 dimensions')
        #end if
        self.recenter_k()
        corners = []
        ndim = len(small.axes)
        imin = empty((ndim,),dtype=int)
        imax = empty((ndim,),dtype=int)
        imin[:] =  1000000
        imax[:] = -1000000
        axinv  = inv(self.kaxes)
        center = self.kaxes.sum(0)/2 
        c = empty((1,3))
        for k in -1,2:
            for j in -1,2:
                for i in -1,2:
                    c[:] = i,j,k
                    c = dot(c,small.kaxes)
                    u = dot(c-center,axinv)
                    for d in range(ndim):
                        imin[d] = min(int(floor(u[0,d])),imin[d])
                        imax[d] = max(int(ceil(u[0,d])),imax[d])
                    #end for
                #end for
            #end for
        #end for

        axes = small.kaxes
        axinv = inv(small.kaxes)

        center = small.kaxes.sum(0)/2
        nkpoints = len(self.kpoints)
        kindices = []
        kpoints  = []
        shift = empty((ndim,))
        kr = range(nkpoints)
        for k in range(imin[2],imax[2]+1):
            for j in range(imin[1],imax[1]+1):
                for i in range(imin[0],imax[0]+1):
                    for n in kr:
                        shift[:] = i,j,k
                        shift = dot(shift,self.kaxes)
                        kp = self.kpoints[n]+shift
                        u = dot(kp-center,axinv)
                        if abs(u).max()<.5+1e-10:
                            kindices.append(n)
                            kpoints.append(kp)
                        #end if
                    #end for
                #end for
            #end for
        #end for
        kindices = array(kindices)
        kpoints  = array(kpoints)
        inside = self.inside(kpoints,axes,center)
        kindices = kindices[inside]
        kpoints  = kpoints[inside]

        small.kpoints = kpoints
        small.recenter_k()
        kpoints = array(small.kpoints)
        if len(requests)>0:
            results = []
            for request in requests:
                if request=='kmap':
                    kmap = obj()
                    for k in self.kpoints:
                        kmap[tuple(k)] = []
                    #end for
                    for i in range(len(kpoints)):
                        kp = tuple(self.kpoints[kindices[i]])
                        kmap[kp].append(array(kpoints[i]))
                    #end for
                    for kl,ks in kmap.iteritems():
                        kmap[kl] = array(ks)
                    #end for
                    res = kmap
                elif request=='tilematrix':
                    res = self.tilematrix(small)
                else:
                    self.error(request+' is not a recognized input to fold')
                #end if
                results.append(res)
            #end if
            return results
        #end if
    #end def fold


    def tilematrix(self,small=None,tol=1e-6,status=False):
        if small==None:
            if self.folded_structure!=None:
                small = self.folded_structure
            else:
                return identity(self.dim,dtype=int)
            #end if
        #end if
        tm = dot(self.axes,inv(small.axes))
        tilemat = array(around(tm),dtype=int)
        error = abs(tilemat-tm).sum()
        non_integer_elements = error > tol
        if status:
            return tilemat,not non_integer_elements
        else:
            if non_integer_elements:
                self.error('large cell cannot be constructed as an integer tiling of the small cell\nlarge cell axes:\n'+str(self.axes)+'\nsmall cell axes:  \n'+str(small.axes)+'\nlarge/small:\n'+str(self.axes/small.axes)+'\ntiling matrix:\n'+str(tm)+'\nintegerized tiling matrix:\n'+str(tilemat)+'\nerror: '+str(error)+'\ntolerance: '+str(tol))
            #end if
            return tilemat
        #end if
    #end def tilematrix


    def primitive(self,source=None,tmatrix=False,add_kpath=False,**kwargs):
        res = None
        allowed_sources = set(['seekpath'])
        if source is None or isinstance(source,bool):
            source = 'seekpath'
        #end if
        if source not in allowed_sources:
            self.error('source used to obtain primitive cell is unrecognized\nsource requested: {0}\nallowed sources: {1}'.format(source,sorted(allowed_sources)))
        #end if
        if source=='seekpath':
            res_skp = get_seekpath_full(structure=self,primitive=True,**kwargs)
            prim = res_skp.primitive
            T    = res_skp.prim_tmatrix
            if add_kpath:
                prim.add_kpoints(res_skp.explicit_kpoints_abs)
            #end if
            if tmatrix:
                res = prim,T
            else:
                res = prim
            #end if
        else:
            self.error('primitive source "{0}" is not implemented\nplease contact a developer'.format(source))
        #end if
        return res
    #end def primitive


    def become_primitive(self,source=None,add_kpath=False,**kwargs):
        prim = self.primitive(source=source,add_kpath=add_kpath,**kwargs)
        self.clone_from(prim)
    #end def become_primitive
            

    def add_kpoints(self,kpoints,kweights=None,unique=False):
        if kweights is None:
            kweights = ones((len(kpoints),))
        #end if
        self.kpoints  = append(self.kpoints,kpoints,axis=0)
        self.kweights = append(self.kweights,kweights)
        if unique:
            self.unique_kpoints()
        #end if
        self.recenter_k() #added because qmcpack cannot handle kpoints outside the box
        if self.is_tiled():
            kp,kw = self.kfold(self.tmatrix,kpoints,kweights)
            self.folded_structure.add_kpoints(kp,kw,unique=unique)
        #end if
    #end def add_kpoints


    # test needed
    def clear_kpoints(self):
        self.kpoints  = empty((0,self.dim))
        self.kweights = empty((0,))
        if self.folded_structure!=None:
            self.folded_structure.clear_kpoints()
        #end if
    #end def clear_kpoints


    def add_kmesh(self,kgrid,kshift=None,unique=False):
        self.add_kpoints(kmesh(self.kaxes,kgrid,kshift),unique=unique)
    #end def add_kmesh


    def add_symmetrized_kmesh(self,kgrid,kshift=(0,0,0)):
        # get spglib cell data structure
        cell = self.spglib_cell()

        # get the symmetry mapping
        kmap,kpoints_int = spglib.get_ir_reciprocal_mesh(
            kgrid,
            cell,
            is_shift=kshift
            )

        # create the Monkhorst-Pack mesh
        kshift = array(kshift,dtype=float)
        okgrid = 1.0/array(kgrid,dtype=float)
        kpoints = empty(kpoints_int.shape,dtype=float)
        for i,ki in enumerate(kpoints_int):
            kpoints[i] = (ki+kshift)*okgrid
        #end for
        kpoints = dot(kpoints,self.kaxes)

        # reduce to only the symmetric kpoints with weights
        kwmap = obj()
        for ik in kmap:
            if ik not in kwmap:
                kwmap[ik] = 1
            else:
                kwmap[ik] += 1
            #end if
        #end for
        nkpoints = len(kwmap)
        kpoints_symm  = empty((nkpoints,self.dim),dtype=float)
        kweights_symm = empty((nkpoints,),dtype=float)
        n = 0
        for ik,kw in kwmap.iteritems():
            kpoints_symm[n]  = kpoints[ik]
            kweights_symm[n] = kw
            n+=1
        #end for
        self.add_kpoints(kpoints_symm,kweights_symm)
    #end def add_symmetrized_kmesh

    
    def kpoints_unit(self,kpoints=None):
        if kpoints is None:
            kpoints = self.kpoints
        #end if
        return dot(kpoints,inv(self.kaxes))
    #end def kpoints_unit


    def kpoints_reduced(self):
        return self.kpoints*self.scale/(2*pi)
    #end def kpoints_reduced


    # test needed
    def inversion_symmetrize_kpoints(self,tol=1e-10,folded=False):
        kp    = self.kpoints
        kaxes = self.kaxes
        ntable,dtable = self.neighbor_table(kp,-kp,kaxes,distances=True)
        pairs = set()
        keep = empty((len(kp),),dtype=bool)
        keep[:] = True
        for i in range(len(dtable)):
            if keep[i] and dtable[i,0]<tol:
                j = ntable[i,0]
                if j!=i and keep[j]:
                    keep[j] = False
                    self.kweights[i] += self.kweights[j]
                #end if
            #end if
        #end for
        self.kpoints  = self.kpoints[keep]
        self.kweights = self.kweights[keep]
        if folded and self.folded_structure!=None:
            self.folded_structure.inversion_symmetrize_kpoints(tol)
        #end if
    #end def inversion_symmetrize_kpoints


    # test needed
    def unique_points(self,points,axes,weights=None,tol=1e-10):
        pmap = obj()
        npoints = len(points)
        if npoints>0:
            if weights is None:
                weights = ones((npoints,),dtype=int)
            #end if
            ntable,dtable = self.neighbor_table(points,points,axes,distances=True)
            keep = empty((npoints,),dtype=bool)
            keep[:] = True
            pmo = obj()
            for i in xrange(npoints):
                if keep[i]:
                    pm = []
                    jn=0
                    while jn<npoints and dtable[i,jn]<tol:
                        j = ntable[i,jn]
                        pm.append(j)
                        if j!=i and keep[j]:
                            keep[j] = False
                            weights[i] += weights[j]
                        #end if
                        jn+=1
                    #end while
                    pmo[i] = set(pm)
                #end if
            #end for
            points  = points[keep]
            weights = weights[keep]
            j=0
            for i in xrange(len(keep)):
                if keep[i]:
                    pmap[j] = pmo[i]
                    j+=1
                #end if
            #end for
        #end if
        return points,weights,pmap
    #end def unique_points


    # test needed
    def unique_points_fast(self,points,axes,weights=None,tol=1e-10):
        # use an O(N) cell table instead of an O(N^2) neighbor table
        pmap = obj()
        points = array(points)
        axes   = array(axes)
        npoints = len(points)
        if npoints>0:
            if weights is None:
                weights = ones((npoints,),dtype=int)
            else:
                weights = array(weights)
            #end if
            keep = ones((npoints,),dtype=bool)
            # place all the points in the box, converted to unit coords
            upoints = array(points)
            axinv = inv(axes)
            for i in range(len(points)):
                u = dot(points[i],axinv)
                upoints[i] = u-floor(u)
            #end for
            # create an integer array of cell indices
            axmax = -1.0
            for a in axes:
                axmax = max(axmax,norm(a))
            #end for
            #   make an integer space corresponding to 1e-7 self.units spatial resolution
            cmax = uint64(1e7)*uint64(ceil(axmax)) 
            ipoints = array(around(cmax*upoints),dtype=uint64)
            ipoints[ipoints==cmax] = 0 # make the outer boundary the same as the inner boundary
            # load the cell table with point indices
            #   points in the same cell are identical
            ctable = obj()
            i=0
            for ip in ipoints:
                ip = tuple(ip)
                if ip not in ctable:
                    ctable[ip] = i
                    pmap[i] = [i]
                else:
                    j = ctable[ip]
                    keep[i] = False
                    weights[j] += weights[i]
                    pmap[j].append(i)
                #end if
                i+=1
            #end for
            points  = points[keep]
            weights = weights[keep]
        #end if
        return points,weights,pmap
    #end def unique_points_fast


    # test needed
    def unique_positions(self,tol=1e-10,folded=False):
        pos,weights,pmap = self.unique_points(self.pos,self.axes)
        if len(pos)!=len(self.pos):
            self.pos = pos
        #end if
        if folded and self.folded_structure!=None:
            self.folded_structure.unique_positions(tol)
        #end if
        return pmap
    #end def unique_positions

        
    # test needed
    def unique_kpoints(self,tol=1e-10,folded=False):
        kmap = obj()
        kp   = self.kpoints
        if len(kp)>0:
            kaxes = self.kaxes
            ntable,dtable = self.neighbor_table(kp,kp,kaxes,distances=True)
            npoints = len(kp)
            keep = empty((len(kp),),dtype=bool)
            keep[:] = True
            kmo = obj()
            for i in xrange(npoints):
                if keep[i]:
                    km = []
                    jn=0
                    while jn<npoints and dtable[i,jn]<tol:
                        j = ntable[i,jn]
                        km.append(j)
                        if j!=i and keep[j]:
                            keep[j] = False
                            self.kweights[i] += self.kweights[j]
                        #end if
                        jn+=1
                    #end while
                    kmo[i] = set(km)
                #end if
            #end for
            self.kpoints  = self.kpoints[keep]
            self.kweights = self.kweights[keep]
            j=0
            for i in xrange(len(keep)):
                if keep[i]:
                    kmap[j] = kmo[i]
                    j+=1
                #end if
            #end for
        #end if
        if folded and self.folded_structure!=None:
            self.folded_structure.unique_kpoints(tol)
        #end if
        return kmap
    #end def unique_kpoints


    def kmap(self):
        kmap = None
        if self.folded_structure!=None:
            fs = self.folded_structure
            self.kpoints  = array(fs.kpoints)
            self.kweights = array(fs.kweights)
            kmap = self.unique_kpoints()
        #end if
        return kmap
    #end def kmap


    # test needed
    def select_twist(self,selector='smallest',tol=1e-6):
        index = None
        invalid_selector = False
        if isinstance(selector,str):
            if selector=='smallest':
                index = (self.kpoints**2).sum(1).argmin()
            elif selector=='random':
                index = randint(0,len(self.kpoints)-1)
            else:
                invalid_selector = True
            #end if
        elif isinstance(selector,(tuple,list,ndarray)):
            ku_sel = array(selector,dtype=float)
            n = 0
            for ku in self.kpoints_unit():
                if norm(ku-ku_sel)<tol:
                    index = n
                    break
                #end if
                n+=1
            #end for
            if index is None:
                self.error('cannot identify twist number\ntwist requested: {0}\ntwists present: {1}'.format(ku_sel,sorted([tuple(k) for k in self.kpoints_unit()])))
            #end if
        else:
            invalid_selector = True
        #end if
        if invalid_selector:
            self.error('cannot identify twist number\ninvalid selector provided: {0}\nvalid string inputs for selector: smallest, random\nselector can also be a length 3 tuple, list or array (a twist vector)'.format(selector))
        #end if
        return index
    #end def select_twist


    # test needed
    def fold_pos(self,large,tol=0.001):
        vratio = large.volume()/self.volume()
        if abs(vratio-int(around(vratio)))>1e-6:
            self.error('cannot fold positions from large cell into current one\nlarge cell volume is not an integer multiple of the current one\nlarge cell volume: {0}\ncurrent cell volume: {1}\nvolume ratio: {2}'.format(large.volume(),self.volume(),vratio))
        T,success = large.tilematrix(self,status=True)
        if not success:
            self.error('cannot fold positions from large cell into current one\ncells are related by non-integer tilematrix')
        #end if
        nnearest = int(around(vratio))
        self.elem = large.elem.copy() 
        self.pos  = large.pos.copy()
        self.recenter()
        nt,dt = self.neighbor_table(distances=True)
        nt = nt[:,:nnearest]
        dt = dt[:,:nnearest]
        if dt.ravel().max()>tol:
            self.error('cannot fold positions from large cell into current one\npositions of equivalent atoms are further apart than the tolerance\nmax distance encountered: {0}\ntolerance: {1}'.format(dt.ravel().max(),tol))
        #end if
        counts = zeros((len(self.pos),),dtype=int)
        for n in nt.ravel():
            counts[n] += 1
        #end for
        if (counts!=nnearest).any():
            self.error('cannot fold positions from large cell into current one\neach atom must have {0} equivalent positions\nsome atoms found with the following equivalent position counts: {1}'.format(nnearest,counts[counts!=nnearest]))
        #end if
        ind_visited = set()
        neigh_map = obj()
        keep = []
        n=0
        for nset in nt:
            if n not in ind_visited:
                neigh_map[n] = nset
                keep.append(n)
                for ind in nset:
                    ind_visited.add(ind)
                #end for
            #end if
            n+=1
        #end for
        if len(ind_visited)!=len(self.pos):
            self.error('cannot fold positions from large cell into current one\nsome equivalent atoms could not be identified')
        #end if
        new_elem = []
        new_pos  = []
        for n in keep:
            nset = neigh_map[n]
            elist = list(set(self.elem[nset]))
            if len(elist)!=1:
                self.error('cannot fold positions from large cell into current one\nspecies of some equivalent atoms do not match')
            #end if
            new_elem.append(elist[0])
            new_pos.append(self.pos[nset].mean(0))
        #end for
        self.set_elem(new_elem)
        self.set_pos(new_pos)
    #end def fold_pos


    def pos_unit(self,pos=None):
        if pos is None:
            pos = self.pos
        #end if
        return dot(pos,inv(self.axes))
    #end def pos_unit


    def pos_to_cartesian(self):
        self.pos = dot(self.pos,self.axes)
    #end def pos_to_cartesian


    # test needed
    def at_Gpoint(self):
        kpu = self.kpoints_unit()
        kg = array([0,0,0])
        return len(kpu)==1 and norm(kg-kpu[0])<1e-6
    #end def at_Gpoint


    # test needed
    def at_Lpoint(self):
        kpu = self.kpoints_unit()
        kg = array([.5,.5,.5])
        return len(kpu)==1 and norm(kg-kpu[0])<1e-6
    #end def at_Lpoint


    # test needed
    def at_real_kpoint(self):
        kpu = 2*self.kpoints_unit()
        return len(kpu)==1 and abs(kpu-around(kpu)).sum()<1e-6
    #end def at_real_kpoint


    # test needed
    def bonds(self,neighbors,vectors=False):
        if self.dim!=3:
            self.error('bonds is currently only implemented for 3 dimensions')
        #end if
        natoms,dim = self.pos.shape
        centers = empty((natoms,neighbors,dim))
        distances = empty((natoms,neighbors))
        vect      = empty((natoms,neighbors,dim))
        t = self.tile((3,3,3))
        t.recenter(self.center)
        nn = nearest_neighbors(neighbors+1,t.pos,self.pos)
        for i in range(natoms):
            ii = nn[i,0]
            n=0
            for jj in nn[i,1:]:
                p1 = t.pos[ii]
                p2 = t.pos[jj]
                centers[i,n,:] = (p1+p2)/2
                distances[i,n]= sqrt(((p1-p2)**2).sum())
                vect[i,n,:] = p2-p1
                n+=1
            #end for
        #end for
        sn = self.copy()
        nnr = nn[:,1:].ravel()
        sn.set_elem(t.elem[nnr])
        sn.pos  = t.pos[nnr]
        sn.recenter()
        indices = self.locate(sn.pos)
        indices = indices.reshape(natoms,neighbors)
        if not vectors:
            return indices,centers,distances
        else:
            return indices,centers,distances,vect
        #end if
    #end def bonds

        
    # test needed
    def displacement(self,reference,map=False):
        if self.dim!=3:
            self.error('displacement is currently only implemented for 3 dimensions')
        #end if
        ref = reference.tile((3,3,3))
        ref.recenter(reference.center)
        rmap = array(3**3*range(len(reference.pos)),dtype=int)
        nn = nearest_neighbors(1,ref.pos,self.pos).ravel()
        displacement = self.pos - ref.pos[nn]
        if not map:
            return displacement
        else:
            return displacement,rmap[nn]
        #end if
    #end def displacement


    # test needed
    def scalar_displacement(self,reference):
        return sqrt((self.displacement(reference)**2).sum(1))
    #end def scalar_displacement

    
    # test needed
    def distortion(self,reference,neighbors):
        if self.dim!=3:
            self.error('distortion is currently only implemented for 3 dimensions')
        #end if
        if reference.volume()/self.volume() < 1.1:
            ref = reference.tile((3,3,3))
            ref.recenter(reference.center)
        else:
            ref = reference
        #end if
        rbi,rbc,rbl,rbv =  ref.bonds(neighbors,vectors=True)
        sbi,sbc,sbl,sbv = self.bonds(neighbors,vectors=True)
        nn = nearest_neighbors(1,reference.pos,self.pos).ravel()
        distortion = empty(sbv.shape)
        magnitude  = empty((len(self.pos),))
        for i in range(len(self.pos)):
            ir = nn[i]
            bonds  = sbv[i]
            rbonds = rbv[ir]
            ib  = empty((neighbors,),dtype=int)
            ibr = empty((neighbors,),dtype=int)
            r  = range(neighbors)
            rr = range(neighbors)
            for n in range(neighbors):
                mindist = 1e99
                ibmin  = -1
                ibrmin = -1
                for nb in r:
                    for nbr in rr:
                        d = norm(bonds[nb]-rbonds[nbr])
                        if d<mindist:
                            mindist=d
                            ibmin=nb
                            ibrmin=nbr
                        #end if
                    #end for
                #end for
                ib[n]=ibmin
                ibr[n]=ibrmin
                r.remove(ibmin)
                rr.remove(ibrmin)
                #end for
            #end for
            d = bonds[ib]-rbonds[ibr]
            distortion[i] = d
            magnitude[i] = (sqrt((d**2).sum(axis=1))).sum()
        #end for
        return distortion,magnitude
    #end def distortion


    # test needed
    def bond_compression(self,reference,neighbors):
        ref = reference
        rbi,rbc,rbl =  ref.bonds(neighbors)
        sbi,sbc,sbl = self.bonds(neighbors)
        bondlen = rbl.mean()
        return abs(1.-sbl/bondlen).max(axis=1)
    #end def bond_compression


    # test needed
    def boundary(self,dims=(0,1,2),dtol=1e-6):
        dim_eff = len(dims)
        natoms,dim = self.pos.shape
        bdims = array(dim*[False])
        for d in dims:
            bdims[d] = True
        #end for
        p = self.pos[:,bdims]
        indices = convex_hull(p,dim_eff,dtol)
        return indices
    #end def boundary


    def embed(self,small,dims=(0,1,2),dtol=1e-6,utol=1e-6):
        small = small.copy()
        small.recenter()
        center = array(self.center)
        self.recenter(small.center)
        bind = small.boundary(dims,dtol)
        bpos = small.pos[bind]
        belem= small.elem[bind]
        nn = nearest_neighbors(1,self.pos,bpos).ravel()
        mpos = self.pos[nn]
        dr = (mpos-bpos).mean(0)
        for i in xrange(len(bpos)):
            bpos[i]+=dr
        #end for
        dmax = sqrt(((mpos-bpos)**2).sum(1)).max()
        for i in xrange(len(small.pos)):
            small.pos[i]+=dr
        #end for
        ins,surface = small.inside(self.pos,tol=utol,separate=True)
        replaced = empty((len(self.pos),),dtype=bool)
        replaced[:] = False
        inside = replaced.copy()
        inside[ins] = True
        nn = nearest_neighbors(1,self.pos,small.pos).ravel()
        elist = list(self.elem)
        plist = list(self.pos)
        pos  = small.pos
        elem = small.elem
        for i in xrange(len(pos)):
            n = nn[i]
            if not replaced[n]:
                elist[n] = elem[i]
                plist[n] = pos[i]
                replaced[n] = True
            else:
                elist.append(elem[i])
                plist.append(pos[i])
            #end if
        #end for
        remove = arange(len(self.pos))[inside & logical_not(replaced)]
        remove.sort()
        remove = flipud(remove)
        for i in remove:
            elist.pop(i)
            plist.pop(i)
        #end for
        self.set_elem(elist)
        self.pos  = array(plist)
        self.recenter(center)
        return dmax
    #end def embed


    # test needed
    def shell(self,cell,neighbors,direction='in'):
        if self.dim!=3:
            self.error('shell is currently only implemented for 3 dimensions')
        #end if
        dd = {'in':equate,'out':negate}
        dir = dd[direction]
        natoms,dim=self.pos.shape
        ncells=3**3
        ntile = ncells*natoms
        pos = empty((ntile,dim))
        ind = empty((ntile,),dtype=int)
        oind = range(natoms)
        for nt in range(ncells):
            n=nt*natoms
            ind[n:n+natoms]=oind[:]
            pos[n:n+natoms]=self.pos[:]
        #end for
        nt=0
        for k in -1,0,1:
            for j in -1,0,1:
                for i in -1,0,1:
                    iv = array([[i,j,k]])
                    v = dot(iv,self.axes)
                    for d in range(dim):
                        ns = nt*natoms
                        ne = ns+natoms
                        pos[ns:ne,d] += v[0,d]
                    #end for
                    nt+=1
                #end for
            #end for
        #end for
        
        inside = empty(ntile,)
        inside[:]=False
        ins = cell.inside(pos)
        inside[ins]=True

        iishell = set()
        nn = nearest_neighbors(neighbors,pos)
        for ii in range(len(nn)):
            for jj in nn[ii]:
                in1 = inside[ii]
                in2 = inside[jj]
                if dir(in1 and not in2):
                    iishell.add(ii)
                #end if
                if dir(in2 and not in1):
                    iishell.add(jj)
                #end if
            #end if
        #end if
        ishell = ind[list(iishell)]
        return ishell
    #end def shell


    def interpolate(self,other,images,min_image=True,recenter=True,match_com=False,chained=False):
        s1 = self.copy()
        s2 = other.copy()
        s1.remove_folded()
        s2.remove_folded()
        if s2.units!=s1.units:
            s2.change_units(s1.units)
        #end if
        if (s1.elem!=s2.elem).any():
            self.error('cannot interpolate structures, atoms do not match\n  atoms1: {0}\n  atoms2: {1}'.format(s1.elem,s2.elem))
        #end if
        structures = []
        npath = images+2
        c1   = s1.center
        c2   = s2.center
        ax1  = s1.axes
        ax2  = s2.axes
        pos1 = s1.pos
        pos2 = s2.pos
        min_image &= abs(ax1-ax2).max()<1e-6
        if min_image:
            dp = self.min_image_vectors(pos1,pos2,ax1,pairs=False)
            pos2 = pos1 + dp
        #end if
        if match_com:
            com1 = pos1.mean(axis=0)
            com2 = pos2.mean(axis=1)
            dcom = com1-com2
            for n in xrange(len(pos2)):
                pos2[n] += dcom
            #end for
            if chained:
                other.pos = pos2
            #end if
        #end if
        for n in xrange(npath):
            f1 = 1.-float(n)/(npath-1)
            f2 = 1.-f1
            center = f1*c1   + f2*c2
            axes   = f1*ax1  + f2*ax2
            pos    = f1*pos1 + f2*pos2
            s = s1.copy()
            s.reset_axes(axes)
            s.center = center
            s.pos    = pos
            if recenter:
                s.recenter()
            #end if
            structures.append(s)
        #end for
        return structures
    #end def interpolate


    # returns madelung potential constant v_M
    #   see equation 7 in PRB 78 125106 (2008) 
    def madelung(self,axes=None,tol=1e-10):
        if self.dim!=3:
            self.error('madelung is currently only implemented for 3 dimensions')
        #end if
        if axes is None:
            a = self.axes.T.copy()
        else:
            a = axes.T.copy()
        #end if
        if self.units!='B':
            a = convert(a,self.units,'B')
        #end if
        volume = abs(det(a))
        b = 2*pi*inv(a).T
        rconv = 8*(3.*volume/(4*pi))**(1./3)
        kconv = 2*pi/rconv
        gconst = -1./(4*kconv**2)
        vmc = -pi/(kconv**2*volume)-2*kconv/sqrt(pi)
        
        nshells = 20
        vshell = [0.]
        p = Sobj()
        m = Sobj()
        for n in range(1,nshells+1):
            i = mgrid[-n:n+1,-n:n+1,-n:n+1]
            i = i.reshape(3,(2*n+1)**3)
            R = sqrt((dot(a,i)**2).sum(0))
            G2 = (dot(b,i)**2).sum(0)
            
            izero = n + n*(2*n+1) + n*(2*n+1)**2

            p.R  = R[0:izero]
            p.G2 = G2[0:izero]
            m.R  = R[izero+1:]
            m.G2 = G2[izero+1:]
            domains = [p,m]
            vshell.append(0.)
            for d in domains:
                vshell[n] += (erfc(kconv*d.R)/d.R).sum() + 4*pi/volume*(exp(gconst*d.G2)/d.G2).sum()
            #end for
            if abs(vshell[n]-vshell[n-1])<tol:
                break
            #end if
        #end for
        vm = vmc + vshell[-1]

        if axes is None:
            self.Vmadelung = vm
        #end if
        return vm
    #end def madelung


    def makov_payne(self,q=1,eps=1.0,units='Ha',order=1):
        if order!=1:
            self.error('Only first order Makov-Payne correction is currently supported.')
        #end if
        if 'Vmadelung' not in self:
            vm = self.madelung()
        else:
            vm = self.Vmadelung
        #end if
        mp = -0.5*q**2*vm/eps
        if units!='Ha':
            mp = convert(mp,'Ha',units)
        #end if
        return mp
    #end def makov_payne


    def read(self,filepath,format=None,elem=None,block=None,grammar='1.1',cell='prim',contents=False):
        if os.path.exists(filepath):
            path,file = os.path.split(filepath)
            if format is None:
                if '.' in file:
                    name,format = file.rsplit('.',1)
                elif file.lower().endswith('poscar'):
                    format = 'poscar'
                else:
                    self.error('file format could not be determined\nunrecognized file: {0}'.format(filepath))
                #end if
            #end if
        elif not contents:
            self.error('file does not exist: {0}'.format(filepath))
        #end if
        if format is None:
            self.error('file format must be provided')
        #end if
        format = format.lower()
        if format=='xyz':
            self.read_xyz(filepath)
        elif format=='xsf':
            self.read_xsf(filepath)
        elif format=='poscar':
            self.read_poscar(filepath,elem=elem)
        elif format=='cif':
            self.read_cif(filepath,block=block,grammar=grammar,cell=cell)
        elif format=='fhi-aims':
            self.read_fhi_aims(filepath)
        else:
            self.error('cannot read structure from file\nunsupported file format: {0}'.format(format))
        #end if
        if self.has_axes():
            self.set_bconds('ppp')
        #end if
    #end def read


    def read_xyz(self,filepath):
        elem = []
        pos  = []
        if os.path.exists(filepath):
            lines = open(filepath,'r').read().strip().splitlines()
        else:
            lines = filepath.strip().splitlines() # "filepath" is file contents
        #end if
        if len(lines)>1:
            ntot = int(lines[0].strip())
            natoms = 0
            e = None
            p = None
            try:
                tokens = lines[1].split()
                if len(tokens)==4:
                    e = tokens[0]
                    p = array(tokens[1:],float)
                #end if
            except:
                None
            #end try
            if p is not None:
                elem.append(e)
                pos.append(p)
                natoms+=1
            #end if
            if len(lines)>2:
                for l in lines[2:]:
                    tokens = l.split()
                    if len(tokens)==4:
                        elem.append(tokens[0])
                        pos.append(array(tokens[1:],float))
                        natoms+=1
                        if natoms==ntot:
                            break
                        #end if
                    #end if
                #end for
            #end if
            if natoms!=ntot:
                self.error('xyz file read failed\nattempted to read file: {0}\nnumber of atoms expected: {1}\nnumber of atoms found: {2}'.format(filepath,ntot,natoms))
            #end if
        #end if
        self.dim   = 3
        self.set_elem(elem)
        self.pos   = array(pos)
        self.units = 'A'
    #end def read_xyz


    def read_xsf(self,filepath):
        if os.path.exists(filepath):
            f = XsfFile(filepath)
        else:
            f = XsfFile()
            f.read_text(filepath) # "filepath" is file contents
        #end if
        elem = []
        for n in f.elem:
            elem.append(pt.simple_elements[n].symbol)
        #end for
        self.dim   = 3
        self.units = 'A'
        self.reset_axes(f.primvec)
        self.set_elem(elem)
        self.pos = f.pos
    #end def read_xsf


    def read_poscar(self,filepath,elem=None):
        if os.path.exists(filepath):
            lines = open(filepath,'r').read().splitlines()
        else:
            lines = filepath.splitlines()  # "filepath" is file contents
        #end if
        nlines = len(lines)
        min_lines = 8
        if nlines<min_lines:
            self.error('POSCAR file must have at least {0} lines\n  only {1} lines found'.format(min_lines,nlines))
        #end if
        dim = 3
        scale = float(lines[1].strip())
        axes = empty((dim,dim))
        axes[0] = array(lines[2].split(),dtype=float)
        axes[1] = array(lines[3].split(),dtype=float)
        axes[2] = array(lines[4].split(),dtype=float)
        if scale<0.0:
            scale = abs(scale)/det(axes)
        #end if
        axes = scale*axes
        tokens = lines[5].split()
        if tokens[0].isdigit():
            counts = array(tokens,dtype=int)
            if elem is None:
                self.error('variable elem must be provided to read_poscar() to assign atomic species to positions for POSCAR format')
            elif len(elem)!=len(counts):
                self.error('one elem must be given for each element count in the POSCAR file\n  number of elem counts: {0}\n  number of elem given: {1}'.format(len(counts),len(elem)))
            #end if
            lcur = 6
        else:
            elem   = tokens
            counts = array(lines[6].split(),dtype=int)
            lcur = 7
        #end if
        species = elem
        # relabel species that have multiple occurances
        sset = set(species)
        for spec in sset:
            if species.count(spec)>1:
                cnt=0
                for n in range(len(species)):
                    specn = species[n]
                    if specn==spec:
                        cnt+=1
                        species[n] = specn+str(cnt)
                    #end if
                #end for
            #end if
        #end for
        elem = []
        for i in range(len(counts)):
            elem.extend(counts[i]*[species[i]])
        #end for
        self.dim = dim
        self.units = 'A'
        self.reset_axes(axes)

        if lcur<len(lines) and len(lines[lcur])>0:
            c = lines[lcur].lower().strip()[0]
            lcur+=1
        else:
            return
        #end if
        selective_dynamics = c=='s'
        if selective_dynamics: # Selective dynamics
            if lcur<len(lines) and len(lines[lcur])>0:
                c = lines[lcur].lower().strip()[0]
                lcur+=1
            else:
                return
            #end if
        #end if
        cartesian = c=='c' or c=='k'
        npos = counts.sum()
        if lcur+npos>len(lines):
            return
        #end if
        spos = []
        for i in range(npos):
            spos.append(lines[lcur+i].split())
        #end for
        spos = array(spos)
        pos  = array(spos[:,0:3],dtype=float)
        if cartesian:
            pos = scale*pos
        else:
            pos = dot(pos,axes)
        #end if
        self.set_elem(elem)
        self.pos = pos
        if selective_dynamics or spos.shape[1]>3:
            move = array(spos[:,3:6],dtype=str)
            self.freeze(range(self.size()),directions=move=='F')
        #end if
    #end def read_poscar


    def read_cif(self,filepath,block=None,grammar='1.1',cell='prim'):
        axes,elem,pos,units = read_cif(filepath,block,grammar,cell,args_only=True)
        self.dim = 3
        self.set_axes(axes)
        self.set_elem(elem)
        self.pos = pos
        self.units = units
    #end def read_cif


    # test needed
    def read_fhi_aims(self,filepath):
        if os.path.exists(filepath):
            lines = open(filepath,'r').read().splitlines()
        else:
            lines = filepath.splitlines() # "filepath" is contents
        #end if
        axes = []
        pos  = []
        elem = []
        unit_pos = False
        for line in lines:
            ls = line.strip()
            if len(ls)>0 and ls[0]!='#':
                tokens = ls.split()
                t0 = tokens[0]
                if t0=='lattice_vector':
                    axes.append(tokens[1:])
                elif t0=='atom_frac':
                    pos.append(tokens[1:4])
                    elem.append(tokens[4])
                    unit_pos = True
                elif t0=='atom':
                    pos.append(tokens[1:4])
                    elem.append(tokens[4])
                elif t0.startswith('initial'):
                    None
                else:
                    #None
                    self.error('unrecogonized or not yet supported token in fhi-aims geometry file: {0}'.format(t0))
                #end if
            #end if
        #end for
        axes = array(axes,dtype=float)
        pos  = array(pos,dtype=float)
        if unit_pos:
            pos  = dot(pos,axes)
        #end if
        self.dim = 3
        self.set_axes(axes)
        self.set_elem(elem)
        self.pos   = pos
        self.units = 'A'
    #end def read_fhi_aims


    def write(self,filepath=None,format=None):
        if filepath is None and format is None:
            self.error('please specify either the filepath or format arguments to write()')
        elif format is None:
            if '.' in filepath:
                format = filepath.split('.')[-1]
            else:
                self.error('file format could not be determined\neither request the format directly with the format keyword or add a file format extension to the file name')
            #end if
        #end if
        format = format.lower()
        if format=='xyz':
            c = self.write_xyz(filepath)
        elif format=='xsf':
            c = self.write_xsf(filepath)
        elif format=='poscar':
            c = self.write_poscar(filepath)
        elif format=='fhi-aims':
            c = self.write_fhi_aims(filepath)
        else:
            self.error('file format {0} is unrecognized'.format(format))
        #end if
        return c
    #end def write


    def write_xyz(self,filepath=None,header=True,units='A'):
        if self.dim!=3:
            self.error('write_xyz is currently only implemented for 3 dimensions')
        #end if
        s = self.copy()
        s.change_units(units)
        c=''
        if header:
            c += str(len(s.elem))+'\n\n'
        #end if
        for i in range(len(s.elem)):
            e = s.elem[i]
            p = s.pos[i]
            c+=' {0:2} {1:12.8f} {2:12.8f} {3:12.8f}\n'.format(e,p[0],p[1],p[2])
        #end for
        if filepath!=None:
            open(filepath,'w').write(c)
        #end if
        return c
    #end def write_xyz


    def write_xsf(self,filepath=None):
        if self.dim!=3:
            self.error('write_xsf is currently only implemented for 3 dimensions')
        #end if
        s = self.copy()
        s.change_units('A')
        c  = ' CRYSTAL\n'
        c += ' PRIMVEC\n'
        for a in s.axes:
            c += '   {0:12.8f}  {1:12.8f}  {2:12.8f}\n'.format(*a)
        #end for
        c += ' PRIMCOORD\n'
        c += '   {0} 1\n'.format(len(s.elem))
        for i in range(len(s.elem)):
            e = s.elem[i]
            identified = e in pt.elements
            if not identified:
                if len(e)>2:
                    e = e[0:2]
                elif len(e)==2:
                    e = e[0:1]
                #end if
                identified = e in pt.elements
            #end if
            if not identified:
                self.error('{0} is not an element\nxsf file cannot be written'.format(e))
            #end if
            enum = pt.elements[e].atomic_number
            r = s.pos[i]
            c += '   {0:>3} {1:12.8f}  {2:12.8f}  {3:12.8f}\n'.format(enum,r[0],r[1],r[2])
        #end for
        if filepath!=None:
            open(filepath,'w').write(c)
        #end if
        return c
    #end def write_xsf


    def write_poscar(self,filepath=None):
        s = self.copy()
        s.change_units('A')
        species,species_count = s.order_by_species()
        poscar = PoscarFile()
        poscar.scale      = 1.0
        poscar.axes       = s.axes
        poscar.elem       = species
        poscar.elem_count = species_count
        poscar.coord      = 'cartesian'
        poscar.pos        = s.pos
        c = poscar.write_text()
        if filepath is not None:
            open(filepath,'w').write(c)
        #end if
        return c
    #end def write_poscar


    # test needed
    def write_fhi_aims(self,filepath=None):
        s = self.copy()
        s.change_units('A')
        c = ''
        c+='\n'
        for a in s.axes:
            c += 'lattice_vector   {0: 12.8f}  {1: 12.8f}  {2: 12.8f}\n'.format(*a)
        #end for
        c+='\n'
        for p,e in zip(self.pos,self.elem):
            c += 'atom_frac   {0: 12.8f}  {1: 12.8f}  {2: 12.8f}  {3}\n'.format(p[0],p[1],p[2],e)
        #end for
        if filepath!=None:
            open(filepath,'w').write(c)
        #end if
        return c
    #end def write_fhi_aims


    def plot2d_ax(self,ix,iy,*args,**kwargs):
        if self.dim!=3:
            self.error('plot2d_ax is currently only implemented for 3 dimensions')
        #end if
        iz = list(set([0,1,2])-set([ix,iy]))[0]
        ax = self.axes.copy()
        a  = self.axes[iz]
        dc = self.center-ax.sum(0)/2
        pp = array([0*a,ax[ix],ax[ix]+ax[iy],ax[iy],0*a])
        for i in range(len(pp)):
            pp[i]+=dc
            pp[i]-=dot(a,pp[i])/dot(a,a)*a
        #end for
        plot(pp[:,ix],pp[:,iy],*args,**kwargs)
    #end def plot2d_ax


    def plot2d_pos(self,ix,iy,*args,**kwargs):
        if self.dim!=3:
            self.error('plot2d_pos is currently only implemented for 3 dimensions')
        #end if
        iz = list(set([0,1,2])-set([ix,iy]))[0]
        pp = self.pos.copy()
        a = self.axes[iz]
        for i in range(len(pp)):
            pp[i] -= dot(a,pp[i])/dot(a,a)*a
        #end for
        plot(pp[:,ix],pp[:,iy],*args,**kwargs)
    #end def plot2d_pos


    def plot2d(self,pos_style='b.',ax_style='k-'):
        if self.dim!=3:
            self.error('plot2d is currently only implemented for 3 dimensions')
        #end if
        subplot(1,3,1)
        self.plot2d_ax(0,1,ax_style,lw=2)
        self.plot2d_pos(0,1,pos_style)
        title('a1,a2')
        subplot(1,3,2)
        self.plot2d_ax(1,2,ax_style,lw=2)
        self.plot2d_pos(1,2,pos_style)
        title('a2,a3')
        subplot(1,3,3)
        self.plot2d_ax(2,0,ax_style,lw=2)
        self.plot2d_pos(2,0,pos_style)
        title('a3,a1')
    #end def plot2d


    def plot2d_kax(self,ix,iy,*args,**kwargs):
        if self.dim!=3:
            self.error('plot2d_ax is currently only implemented for 3 dimensions')
        #end if
        iz = list(set([0,1,2])-set([ix,iy]))[0]
        ax = self.kaxes.copy()
        a  = ax[iz]
        dc = 0*a
        pp = array([0*a,ax[ix],ax[ix]+ax[iy],ax[iy],0*a])
        for i in range(len(pp)):
            pp[i]+=dc
            pp[i]-=dot(a,pp[i])/dot(a,a)*a
        #end for
        plot(pp[:,ix],pp[:,iy],*args,**kwargs)
    #end def plot2d_kax


    def plot2d_kp(self,ix,iy,*args,**kwargs):
        if self.dim!=3:
            self.error('plot2d_kp is currently only implemented for 3 dimensions')
        #end if
        iz = list(set([0,1,2])-set([ix,iy]))[0]
        pp = self.kpoints.copy()
        a = self.kaxes[iz]
        for i in range(len(pp)):
            pp[i] -= dot(a,pp[i])/dot(a,a)*a
        #end for
        plot(pp[:,ix],pp[:,iy],*args,**kwargs)
    #end def plot2d_kp


    def show(self,viewer='vmd',filepath='/tmp/tmp.xyz'):
        if self.dim!=3:
            self.error('show is currently only implemented for 3 dimensions')
        #end if
        self.write_xyz(filepath)
        os.system(viewer+' '+filepath)
    #end def show


    # minimal ASE Atoms-like interface to Structure objects for spglib
    def get_cell(self):
        return self.axes.copy()
    #end def get_cell

    def get_scaled_positions(self):
        return self.pos_unit()
    #end def get_scaled_positions

    def get_number_of_atoms(self):
        return len(self.elem)
    #end def get_number_of_atoms

    def get_atomic_numbers(self):
        an = []
        for e in self.elem:
            an.append(ptable[e].atomic_number)
        #end for
        return array(an,dtype='intc')
    #end def get_atomic_numbers

    def get_magnetic_moments(self):
        self.error('structure objects do not currently support magnetic moments')
    #end def get_magnetic_moments

    # direct spglib interface
    def spglib_cell(self):
        lattice   = self.axes.copy()
        positions = self.pos_unit()
        numbers   = self.get_atomic_numbers()
        cell = (lattice,positions,numbers)
        return cell
    #end def spglib_cell
#end class Structure
Structure.set_operations()


#======================#
#  SeeK-path functions #
#======================#

# installation instructions for seekpath interface
#
#  installation of seekpath
#    pip install seekpath
import itertools
from periodic_table import pt as ptable
try:
    from numpy import array_equal
except:
    array_equal = unavailable('numpy','array_equal')
#end try
try:
    import seekpath
    from seekpath import get_explicit_k_path
    version = seekpath.__version__

    try:
        version = [int(i) for i in version.split('.')]
        if len(version) < 3:
            raise ValueError
        #end if
    except ValueError:
        raise ValueError("Unable to parse version number")
    #end try
    if tuple(version) < (1, 8, 3):
        raise ValueError("Invalid seekpath version, need >= 1.8.4")
    #end if
    del version
    del seekpath
except:
    get_explicit_k_path = unavailable('seekpath','get_explicit_k_path')
#end try

def _getseekpath(
    structure          = None, 
    with_time_reversal = False, 
    recipe             = 'hpkot', 
    reference_distance = 0.025, 
    threshold          = 1E-7, 
    symprec            = 1E-5, 
    angle_tolerance    = 1.0,
    ):
    if not isinstance(structure, Structure):
        raise TypeError('structure is not of type Structure\ntype received: {0}'.format(structure.__class__.__name__))
    #end if
    if structure.has_folded():
        structure = structure.folded_structure
    #end if
    structure = structure.copy()
    if structure.units is not 'A':
        structure.change_units('A')
    #end if
    axes       = structure.axes
    unit_pos   = structure.get_scaled_positions()
    atomic_num = structure.get_atomic_numbers()
    cell = (axes,unit_pos,atomic_num)
    return get_explicit_k_path(cell)
#end def _getseekpath

def get_conventional_cell(
    structure       = None, 
    symprec         = 1E-5, 
    angle_tolerance = 1.0,
    seekpathout     = None,
    ):
    if seekpathout is None:
        seekpathout = _getseekpath(structure=structure, symprec = symprec, angle_tolerance=angle_tolerance)
    #end if
    axes        = seekpathout['conv_lattice']
    enumbers    = seekpathout['conv_types']
    posd        = seekpathout['conv_positions']
    volfac      = seekpathout['volume_original_wrt_conv']
    bcharge     = structure.background_charge*volfac
    pos         = dot(posd,axes)
    sout        = structure.copy()
    elem        = empty(len(enumbers), dtype='str')
    for el in ptable.elements.iteritems():
        elem[enumbers==el[1].atomic_number]=el[0]
    #end for
    if abs(bcharge-int(bcharge)) > 1E-6:
        raise ValueError("Invalid background charge for conventional structure")
    #end if
    return {'structure': Structure(axes=axes, elem=elem, pos=pos, background_charge = bcharge, units='A')}
#end def get_conventional_cell

def get_primitive_cell(
    structure       = None, 
    symprec         = 1E-5, 
    angle_tolerance = 1.0,
    seekpathout     = None,
    ):
    if seekpathout is None:
        seekpathout = _getseekpath(structure = structure, symprec = symprec, angle_tolerance=angle_tolerance)
    #end if
    axes        = seekpathout['primitive_lattice']
    enumbers    = seekpathout['primitive_types']
    posd        = seekpathout['primitive_positions']
    volfac      = seekpathout['volume_original_wrt_prim']
    bcharge     = structure.background_charge*volfac
    pos         = dot(posd,axes)
    sout        = structure.copy()
    elem        = array(enumbers, dtype='str')
    for el in ptable.elements.iteritems():
        elem[enumbers==el[1].atomic_number]=el[0]
    #end for
    return {'structure' : Structure(axes=axes, elem=elem, pos=pos, background_charge=bcharge, units='A'),
            'T'         : seekpathout['primitive_transformation_matrix']}
#end def get_primitive_cell

def get_kpath(
    structure          = None, 
    check_standard     = True, 
    with_time_reversal = False, 
    recipe             = 'hpkot',
    reference_distance = 0.025, 
    threshold          = 1E-7, 
    symprec            = 1E-5, 
    angle_tolerance    = 1.0,
    seekpathout        = None,
    ):
    if seekpathout is None:
        seekpathout = _getseekpath(structure=structure, symprec = symprec, angle_tolerance=angle_tolerance,
                                   recipe=recipe, reference_distance=reference_distance, with_time_reversal=with_time_reversal)
    #end if
    if check_standard:
        structure = structure.copy()
        structure.change_units('A')
        axes    = structure.axes
        primlat = seekpathout['primitive_lattice']
        if not isclose(primlat, axes).all():
            #print primlat, axes
            Structure.class_error('Input lattice is not the conventional lattice. If you like otherwise, set check_standard=False.')
        #end if
    #end if
    inverse_A_to_inverse_B = convert(1.0,'A','B')
    return {'explicit_kpoints_abs_inv_A'      : seekpathout['explicit_kpoints_abs'],
            'explicit_kpoints_abs_inv_B'      : seekpathout['explicit_kpoints_abs']*inverse_A_to_inverse_B,
            'explicit_kpoints_rel'      : seekpathout['explicit_kpoints_rel'],
            'explicit_kpoints_labels'   : seekpathout['explicit_kpoints_labels'],
            'path'                      : seekpathout['path'],
            'explicit_path_linearcoords': seekpathout['explicit_kpoints_linearcoord'],
            'point_coords'              : seekpathout['point_coords']}
#end def get_kpath

def get_symmetry(
    structure       = None, 
    symprec         = 1E-5, 
    angle_tolerance = 1.0,
    seekpathout     = None,
    ):
    if seekpathout is None:
        seekpathout = _getseekpath(structure = structure, symprec = symprec, angle_tolerance=angle_tolerance)
    #end if
    sgint       = seekpathout['spacegroup_international']
    bravais     = seekpathout['bravais_lattice']
    invsym      = seekpathout['has_inversion_symmetry']
    sgnum       = seekpathout['spacegroup_number']

    return {'sgint': sgint, 'bravais': bravais, 'inv_sym_exists': invsym, 'sgnum': sgnum}
#end def get_symmetry

def get_structure_with_bands(
    cell               = 0, 
    structure          = None, 
    with_time_reversal = False,
    reference_distance = 0.025, 
    threshold          = 1E-7, 
    symprec            = 1E-5, 
    angle_tolerance    = 1.0,
    ):
    if cell == 0:
        ''' Use input structure '''
        struct_band = structure.copy()
    elif cell == 1:
        ''' Use conventional structure '''
        struct_band = get_conventional_cell(structure=structure, symprec=symprec, angle_tolerance=angle_tolerance)['structure']
    elif cell == 2:
        ''' Use primitive structure '''
        struct_band = get_primitive_cell(structure=structure, symprec=symprec, angle_tolerance=angle_tolerance)['structure']
    else:
        Structure.class_error('Invalid cell type')
    #end if
    kpath = get_kpath(structure=struct_band, check_standard=False, with_time_reversal=with_time_reversal)
    return Structure(axes              = struct_band.axes,
                     elem              = struct_band.elem,
                     pos               = struct_band.pos,
                     background_charge = struct_band.background_charge,
                     kpoints           = kpath['explicit_kpoints_rel'],
                     units             = 'A')
#end def get_structure_with_bands

# test needed
def get_band_tiling(
    structure      = None, 
    check_standard = True, 
    use_ktol       = True, 
    kpoints_label  = None, 
    kpoints_rel    = None, 
    max_volfac     = 20,
    min_volfac     = 0,
    target_volfac  = None,    
    ):

    def cube_deviation(axes):
        a = axes
        volume = abs(dot(cross(axes[0,:], axes[1,:]), axes[2,:]))
        dc = volume**(1./3)*sqrt(2.)
        d1 = abs(norm(a[0]+a[1])-dc)
        d2 = abs(norm(a[1]+a[2])-dc)
        d3 = abs(norm(a[2]+a[0])-dc)
        d4 = abs(norm(a[0]-a[1])-dc)
        d5 = abs(norm(a[1]-a[2])-dc)
        d6 = abs(norm(a[2]-a[0])-dc)
        return (d1+d2+d3+d4+d5+d6)/(6*dc)
    #end def cube_deviation

    def cuboid_with_int_edges(vol):
        # Given a volume, return the cuboids which have integer edges
        divisors = []
        edges = []
        if isinstance(vol, int):
            i = 1
            while i<=vol:
                if vol%i==0:
                    divisors.append(i)
                #end if
                i+=1
            #end while
            for i in divisors:
                for j in divisors:
                    for k in divisors:
                        if i*j*k == vol:
                            edges.append([i,j,k])
                        #end if
                    #end for
                #end for
            #end for
        else:
            self.error('Volume multiplier must be integer')
        #end if
        
        return edges
    #end def cuboid_with_int_edges

    def alphas_on_grid(alphas, divs):
        new_alphas = []
        for alpha in alphas:
            abs_alpha  = abs(alpha)
            sign_alpha = sign(alpha) 
            new_alpha  = round(abs_alpha*divs)*1./divs*sign_alpha
            new_alphas.append(new_alpha)
        #end for
        return new_alphas
    #end def alphas_on_grid

    def find_alphas(structure, kpoints_label, kpoints_rel, check_standard):
        # Read wavevectors from the input and return the differences between all wavevectors (alphas) 
        kpath       = get_kpath(structure = structure, check_standard = check_standard)
        kpath_label = array(kpath['explicit_kpoints_labels'])
        kpath_rel   = kpath['explicit_kpoints_rel']
        kpts        = dict()
    
        if kpoints_label is None:
            kpoints_label = []
            if kpoints_rel is None:
                Structure.class_error('Please define symbolic or crystal coordinates for kpoints. e.g. [\'GAMMA\', \'K\']  or [[0.0, 0.0, 0.0], [0.5, 0.5, 0.5]]')
            else:
                for k in kpoints_rel:
                    kindex = isclose(kpath_rel,k, atol=1e-5).all(1)
                    if any(kindex):
                        kpts[kpath_label[kindex][0]] = array(k)
                    else:
                        Structure.class_error('{0} is not found in the kpath'.format(k))
                    #end if
                #end for
            #end if
        else:
            if kpoints_rel is not None:
                Structure.class_error('Both symbolic and crystal k-points are defined.')
            else:
                kpoints_rel = []
                num_kpoints = 0
                for k in kpoints_label:
                    kindex = k == kpath_label
                    if any(kindex):
                        if k == '' or k == None:
                            k = '{0}'.format(num_kpoints)
                        #end if
                        kpts[k] = array(kpath_rel[kindex][0])
                    else:
                        Structure.class_error('{0} is not found in the kpath'.format(k))
                    #end if
                #end for
            #end if
        #end if
        alphas = array([x[0] - x[1] for x in itertools.combinations(kpts.values(),2)]) #Combinations of k_1 - k_2 in kpts list
        kpt0 = kpts.values()[0]
        return alphas, kpt0
    #end def find_alphas

    def find_vars(alphas,min_volfac, max_volfac, target_volfac, use_ktol):
        '''
        Find variables to generate possible smallest matrices in the Upper Triangular Hermite Normal Form, from PHYSICAL REVIEW B 92, 184301 (2015)
        For target or min/max volumes, it returns vol_mul, which is the smallest volume multiplier to be used on the volfac here   
        '''
        if use_ktol:               
            ktol = 0.25/max_volfac  
        else:
            ktol = 0.0
        #end if

        if target_volfac is not None:
            if min_volfac is None and max_volfac is None:
                min_volfac = target_volfac
                max_volfac = target_volfac
            else:
                print "target_volfac and {min_volfac, max_volfac} cannot be defined together!"
                exit()
            #end if
        #end if
        
        cur_volfac     = 1e6
        vars       = []
        for mvol in range(max_volfac, 0, -1):
            cuboids = cuboid_with_int_edges(mvol)
            for c in cuboids:
                a_1, a_2, a_3 = c
                new_alphas = alphas_on_grid(alphas, c)

    
                rec_grid_voxel = array([1./a_1,1./a_2,1./a_3]) # reciprocal grid voxel size
                rem = []
                for alpha in alphas:
                    rem.append(mod(abs(alpha), rec_grid_voxel))
                #end for
                if all(isclose(rem,0.0,atol=ktol)):
                    n1     = a_1
                    n2     = a_2
                    n3     = a_3
                    g12    = np.gcd.reduce([n1,n2])
                    g13    = np.gcd.reduce([n1,n3])
                    g23    = np.gcd.reduce([n2,n3])
                    g123   = np.gcd.reduce([n1, n2, n3])
                    volfac = n1*n2*n3*g123/(g12*g13*g23)
                    if volfac < cur_volfac: #min_volfac <= volfac and  and volfac <= max_volfac:
                        vars = [[n1, n2, n3, g12, g13, g23, g123]]
                        cur_volfac = volfac
                    elif volfac == cur_volfac:
                        vars.append([n1, n2, n3, g12, g13, g23, g123])
                    #end if
                #end if
            #end for
        #end for
        if vars == []:
            print 'Change ktol'
            exit()
        else:
            can_be_found = False
            vol_mul = 1
            while not can_be_found:           
                if volfac*vol_mul <= max_volfac and volfac*vol_mul >= min_volfac:
                    can_be_found = True
                elif volfac*vol_mul > max_volfac:
                    print 'Increase max_volfac or target_volfac!'
                    exit()
                else:
                    vol_mul+=1
                #end if
                
            return vars, vol_mul
        #end if
        
    #end def find_vars

    def find_mats(mat_vars, alphas):
        '''
        Given the variables (v), return the list of all upper triangular matrices as in  PHYSICAL REVIEW B 92, 184301 (2015)
        '''
        mats = []
        for v in mat_vars:
            n1, n2, n3, g12, g13, g23, g123 = v
            #New alphas exactly on the voxels thanks to ktol
            for p in range(0, g23):
                for q in range(0, g12/g123):
                    for r in range(g13*g23/g123):
                        temp_mat = [[g123*n1/(g12*g13), q*g123*n2/(g12*g23), r*g123*n3/(g13*g23)], [0, n2/g23, p*n3/g23], [0,0,n3]]
                        comm = []
                        div = array([n1, n2, n3])
                        new_alphas = alphas_on_grid(alphas, div)
                        for new_alpha in new_alphas:
                            if (isclose(abs(dot(temp_mat,new_alpha))%1.0, 0, atol = 1e-6)).all():
                                comm.append(True) # new_alpha is commensurate with tmat
                            else:
                                comm.append(False)
                            #end if
                        #end for
                        if all(comm) and temp_mat not in mats: # if all new_alphas are commensurate with tmat
                            mats.append(temp_mat)
                        #end if
                    #end for
                #end for
            #end for
        #end for

        return mats

    #end def find_mats
    
    def find_cubic_mat(mats, structure, mat_vol_mul):
        final_axes       = []
        final_t          = []
        final_cubicity   = 1e6
        mats             = array(mats)
        for m in mats:
            axes     = structure.axes.copy()
            s        = structure.copy()
            [m_t, r] = optimal_tilematrix(s.tile(m), volfac=mat_vol_mul)
            m_axes = dot(dot(m_t, m), axes)
            m_cubicity = cube_deviation(m_axes)
            if m_cubicity < final_cubicity:
                final_axes        = m_axes
                final_cubicity    = m_cubicity
                final_t           = dot(m_t, m)
            #end if
        #end for
        return final_t.tolist()                
    #end def find_cubic_mat

    def find_shift(final_mat, structure, kpt0):
        return None
    #end def find_cubic_mat
    
    alphas, kpt0            = find_alphas(structure,kpoints_label,kpoints_rel, check_standard) # Wavevector differences
    mat_vars, mat_vol_mul   = find_vars(alphas,min_volfac,max_volfac,target_volfac,use_ktol)   # Variables to construct upper triangular matrices
    mats                    = find_mats(mat_vars,alphas)                                       # List of upper triangular matrices that are commensurate with alphas
    final_mat               = find_cubic_mat(mats, structure, mat_vol_mul)                     # Matrix leading to a lattice with highest cubicity, optimized using elementary operations
    shift                   = find_shift(final_mat, structure, kpts0)                          # Find the grid shift
    o = obj()
    o.mat   = final_mat
    o.shift = shift
    o.det   = det(final_mat)
    return o
#end def get_band_tiling

def get_seekpath_full(
        structure      = None,
        seekpathout    = None,
        conventional   = False,
        primitive      = False,
        **kwargs
        ):
    if seekpathout is None:
        seekpathout = _getseekpath(structure,**kwargs)
    #end if
    res = obj(seekpathout)
    for k,v in res.iteritems():
        if isinstance(v,dict):
            res[k] = obj(v)
        #end if
    #end for
    if conventional:
        conv = get_conventional_cell(structure,seekpathout=seekpathout)
        res.conventional = conv['structure']
    #end if
    if primitive:
        prim = get_primitive_cell(structure,seekpathout=seekpathout)
        res.primitive    = prim['structure']
        res.prim_tmatrix = prim['T']
    #end if
    return res
#end def get_seekpath_full

skp = obj(
    _getseekpath             = _getseekpath,
    get_conventional_cell    = get_conventional_cell,
    get_primitive_cell       = get_primitive_cell,
    get_kpath                = get_kpath,
    get_symmetry             = get_symmetry,
    get_structure_with_bands = get_structure_with_bands,
    get_band_tiling          = get_band_tiling,
    )

#==========================#
#  end SeeK-path functions #
#==========================#



def interpolate_structures(struct1,struct2=None,images=None,min_image=True,recenter=True,match_com=False,repackage=False,chained=False):
    if images is None:
        Structure.class_error('images must be provided','interpolate_structures')
    #end if

    # if a list of structures is provided,
    # interpolate between pairs in the chain of structures
    if isinstance(struct1,(list,tuple)): 
        structures_in = struct1
        structures = []
        for n in xrange(len(structures_in)-1):
            struct1 = structures_in[n]
            struct2 = structures_in[n+1]
            structs = interpolate_structures(struct1,struct2,images,min_image,recenter,match_com,repackage,chained=True)
            if n==0:
                structures.append(structs[0])
            #end if
            structures.extend(structs[1:-1])
            if n==len(structures_in)-2:
                structures.append(structs[-1])
            #end if
        #end for
        return structures
    #end if

    # handle PhysicalSystem objects indirectly
    system1 = None
    system2 = None
    if not isinstance(struct1,Structure):
        system1 = struct1.copy()
        system1.remove_folded()
        struct1 = system1.structure
    #end if
    if not isinstance(struct2,Structure):
        system2 = struct2.copy()
        system2.remove_folded()
        struct2 = system2.structure
    #end if

    # perform the interpolation
    structures = struct1.interpolate(struct2,images,min_image,recenter,match_com)

    # repackage into physical system objects if requested
    if repackage:
        if system1!=None:
            system = system1
        elif system2!=None:
            system = system2
        else:
            Structure.class_error('cannot repackage into physical systems since no system object was provided in place of a structure','interpolate_structures')
        #end if
        systems = []
        for s in structures:
            ps = system.copy()
            ps.structure = s
            systems.append(ps)
        #end for
        result = systems
    else:
        result = structures
    #end if

    return result
#end def interpolate_structures


# test needed
def structure_animation(filepath,structures,tiling=None):
    path,file = os.path.split(filepath)
    if not file.endswith('xyz'):
        Structure.class_error('only xyz files are supported for now','structure_animation')
    #end if
    anim = ''
    for s in structures:
        if tiling is None:
            anim += s.write_xyz()
        else:
            anim += s.tile(tiling).write_xyz()
        #end if
    #end for
    open(filepath,'w').write(anim)
#end def structure_animation



class DefectStructure(Structure):
    def __init__(self,*args,**kwargs):
        if len(args)>0 and isinstance(args[0],Structure):
            self.transfer_from(args[0],copy=True)
        else:
            Structure.__init__(self,*args,**kwargs)
        #end if
    #end def __init__


    def defect_from_bond_compression(self,compression_cutoff,bond_eq,neighbors):
        bind,bcent,blens = self.bonds(neighbors)
        ind = bind[ abs(blens/bond_eq - 1.) > compression_cutoff ]
        idefect = array(list(set(ind.ravel())))
        defect = self.carve(idefect)
        return defect
    #end def defect_from_bond_compression

    
    def defect_from_displacement(self,displacement_cutoff,reference):
        displacement = self.scalar_displacement(reference)
        idefect = displacement > displacement_cutoff
        defect = self.carve(idefect)
        return defect
    #end def defect_from_displacement


    def compare(self,dist_cutoff,d1,d2=None):
        if d2==None:
            d2 = d1
            d1 = self
        #end if
        res = Sobj()
        natoms1 = len(d1.pos)
        natoms2 = len(d2.pos)
        if natoms1<natoms2:
            dsmall,dlarge = d1,d2
        else:
            dsmall,dlarge = d2,d1
        #end if
        nn = nearest_neighbors(1,dlarge,dsmall)
        dist = dsmall.distances(dlarge[nn.ravel()])
        dmatch = dist<dist_cutoff
        ismall = array(range(len(dsmall.pos)))
        ismall = ismall[dmatch]
        ilarge = nn[ismall]
        if natoms1<natoms2:
            i1,i2 = ismall,ilarge
        else:
            i2,i1 = ismall,ilarge
        #end if
        natoms_match = dmatch.sum()
        res.all_match = natoms1==natoms2 and natoms1==natoms_match
        res.natoms_match = natoms_match
        res.imatch1 = i1
        res.imatch2 = i2
        return res
    #end def compare
#end class DefectStructure



class Crystal(Structure):
    lattice_constants = obj(
        triclinic    = ['a','b','c','alpha','beta','gamma'],
        monoclinic   = ['a','b','c','beta'],
        orthorhombic = ['a','b','c'],
        tetragonal   = ['a','c'],
        hexagonal    = ['a','c'],
        cubic        = ['a'],
        rhombohedral = ['a','alpha']
        )

    lattices = list(lattice_constants.keys())

    centering_types = obj(
        primitive             = 'P',
        base_centered         = ('A','B','C'),
        face_centered         = 'F',
        body_centered         = 'I',
        rhombohedral_centered = 'R'        
        )

    lattice_centerings = obj(
        triclinic = ['P'],
        monoclinic = ['P','A','B','C'],
        orthorhombic = ['P','C','I','F'],
        tetragonal   = ['P','I'],
        hexagonal    = ['P','R'],
        cubic        = ['P','I','F'],
        rhombohedral = ['P']
        )

    centerings = obj(
        P = [],
        A = [[0,.5,.5]],
        B = [[.5,0,.5]],
        C = [[.5,.5,0]],
        F = [[0,.5,.5],[.5,0,.5],[.5,.5,0]],
        I = [[.5,.5,.5]],
        R = [[2./3, 1./3, 1./3],[1./3, 2./3, 2./3]]
        )

    cell_types = set(['primitive','conventional'])

    cell_aliases = obj(
        prim = 'primitive',
        conv = 'conventional'
        )
    cell_classes = obj(
        sc  = 'cubic',
        bcc = 'cubic',
        fcc = 'cubic',
        hex = 'hexagonal'
        )
    for lattice in lattices:
        cell_classes[lattice]=lattice
    #end for

    
    #helpful websites for structures
    #  wikipedia.org
    #  webelements.com
    #  webmineral.com
    #  springermaterials.com


    known_crystals = {
        ('diamond','fcc'):obj(
            lattice   = 'cubic',
            cell      = 'primitive',
            centering = 'F',
            constants = 3.57,
            units     = 'A',
            atoms     = 'C',
            basis     = [[0,0,0],[.25,.25,.25]]
            ),
        ('diamond','sc'):obj(
            lattice   = 'cubic',
            cell      = 'conventional',
            centering = 'F',
            constants = 3.57,
            units     = 'A',
            atoms     = 'C',
            basis     = [[0,0,0],[.25,.25,.25]]
            ),
        ('diamond','prim'):obj(
            lattice   = 'cubic',
            cell      = 'primitive',
            centering = 'F',
            constants = 3.57,
            units     = 'A',
            atoms     = 'C',
            basis     = [[0,0,0],[.25,.25,.25]]
            ),
        ('diamond','conv'):obj(
            lattice   = 'cubic',
            cell      = 'conventional',
            centering = 'F',
            constants = 3.57,
            units     = 'A',
            atoms     = 'C',
            basis     = [[0,0,0],[.25,.25,.25]]
            ),
        ('wurtzite','prim'):obj(
            lattice   = 'hexagonal',
            cell      = 'primitive',
            centering = 'P',
            constants = (3.35,5.22),
            units     = 'A',
            #atoms     = ('Zn','O'),
            #basis     = [[1./3, 2./3, 3./8],[1./3, 2./3, 0]]
            atoms     = ('Zn','O','Zn','O'),
            basis     = [[0,0,5./8],[0,0,0],[2./3,1./3,1./8],[2./3,1./3,1./2]]
            ),
        ('ZnO','prim'):obj(
            lattice   = 'wurtzite',
            cell      = 'prim',
            constants = (3.35,5.22),
            units     = 'A',
            atoms     = ('Zn','O','Zn','O')
            ),
        ('NaCl','prim'):obj(
            lattice   = 'cubic',
            cell      = 'primitive',
            centering = 'F',
            constants = 5.64,
            units     = 'A',
            atoms     = ('Na','Cl'),
            basis     = [[0,0,0],[.5,0,0]],
            basis_vectors = 'conventional'
            ),
        ('rocksalt','prim'):obj(
            lattice   = 'cubic',
            cell      = 'primitive',
            centering = 'F',
            constants = 5.64,
            units     = 'A',
            atoms     = ('Na','Cl'),
            basis     = [[0,0,0],[.5,0,0]],
            basis_vectors = 'conventional'
            ),
        ('copper','prim'):obj(
            lattice   = 'cubic',
            cell      = 'primitive',
            centering = 'F',
            constants = 3.615,
            units     = 'A',
            atoms     = 'Cu'
            ),
        ('calcium','prim'):obj(
            lattice   = 'cubic',
            cell      = 'primitive',
            centering = 'F',
            constants = 5.588,
            units     = 'A',
            atoms     = 'Ca'
            ),
        # http://www.webelements.com/oxygen/crystal_structure.html
        #   Phys Rev 160 694
        ('oxygen','prim'):obj(
            lattice   = 'monoclinic',
            cell      = 'primitive',
            centering = 'C',
            constants = (5.403,3.429,5.086,132.53),
            units     = 'A',
            angular_units = 'degrees',
            atoms     = ('O','O'),
            basis     = [[0,0,1.15/2],[0,0,-1.15/2]],
            basis_vectors = identity(3)
            ),
        # http://en.wikipedia.org/wiki/Calcium_oxide
        # http://www.springermaterials.com/docs/info/10681719_224.html
        ('CaO','prim'):obj(
            lattice   = 'NaCl',
            cell      = 'prim',
            constants = 4.81,
            atoms     = ('Ca','O')
            ),
        ('CaO','conv'):obj(
            lattice   = 'NaCl',
            cell      = 'conv',
            constants = 4.81,
            atoms     = ('Ca','O')
            ),
        # http://en.wikipedia.org/wiki/Copper%28II%29_oxide
        #   http://iopscience.iop.org/0953-8984/3/28/001/
        # http://www.webelements.com/compounds/copper/copper_oxide.html
        # http://www.webmineral.com/data/Tenorite.shtml
        ('CuO','prim'):obj(
            lattice   = 'monoclinic',
            cell      = 'primitive',
            centering = 'C',
            constants = (4.683,3.422,5.128,99.54),
            units     = 'A',
            angular_units = 'degrees',
            atoms     = ('Cu','O','Cu','O'),
            basis     = [[.25,.25,0],[0,.418,.25],
                         [.25,.75,.5],[.5,.5-.418,.75]],
            basis_vectors = 'conventional'
            ),
        ('Ca2CuO3','prim'):obj(# kateryna foyevtsova
            lattice   = 'orthorhombic',
            cell      = 'primitive',
            centering = 'I',
            constants = (3.77,3.25,12.23),
            units     = 'A',
            atoms     = ('Cu','O','O','O','Ca','Ca'),
            basis     = [[   0,   0,   0 ],
                         [ .50,   0,   0 ],
                         [   0,   0, .16026165],
                         [   0,   0, .83973835],
                         [   0,   0, .35077678],
                         [   0,   0, .64922322]],
            basis_vectors = 'conventional'
            ),
        ('La2CuO4','prim'):obj( #tetragonal structure
            lattice   = 'tetragonal',
            cell      = 'primitive',
            centering = 'I',
            constants = (3.809,13.169),
            units     = 'A',
            atoms     = ('Cu','O','O','O','O','La','La'),
            basis     = [[  0,    0,    0],
                         [ .5,    0,    0],
                         [  0,   .5,    0],
                         [  0,    0,  .182],
                         [  0,    0, -.182],
                         [  0,    0,  .362],
                         [  0,    0, -.362]]
            ),
        ('Cl2Ca2CuO2','prim'):obj(
            lattice   = 'tetragonal',
            cell      = 'primitive',
            centering = 'I',
            constants = (3.869,15.05),
            units     = 'A',
            atoms     = ('Cu','O','O','Ca','Ca','Cl','Cl'),
            basis     = [[   0,   0,    0 ],
                         [  .5,   0,    0 ],
                         [   0,  .5,    0 ],
                         [  .5,  .5,  .104],
                         [   0,   0,  .396],
                         [   0,   0,  .183],
                         [  .5,  .5,  .317]],
            basis_vectors = 'conventional'
            ),
        ('Cl2Ca2CuO2','afm'):obj(
            lattice   = 'tetragonal',
            cell      = 'conventional',
            centering = 'P',
            axes      = [[.5,-.5,0],[.5,.5,0],[0,0,1]],
            constants = (2*3.869,15.05),
            units     = 'A',
            atoms     = 4*['Cu','O','O','Ca','Ca','Cl','Cl'],
            basis     = [[   0,   0,    0 ], #Cu
                         [  .25,  0,    0 ],
                         [   0,  .25,   0 ],
                         [  .25, .25, .104],
                         [   0,   0,  .396],
                         [   0,   0,  .183],
                         [  .25, .25, .317],
                         [  .25, .25, .5  ], #Cu
                         [  .5,  .25, .5  ],
                         [  .25, .5,  .5  ],
                         [  .5,  .5,  .604],
                         [  .25, .25, .896],
                         [  .25, .25, .683],
                         [  .5,  .5,  .817],
                         [  .5,   0,    0 ], #Cu2
                         [  .75,  0,    0 ],
                         [  .5,  .25,   0 ],
                         [  .75, .25, .104],
                         [  .5,   0,  .396],
                         [  .5,   0,  .183],
                         [  .75, .25, .317],
                         [  .75, .25, .5  ], #Cu2
                         [   0,  .25, .5  ],
                         [  .75, .5,  .5  ],
                         [   0,  .5,  .604],
                         [  .75, .25, .896],
                         [  .75, .25, .683],
                         [   0,  .5,  .817]],
            basis_vectors = 'conventional'
            ),
        ('CuO2_plane','prim'):obj( 
            lattice   = 'tetragonal',
            cell      = 'primitive',
            centering = 'P',
            constants = (3.809,13.169),
            units     = 'A',
            atoms     = ('Cu','O','O'),
            basis     = [[  0,    0,    0],
                         [ .5,    0,    0],
                         [  0,   .5,    0]]
            ),
        ('graphite_aa','hex'):obj(
            axes      = [[1./2,-sqrt(3.)/2,0],[1./2,sqrt(3.)/2,0],[0,0,1]],
            constants = (2.462,3.525),
            units     = 'A',
            atoms     = ('C','C'),
            basis     = [[0,0,0],[2./3,1./3,0]]
            ),
        ('graphite_ab','hex'):obj(
            axes      = [[1./2,-sqrt(3.)/2,0],[1./2,sqrt(3.)/2,0],[0,0,1]],
            constants = (2.462,3.525),
            units     = 'A',
            cscale    = (1,2),
            atoms     = ('C','C','C','C'),
            basis     = [[0,0,0],[2./3,1./3,0],[0,0,1./2],[1./3,2./3,1./2]]
            ),
        ('graphene','prim'):obj(
            lattice   = 'hexagonal',
            cell      = 'primitive',
            centering = 'P',
            constants = (2.462,15.0),
            units     = 'A',
            atoms     = ('C','C'),
            basis     = [[0,0,0],[2./3,1./3,0]]
            ),
        ('graphene','rect'):obj(
            lattice   = 'orthorhombic',
            cell      = 'conventional',
            centering = 'C',
            constants = (2.462,sqrt(3.)*2.462,15.0),
            units     = 'A',
            atoms     = ('C','C'),
            basis     = [[0,0,0],[1./2,1./6,0]]
            )
        }

    kc_keys = list(known_crystals.keys())
    for (name,cell) in kc_keys:
        desc = known_crystals[name,cell]
        if cell=='prim' and not (name,'conv') in known_crystals:
            cdesc = desc.copy()
            if cdesc.cell=='primitive':
                cdesc.cell = 'conventional'
                known_crystals[name,'conv'] = cdesc
            elif cdesc.cell=='prim':
                cdesc.cell = 'conv'
                known_crystals[name,'conv'] = cdesc
            #end if
        #end if
    #end if
    del kc_keys


    def __init__(self,
                 lattice        = None,
                 cell           = None,
                 centering      = None,
                 constants      = None, 
                 atoms          = None,
                 basis          = None,
                 basis_vectors  = None,
                 tiling         = None,
                 cscale         = None,
                 axes           = None,
                 units          = None,
                 angular_units  = 'degrees',
                 kpoints        = None,
                 kgrid          = None,
                 frozen         = None,
                 magnetization  = None,
                 magnetic_order = None,
                 magnetic_prim  = True,
                 kshift         = (0,0,0),
                 permute        = None,
                 operations     = None,
                 elem           = None, 
                 pos            = None,
                 use_prim       = None,
                 add_kpath      = False,
                 symm_kgrid     = False,
                 ):

        if lattice is None and cell is None and atoms is None and units is None:
            return
        #end if

        gi = obj(
            lattice        = lattice       ,  
            cell           = cell          ,
            centering      = centering     ,
            constants      = constants     ,   
            atoms          = atoms         ,
            basis          = basis         ,
            basis_vectors  = basis_vectors ,
            tiling         = tiling        ,
            cscale         = cscale        ,
            axes           = axes          ,
            units          = units         ,
            angular_units  = angular_units ,
            frozen         = frozen        ,
            magnetization  = magnetization ,
            magnetic_order = magnetic_order,
            magnetic_prim  = magnetic_prim ,
            kpoints        = kpoints       ,
            kgrid          = kgrid         ,
            kshift         = kshift        ,
            permute        = permute       ,
            operations     = operations    ,
            elem           = elem          ,
            pos            = pos           ,
            use_prim       = use_prim      ,
            add_kpath      = add_kpath     ,
            symm_kgrid     = symm_kgrid    ,
            )
        generation_info = gi.copy()

        lattice_in = lattice
        if isinstance(lattice,str):
            lattice=lattice.lower()
        #end if
        if isinstance(cell,str):
            cell=cell.lower()
        #end if

        known_crystal = False
        if (lattice_in,cell) in self.known_crystals:
            known_crystal = True
            lattice_info = self.known_crystals[lattice_in,cell].copy()
        elif (lattice,cell) in self.known_crystals:
            known_crystal = True
            lattice_info = self.known_crystals[lattice,cell].copy()
        #end if
        
        if known_crystal:
            while 'lattice' in lattice_info and 'cell' in lattice_info and (lattice_info.lattice,lattice_info.cell) in self.known_crystals:
                li_old = lattice_info
                lattice_info = self.known_crystals[li_old.lattice,li_old.cell].copy()
                del li_old.lattice
                del li_old.cell
                lattice_info.transfer_from(li_old,copy=False)
            #end while
            if 'cell' in lattice_info:
                cell = lattice_info.cell
            elif cell in self.cell_aliases:
                cell = self.cell_aliases[cell]
            elif cell in self.cell_classes:
                lattice = self.cell_classes[cell]
            else:
                self.error('cell shape '+cell+' is not recognized\n  the variable cell_classes or cell_aliases must be updated to include '+cell)
            #end if
            if 'lattice' in lattice_info:
                lattice = lattice_info.lattice
            #end if
            if 'angular_units' in lattice_info:
                angular_units = lattice_info.angular_units
            #end if
            inputs = obj(
                centering     = centering,
                constants     = constants,
                atoms         = atoms,
                basis         = basis,
                basis_vectors = basis_vectors,
                tiling        = tiling,
                cscale        = cscale,
                axes          = axes,
                units         = units
                )
            for var,val in inputs.iteritems():
                if val is None and var in lattice_info:
                    inputs[var] = lattice_info[var]
                #end if
            #end for
            centering,constants,atoms,basis,basis_vectors,tiling,cscale,axes,units=inputs.list('centering','constants','atoms','basis','basis_vectors','tiling','cscale','axes','units')
        #end if

        if constants is None:
            self.error('the variable constants must be provided')
        #end if
        if atoms is None:
            self.error('the variable atoms must be provided')
        #end if

        if lattice not in self.lattices:
            self.error('lattice type '+str(lattice)+' is not recognized\n  valid lattice types are: '+str(list(self.lattices)))
        #end if
        if cell=='conventional':
            if centering is None:
                self.error('centering must be provided for a conventional cell\n  options for a '+lattice+' lattice are: '+str(self.lattice_centerings[lattice]))
            elif centering not in self.centerings:
                self.error('centering type '+str(centering)+' is not recognized\n  options for a '+lattice+' lattice are: '+str(self.lattice_centerings[lattice]))
            #end if
        #end if
        if isinstance(constants,int) or isinstance(constants,float):
            constants=[constants]
        #end if
        if len(constants)!=len(self.lattice_constants[lattice]):
            self.error('the '+lattice+' lattice depends on the constants '+str(self.lattice_constants[lattice])+'\n you provided '+str(len(constants))+': '+str(constants))
        #end if
        if isinstance(atoms,str):
            if basis!=None:
                atoms = len(basis)*[atoms]
            else:
                atoms=[atoms]
            #end if
        #end if
        if basis is None:
            if len(atoms)==1:
                basis = [(0,0,0)]
            else:
                self.error('must provide as many basis coordinates as basis atoms\n  atoms provided: '+str(atoms)+'\n  basis provided: '+str(basis))
            #end if
        #end if
        if basis_vectors is not None and not isinstance(basis_vectors,str) and len(basis_vectors)!=3:
            self.error('3 basis vectors must be given, you provided '+str(len(basis))+':\n  '+str(basis_vectors))
        #end if

        if tiling is None:
            tiling = (1,1,1)
        #end if
        if cscale is None:
            cscale = len(constants)*[1]
        #end if
        if len(cscale)!=len(constants):
            self.error('cscale and constants must be the same length')
        #end if
        basis  = array(basis)
        tiling = array(tiling,dtype=int)
        cscale = array(cscale)
        constants = cscale*array(constants)

        a,b,c,alpha,beta,gamma = None,None,None,None,None,None
        if angular_units=='radians':
            pi_1o2 = pi/2
            pi_2o3 = 2*pi/3
        elif angular_units=='degrees':
            pi_1o2 = 90.
            pi_2o3 = 120.
        else:
            self.error('angular units must be radians or degrees\n  you provided '+str(angular_units))
        #end if
        if lattice=='triclinic':
            a,b,c,alpha,beta,gamma = constants
        elif lattice=='monoclinic':
            a,b,c,beta = constants
            alpha = gamma = pi_1o2
        elif lattice=='orthorhombic':
            a,b,c = constants
            alpha=beta=gamma=pi_1o2
        elif lattice=='tetragonal':
            a,c = constants
            b=a
            alpha=beta=gamma=pi_1o2
        elif lattice=='hexagonal':
            a,c = constants
            b=a
            alpha=beta=pi_1o2
            gamma=pi_2o3
        elif lattice=='cubic':
            a=constants[0]
            b=c=a
            alpha=beta=gamma=pi_1o2
        elif lattice=='rhombohedral':
            a,alpha = constants
            b=c=a
            beta=gamma=alpha
        #end if
        if angular_units=='degrees':
            alpha *= pi/180
            beta  *= pi/180
            gamma *= pi/180
        #end if

        points = [[0,0,0]]
        #get the conventional axes
        sa,ca = sin(alpha),cos(alpha)
        sb,cb = sin(beta) ,cos(beta)
        sg,cg = sin(gamma),cos(gamma)
        y     = (ca-cg*cb)/sg
        a1c = a*array([1,0,0])
        a2c = b*array([cg,sg,0])
        a3c = c*array([cb,y,sqrt(sb**2-y**2)])
        #a1c = array([a,0,0])
        #a2c = array([b*cos(gamma),b*sin(gamma),0])
        #a3c = array([c*cos(beta),c*cos(alpha)*sin(beta),c*sin(alpha)*sin(beta)])
        axes_conv = array([a1c,a2c,a3c]).copy()


        #from numpy import dot,arccos
        #from numpy.linalg import norm
        #print a,b,c
        #print alpha,beta,gamma
        #print alpha,arccos(dot(a2c,a3c)/(norm(a2c)*norm(a3c)))
        #print beta, arccos(dot(a3c,a1c)/(norm(a3c)*norm(a1c)))
        #print gamma,arccos(dot(a1c,a2c)/(norm(a1c)*norm(a2c)))
        #exit()


        if axes is None:
            if cell not in self.cell_types:
                self.error('cell must be primitive or conventional\n  You provided: '+str(cell))
            #end if
            if cell=='primitive' and centering=='P':
                cell='conventional'
            #end if
            #get the primitive axes
            if centering=='P':
                a1 = a1c
                a2 = a2c
                a3 = a3c
            elif centering=='A':
                a1 = a1c
                a2 = (a2c+a3c)/2
                a3 = (-a2c+a3c)/2
            elif centering=='B':
                a1 = (a1c+a3c)/2
                a2 = a2c
                a3 = (-a1c+a3c)/2
            elif centering=='C':
                a1 = (a1c-a2c)/2
                a2 = (a1c+a2c)/2
                a3 = a3c
            elif centering=='I':
                a1=[ a/2, b/2,-c/2]
                a2=[-a/2, b/2, c/2]
                a3=[ a/2,-b/2, c/2]
            elif centering=='F':
                a1=[a/2, b/2,   0]
                a2=[  0, b/2, c/2]
                a3=[a/2,   0, c/2]
            elif centering=='R':
                a1=[   a,              0,   0]
                a2=[ a/2,   a*sqrt(3.)/2,   0]
                a3=[-a/6, a/(2*sqrt(3.)), c/3]
            else:
                self.error('the variable centering must be specified\n  valid options are: P,A,B,C,I,F,R')
            #end if
            axes_prim = array([a1,a2,a3])
            if cell=='primitive':
                axes = axes_prim
            elif cell=='conventional':            
                axes = axes_conv
                points.extend(self.centerings[centering])
            #end if            
        elif known_crystal:
            axes = dot(diag([a,b,c]),array(axes))
        #end if
        points = array(points,dtype=float)

        elem = []
        pos  = []
        if basis_vectors is None:
            basis_vectors = axes
        elif basis_vectors is 'primitive':
            basis_vectors = axes_prim
        elif basis_vectors is 'conventional':
            basis_vectors = axes_conv
        #end if
        nbasis = len(atoms)
        for point in points:
            for i in range(nbasis):
                atom   = atoms[i]
                bpoint = basis[i]
                p = dot(point,axes) + dot(bpoint,basis_vectors)
                elem.append(atom)
                pos.append(p)
            #end for
        #end for
        pos = array(pos)

        self.set(
            constants = array([a,b,c]),
            angles    = array([alpha,beta,gamma]),
            generation_info = generation_info
            )

        Structure.__init__(
            self,
            axes           = axes,
            scale          = a,
            elem           = elem,
            pos            = pos,
            center         = axes.sum(0)/2,
            units          = units,
            frozen         = frozen,
            magnetization  = magnetization,
            magnetic_order = magnetic_order,
            magnetic_prim  = magnetic_prim,
            tiling         = tiling,
            kpoints        = kpoints,
            kgrid          = kgrid,
            kshift         = kshift,
            permute        = permute,
            rescale        = False,
            operations     = operations,
            use_prim       = use_prim,
            add_kpath      = add_kpath,
            symm_kgrid     = symm_kgrid,
            )

    #end def __init__
#end class Crystal


# test needed
class Jellium(Structure):
    prefactors = obj()
    prefactors.transfer_from({1:2*pi,2:4*pi,3:4./3*pi})

    def __init__(self,charge=None,background_charge=None,cell=None,volume=None,density=None,rs=None,dim=3,
                 axes=None,kpoints=None,kweights=None,kgrid=None,kshift=None,units=None,tiling=None):
        del tiling
        if rs!=None:
            if not dim in self.prefactors:
                self.error('only 1,2, or 3 dimensional jellium is currently supported\n  you requested one with dimension {0}'.format(dim))
            #end if
            density = 1.0/(self.prefactors[dim]*rs**dim)
        #end if
        if axes!=None:
            cell = axes
        #end if
        if background_charge!=None:
            charge = background_charge
        #end if
        if cell!=None:
            cell   = array(cell)
            dim    = len(cell)
            volume = det(cell)
        elif volume!=None:
            volume = float(volume)
            cell   = volume**(1./dim)*identity(dim)
        #end if
        if density!=None:
            density = float(density)
            if charge is None and volume!=None:
                charge = density*volume
            elif volume is None and charge!=None:
                volume = charge/density
                cell   = volume**(1./dim)*identity(dim)
            #end if
        #end if
        if charge is None or cell is None:
            self.error('not enough information to form jellium structure\n  information provided:\n  charge: {0}\n  cell: {1}\n  volume: {2}\n  density: {3}\n  rs: {4}\n  dim: {5}'.format(charge,cell,volume,density,rs,dim))
        #end if
        Structure.__init__(self,background_charge=charge,axes=cell,dim=dim,kpoints=kpoints,kweights=kweights,kgrid=kgrid,kshift=kshift,units=units)
    #end def __init__
    
    def density(self):
        return self.background_charge/self.volume()
    #end def density

    def rs(self):
        return 1.0/(self.density()*self.prefactors[self.dim])**(1./self.dim)
    #end def rs

    def tile(self):
        self.not_implemented()
    #end def tile
#end class Jellium


    
    




# test needed
def generate_cell(shape,tiling=None,scale=1.,units=None,struct_type=Structure):
    if tiling is None:
        tiling = (1,1,1)
    #end if
    axes = Sobj()
    axes.sc  =  1.*array([[ 1,0,0],[0, 1,0],[0,0, 1]])
    axes.bcc = .5*array([[-1,1,1],[1,-1,1],[1,1,-1]])
    axes.fcc = .5*array([[ 1,1,0],[1, 0,1],[0,1, 1]])
    ax     = dot(diag(tiling),axes[shape])
    center = ax.sum(0)/2
    c = Structure(axes=ax,scale=scale,center=center,units=units)
    if struct_type!=Structure:
        c=c.upcast(struct_type)
    #end if
    return c
#end def generate_cell



def generate_structure(type='crystal',*args,**kwargs):
    if type=='crystal':
        s = generate_crystal_structure(*args,**kwargs)
    elif type=='defect':
        s = generate_defect_structure(*args,**kwargs)
    elif type=='atom':
        s = generate_atom_structure(*args,**kwargs)
    elif type=='dimer':
        s = generate_dimer_structure(*args,**kwargs)
    elif type=='trimer':
        s = generate_trimer_structure(*args,**kwargs)
    elif type=='jellium':
        s = generate_jellium_structure(*args,**kwargs)
    elif type=='empty':
        s = Structure()
    elif type=='basic':
        s = Structure(*args,**kwargs)
    else:
        Structure.class_error(str(type)+' is not a valid structure type\noptions are crystal, defect, atom, dimer, trimer, jellium, empty, or basic')
    #end if
    return s
#end def generate_structure




# test needed
def generate_atom_structure(
    atom        = None,
    units       = 'A',
    Lbox        = None,
    skew        = 0,
    axes        = None,
    kgrid       = (1,1,1),
    kshift      = (0,0,0),
    bconds      = tuple('nnn'),
    struct_type = Structure
    ):
    if atom is None:
        Structure.class_error('atom must be provided','generate_atom_structure')
    #end if
    if Lbox!=None:
        axes = [[Lbox*(1-skew),0,0],[0,Lbox,0],[0,0,Lbox*(1+skew)]]
    #end if
    if axes is None:
        s = Structure(elem=[atom],pos=[[0,0,0]],units=units,bconds=bconds)
    else:
        s = Structure(elem=[atom],pos=[[0,0,0]],axes=axes,kgrid=kgrid,kshift=kshift,bconds=bconds,units=units)
        s.center_molecule()
    #end if

    return s
#end def generate_atom_structure


# test needed
def generate_dimer_structure(
    dimer       = None,
    units       = 'A',
    separation  = None,
    Lbox        = None,
    skew        = 0,
    axes        = None,
    kgrid       = (1,1,1),
    kshift      = (0,0,0),
    bconds      = tuple('nnn'),
    struct_type = Structure,
    axis        = 'x'
    ):
    if dimer is None:
        Structure.class_error('dimer atoms must be provided to construct dimer','generate_dimer_structure')
    #end if
    if separation is None:
        Structure.class_error('separation must be provided to construct dimer','generate_dimer_structure')
    #end if
    if Lbox!=None:
        axes = [[Lbox*(1-skew),0,0],[0,Lbox,0],[0,0,Lbox*(1+skew)]]
    #end if
    if axis=='x':
        p2 = [separation,0,0]
    elif axis=='y':
        p2 = [0,separation,0]
    elif axis=='z':
        p2 = [0,0,separation]
    else:
        Structure.class_error('dimer orientation axis must be x,y,z\n  you provided: {0}'.format(axis),'generate_dimer_structure')
    #end if
    if axes is None:
        s = Structure(elem=dimer,pos=[[0,0,0],p2],units=units,bconds=bconds)
    else:
        s = Structure(elem=dimer,pos=[[0,0,0],p2],axes=axes,kgrid=kgrid,kshift=kshift,units=units,bconds=bconds)
        s.center_molecule()
    #end if
    return s
#end def generate_dimer_structure


# test needed
def generate_trimer_structure(
    trimer        = None,
    units         = 'A',
    separation    = None,
    angle         = None,
    Lbox          = None,
    skew          = 0,
    axes          = None,
    kgrid         = (1,1,1),
    kshift        = (0,0,0),
    struct_type   = Structure,
    axis          = 'x',
    axis2         = 'y',
    angular_units = 'degrees',
    plane_rot     = None
    ):
    if trimer is None:
        Structure.class_error('trimer atoms must be provided to construct trimer','generate_trimer_structure')
    #end if
    if separation is None:
        Structure.class_error('separation must be provided to construct trimer','generate_trimer_structure')
    #end if
    if len(separation)!=2:
        Structure.class_error('two separation distances (atom1-atom2,atom1-atom3) must be provided to construct trimer\nyou provided {0} separation distances'.format(len(separation)),'generate_trimer_structure')
    #end if
    if angle is None:
        Structure.class_error('angle must be provided to construct trimer','generate_trimer_structure')
    #end if
    if angular_units=='degrees':
        angle *= pi/180
    elif not angular_units.startswith('rad'):
        Structure.class_error('angular units must be degrees or radians\nyou provided: {0}'.format(angular_units),'generate_trimer_structure')
    #end if
    if axis==axis2:
        Structure.class_error('axis and axis2 must be different to define the trimer plane\nyou provided {0} for both'.format(axis),'generate_trimer_structure')
    #end if
    if Lbox!=None:
        axes = [[Lbox*(1-skew),0,0],[0,Lbox,0],[0,0,Lbox*(1+skew)]]
    #end if
    p1 = [0,0,0]
    if axis=='x':
        p2 = [separation[0],0,0]
    elif axis=='y':
        p2 = [0,separation[0],0]
    elif axis=='z':
        p2 = [0,0,separation[0]]
    else:
        Structure.class_error('trimer bond1 (atom2-atom1) orientation axis must be x,y,z\n  you provided: {0}'.format(axis),'generate_trimer_structure')
    #end if
    r = separation[1]
    c = cos(angle)
    s = sin(angle)
    axpair = axis+axis2
    if axpair=='xy':
        p3 = [r*c,r*s,0]
    elif axpair=='yx':
        p3 = [r*s,r*c,0]
    elif axpair=='yz':
        p3 = [0,r*c,r*s]
    elif axpair=='zy':
        p3 = [0,r*s,r*c]
    elif axpair=='zx':
        p3 = [r*s,0,r*c]
    elif axpair=='xz':
        p3 = [r*c,0,r*s]
    else:
        Structure.class_error('trimer bond2 (atom3-atom1) orientation axis must be x,y,z\n  you provided: {0}'.format(axis2),'generate_trimer_structure')
    #end if
    if axes is None:
        s = Structure(elem=trimer,pos=[p1,p2,p3],units=units)
    else:
        s = Structure(elem=trimer,pos=[p1,p2,p3],axes=axes,kgrid=kgrid,kshift=kshift,units=units)
        s.center_molecule()
    #end if
    if plane_rot!=None:
        s.rotate_plane(axpair,plane_rot,angular_units)
    #end if
    return s
#end def generate_trimer_structure


# test needed
def generate_jellium_structure(*args,**kwargs):
    return Jellium(*args,**kwargs)
#end def generate_jellium_structure




def generate_crystal_structure(
    lattice        = None,
    cell           = None,
    centering      = None,
    constants      = None,
    atoms          = None,
    basis          = None,
    basis_vectors  = None,
    tiling         = None,
    cscale         = None,
    axes           = None,
    units          = None,
    angular_units  = 'degrees',
    magnetization  = None,
    magnetic_order = None,
    magnetic_prim  = True,
    kpoints        = None,
    kweights       = None,
    kgrid          = None,
    kshift         = (0,0,0),
    permute        = None,
    operations     = None,
    struct_type    = Crystal,
    elem           = None,
    pos            = None,
    frozen         = None,
    posu           = None,
    elem_pos       = None,
    folded_elem    = None,
    folded_pos     = None,
    folded_units   = None,
    use_prim       = None,
    add_kpath      = False,
    symm_kgrid     = False,
    #legacy inputs
    structure      = None,
    shape          = None,
    element        = None,
    scale          = None,
    ):

    if structure is not None:
        lattice = structure
    #end if
    if shape is not None:
        cell = shape
    #end if
    if element is not None:
        atoms = element
    #end if
    if scale is not None:
        constants = scale
    #end if

    #interface for total manual specification
    # this is only here because 'crystal' is default and must handle other cases
    s = None
    has_elem_and_pos = elem is not None and (pos is not None or posu is not None)
    has_elem_and_pos |= elem_pos is not None
    if has_elem_and_pos:
        s = Structure(
            axes           = axes,
            elem           = elem,
            pos            = pos,
            units          = units,
            frozen         = frozen,
            magnetization  = magnetization,
            magnetic_order = magnetic_order,
            magnetic_prim  = magnetic_prim,
            tiling         = tiling,
            kpoints        = kpoints,
            kgrid          = kgrid,
            kshift         = kshift,
            permute        = permute,
            rescale        = False,
            operations     = operations,
            posu           = posu,
            elem_pos       = elem_pos,
            use_prim       = use_prim,
            add_kpath      = add_kpath,
            symm_kgrid     = symm_kgrid,
            )
    elif isinstance(structure,Structure):
        s = structure
        if use_prim is not None and use_prim is not False:
            s.become_primitive(source=use_prim,add_kpath=add_kpath)
        #end if
        if tiling is not None:
            s = s.tile(tiling)
        #end if
        if kpoints is not None:
            s.add_kpoints(kpoints,kweights)
        #end if
        if kgrid is not None:
            if not symm_kgrid:
                s.add_kmesh(kgrid,kshift)
            else:
                self.add_symmetrized_kmesh(kgrid,kshift)
            #end if
        #end if
    #end if
    if s is not None:
        # add point group folded molecular system if present
        if folded_elem is not None and folded_pos is not None:
            if folded_units is None:
                folded_units = units
            #end if
            fs = Structure(
                elem    = folded_elem,
                pos     = folded_pos,
                units   = folded_units,
                rescale = False,
                )
            s.set_folded(fs)
        #end if
        return s
    #end if

    s=Crystal(
        lattice        = lattice       ,  
        cell           = cell          ,
        centering      = centering     ,
        constants      = constants     ,   
        atoms          = atoms         ,
        basis          = basis         ,
        basis_vectors  = basis_vectors ,
        tiling         = tiling        ,
        cscale         = cscale        ,
        axes           = axes          ,
        units          = units         ,
        angular_units  = angular_units ,
        frozen         = frozen        ,
        magnetization  = magnetization ,
        magnetic_order = magnetic_order,
        magnetic_prim  = magnetic_prim ,
        kpoints        = kpoints       ,
        kgrid          = kgrid         ,
        kshift         = kshift        ,
        permute        = permute       ,
        operations     = operations    ,
        elem           = elem          ,
        pos            = pos           ,
        use_prim       = use_prim      ,
        add_kpath      = add_kpath     ,
        symm_kgrid     = symm_kgrid    ,
        )

    if struct_type!=Crystal:
        s=s.upcast(struct_type)
    #end if

    return s
#end def generate_crystal_structure



defects = obj(
    diamond = obj(
        H = obj(
            pristine = [[0,0,0]],
            defect   = [[0,0,0],[.625,.375,.375]]
            ),
        T = obj(
            pristine = [[0,0,0]],
            defect   = [[0,0,0],[.5,.5,.5]]
            ),
        X = obj(
            pristine = [[.25,.25,.25]],
            defect   = [[.39,.11,.15],[.11,.39,.15]]
            ),
        FFC = obj(
            #pristine = [[   0,   0,   0],[.25,.25,.25]],
            #defect   = [[.151,.151,-.08],[.10,.10,.33]]
            pristine = [[   0,   0,    0],[.25 ,.25 ,.25 ],[.5  ,.5  ,    0],[.75 ,.75 ,.25 ],[1.5  ,1.5  ,0   ],[1.75 ,1.75 ,.25 ]],
            defect   = [[.151,.151,-.081],[.099,.099,.331],[.473,.473,-.059],[.722,.722,.230],[1.528,1.528,.020],[1.777,1.777,.309]]
            )
        )
    )


def generate_defect_structure(defect,structure,shape=None,element=None,
                              tiling=None,scale=1.,kgrid=None,kshift=(0,0,0),
                              units=None,struct_type=DefectStructure):
    if structure in defects:
        dstruct = defects[structure]
    else:
        DefectStructure.class_error('defects for '+structure+' structure have not yet been implemented')
    #end if
    if defect in dstruct:
        drep = dstruct[defect]
    else:
        DefectStructure.class_error(defect+' defect not found for '+structure+' structure')
    #end if

    ds = generate_crystal_structure(
        structure = structure,
        shape     = shape,
        element   = element,
        tiling    = tiling,
        scale     = 1.0,
        kgrid     = kgrid,
        kshift    = kshift,
        units     = units,
        struct_type = struct_type
        )

    ds.replace(drep.pristine,pos=drep.defect)

    ds.rescale(scale)
    
    return ds
#end def generate_defect_structure


def read_structure(filepath,elem=None,format=None):
    s = generate_structure('empty')
    s.read(filepath,elem=elem,format=format)
    return s
#end def read_structure






if __name__=='__main__':

    large = generate_structure(
        type      = 'crystal',
        structure = 'diamond',
        cell      = 'fcc',
        atoms     = 'Ge',
        constants = 5.639,
        units     = 'A',
        tiling    = (2,2,2),
        kgrid     = (1,1,1),
        kshift    = (0,0,0),
        )
    
    small = large.folded_structure

    print small.kpoints_unit()

    prim       = read_structure('scf.struct.xsf')
    prim       = get_primitive_cell(structure=prim)['structure']
    tiling     = get_band_tiling(structure=prim, kpoints_label = ['L', 'F'], min_volfac=6, max_volfac = 6)

    print tiling
#end if<|MERGE_RESOLUTION|>--- conflicted
+++ resolved
@@ -1457,7 +1457,6 @@
         self.skew(d)
     #end def stretch
 
-<<<<<<< HEAD
 
     def rotate(self,r,rp=None,check=True):
         if rp is not None:
@@ -1505,11 +1504,6 @@
 
     def matrix_transform(self,A): 
         A = A.T
-=======
-        
-    # test needed
-    def skew(self,skew):
->>>>>>> a15c399c
         axinv  = inv(self.axes)
         axnew  = dot(self.axes,A)
         kaxinv = inv(self.kaxes)
@@ -1525,6 +1519,7 @@
     #end def matrix_transform
 
 
+    # test needed
     def skew(self,skew):
         self.matrix_transform(skew.T)
     #end def skew
