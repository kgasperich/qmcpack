--- conflicted
+++ resolved
@@ -3722,83 +3722,9 @@
 
 
 
-<<<<<<< HEAD
-# Lassen at LLNL
-class Lassen(Supercomputer):
-
-    name = 'lassen'
-    requires_account = True
-    batch_capable    = True
-
-    def post_process_job(self,job):
-        # add the options only if the user has not supplied options
-        if len(job.run_options)==0:
-            opt = obj(
-                nodes = '-N {}'.format(job.nodes),
-                tasks = '-T {}'.format(job.processes_per_node),
-                )
-            if job.threads>1:
-                opt.threads = '--threads={}'.format(job.threads)
-            #end if
-            if job.gpus is None:
-                job.gpus = 4# gpus to use per node
-            #end if
-            #if job.alloc_flags is None:
-            #    job.alloc_flags = 'smt1'
-            ##end if
-            if job.gpus==0:
-                None
-            else:
-                opt.mgpu = '-M "-gpu"'
-            #end if
-            job.run_options.add(**opt)
-        #end if
-    #end def post_process_job
-
-
-    def write_job_header(self,job):
-        c ='#!/bin/bash\n'
-        c+='#BSUB -G {0}\n'.format(job.account)
-        if job.queue is not None:
-            c+='#BSUB -q {0}\n'.format(job.queue)
-        #end if
-        c+='#BSUB -J {0}\n'.format(job.name)
-        c+='#BSUB -o {0}\n'.format(job.outfile)
-        c+='#BSUB -e {0}\n'.format(job.errfile)
-        c+='#BSUB -W {0}\n'.format(job.lsf_walltime())
-        c+='#BSUB -nnodes {0}\n'.format(job.nodes)
-        #if job.alloc_flags is not None:
-        #    c+='#BSUB -alloc_flags "{0}"\n'.format(job.alloc_flags)
-        ##end if
-        return c
-    #end def write_job_header
-
-
-    def read_process_id(self,output):
-        pid = None
-        tokens = output.split()
-        for t in tokens:
-            if t.startswith('<'):
-                spid = t.strip('<>').strip()
-                if spid.isdigit():
-                    pid = int(spid)
-                    break
-                #end if
-            #end if
-        #end for
-        return pid
-    #end def read_process_id
-#end class Lassen
-
-
-# Ruby at LLNL
-class Ruby(Supercomputer):
-    name = 'ruby'
-=======
 # Kestrel at NREL
 class Kestrel(Supercomputer):
     name = 'kestrel'
->>>>>>> 72bd6d17
     requires_account = True
     batch_capable    = True
 
@@ -3817,11 +3743,7 @@
         c+='#SBATCH -o '+job.outfile+'\n'
         c+='#SBATCH -e '+job.errfile+'\n'
         if job.user_env:
-<<<<<<< HEAD
-            c+='#SBATCH --export=ALL\n' 
-=======
             c+='#SBATCH --export=ALL\n'   # equiv to PBS -V
->>>>>>> 72bd6d17
         else:
             c+='#SBATCH --export=NONE\n'
         #end if
@@ -3831,11 +3753,109 @@
 '''
         return c
     #end def write_job_header
-<<<<<<< HEAD
+#end class Kestrel
+
+
+
+# Lassen at LLNL
+class Lassen(Supercomputer):
+
+    name = 'lassen'
+    requires_account = True
+    batch_capable    = True
+
+    def post_process_job(self,job):
+        # add the options only if the user has not supplied options
+        if len(job.run_options)==0:
+            opt = obj(
+                nodes = '-N {}'.format(job.nodes),
+                tasks = '-T {}'.format(job.processes_per_node),
+                )
+            if job.threads>1:
+                opt.threads = '--threads={}'.format(job.threads)
+            #end if
+            if job.gpus is None:
+                job.gpus = 4# gpus to use per node
+            #end if
+            #if job.alloc_flags is None:
+            #    job.alloc_flags = 'smt1'
+            ##end if
+            if job.gpus==0:
+                None
+            else:
+                opt.mgpu = '-M "-gpu"'
+            #end if
+            job.run_options.add(**opt)
+        #end if
+    #end def post_process_job
+
+    def write_job_header(self,job):
+        c ='#!/bin/bash\n'
+        c+='#BSUB -G {0}\n'.format(job.account)
+        if job.queue is not None:
+            c+='#BSUB -q {0}\n'.format(job.queue)
+        #end if
+        c+='#BSUB -J {0}\n'.format(job.name)
+        c+='#BSUB -o {0}\n'.format(job.outfile)
+        c+='#BSUB -e {0}\n'.format(job.errfile)
+        c+='#BSUB -W {0}\n'.format(job.lsf_walltime())
+        c+='#BSUB -nnodes {0}\n'.format(job.nodes)
+        #if job.alloc_flags is not None:
+        #    c+='#BSUB -alloc_flags "{0}"\n'.format(job.alloc_flags)
+        ##end if
+        return c
+    #end def write_job_header
+
+    def read_process_id(self,output):
+        pid = None
+        tokens = output.split()
+        for t in tokens:
+            if t.startswith('<'):
+                spid = t.strip('<>').strip()
+                if spid.isdigit():
+                    pid = int(spid)
+                    break
+                #end if
+            #end if
+        #end for
+        return pid
+    #end def read_process_id
+#end class Lassen
+
+
+# Ruby at LLNL
+class Ruby(Supercomputer):
+    name = 'ruby'
+    requires_account = True
+    batch_capable    = True
+
+    def write_job_header(self,job):
+        if job.queue is None:
+            job.queue = 'regular'
+        #end if
+        c='#!/bin/bash\n'
+        c+='#SBATCH -A '+job.account+'\n'
+        c+='#SBATCH -p '+job.queue+'\n'
+        c+='#SBATCH -J '+str(job.name)+'\n'
+        c+='#SBATCH -t '+job.sbatch_walltime()+'\n'
+        c+='#SBATCH -N '+str(job.nodes)+'\n'
+        c+='#SBATCH --ntasks-per-node={0}\n'.format(job.processes_per_node)
+        c+='#SBATCH --cpus-per-task={0}\n'.format(job.threads)
+        c+='#SBATCH -o '+job.outfile+'\n'
+        c+='#SBATCH -e '+job.errfile+'\n'
+        if job.user_env:
+            c+='#SBATCH --export=ALL\n' 
+        else:
+            c+='#SBATCH --export=NONE\n'
+        #end if
+        c+='''
+echo $SLURM_SUBMIT_DIR
+cd $SLURM_SUBMIT_DIR
+'''
+        return c
+    #end def write_job_header
 #end class Ruby
-=======
-#end class Kestrel
->>>>>>> 72bd6d17
+
 
 
 
@@ -3888,13 +3908,10 @@
 Kagayaki(      240,   2,    64,  512,   20, 'mpirun',     'qsub',   'qstat',    'qdel')
 Perlmutter(   3072,   2,   128,  512, 5000,   'srun',   'sbatch',  'squeue', 'scancel')
 Improv(        825,   2,    64,  256,  100, 'mpirun',     'qsub',   'qstat',    'qdel')
-<<<<<<< HEAD
 Lassen(        756,   2,    21,  512,  100,   'lrun',     'bsub',   'bjobs',   'bkill')
 Ruby(         1480,   2,    28,  192,  100,   'srun',   'sbatch',  'squeue', 'scancel')
-=======
 Kestrel(      2144,   2,    52,  256,  100,   'srun',   'sbatch',  'squeue', 'scancel')
-Inti(           13,   2,    32,  256,  100, 'mpirun',   'sbatch',  'squeue', 'scancel')
->>>>>>> 72bd6d17
+Inti(           13,   2,    64,  256,  100,   'srun',   'sbatch',  'squeue', 'scancel')
 
 
 #machine accessor functions
