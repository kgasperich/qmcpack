#!/bin/bash -x

BUILD_DIR=$(pwd)
echo $BUILD_DIR

cat > $BUILD_TAG.pbs << EOF
#PBS -A MAT151
#PBS -N $BUILD_TAG
#PBS -j oe
#PBS -l walltime=1:00:00,nodes=1
#PBS -d $BUILD_DIR
#PBS -l partition=gpu

cd $BUILD_DIR

source /sw/rhea/environment-modules/3.2.10/rhel6.7_gnu4.4.7/init/bash

module unload PE-intel
module load PE-gnu/5.3.0-1.10.2
module load fftw
export FFTW_HOME=\$FFTW3_DIR
module load hdf5
module load git
module load cudatoolkit/8.0.44
module load cmake/3.6.1

env
module list


echo ""
echo ""
echo "starting new test for real full precision"
echo ""
echo ""

mkdir -p build
cd build

time cmake -DQMC_COMPLEX=0 -DQMC_MIXED_PRECISION=0 -DCMAKE_C_COMPILER="mpicc" -DCMAKE_CXX_COMPILER="mpicxx" -DCMAKE_CXX_FLAGS="-mno-bmi2 -mno-avx2" -DCMAKE_C_FLAGS="-mno-bmi2 -mno-avx2" -DBLAS_blas_LIBRARY="/usr/lib64/libblas.so.3" -DLAPACK_lapack_LIBRARY="/usr/lib64/atlas/liblapack.so.3" -DHDF5_INCLUDE_DIR="/sw/rhea/hdf5/1.8.11/rhel6.6_intel14.0.4/include" -DQMC_CUDA=1 .. 2>&1 | tee cmake.out

# hacky way to check on cmake. works for now
if ! ( grep -- '-- The C compiler identification is GNU 5.3.0' cmake.out && \
       grep -- '-- The CXX compiler identification is GNU 5.3.0' cmake.out ) ;
then
  echo "compiler version mismatch. exiting."
  exit 1
fi

# because Andreas tells me (and I observe) that GPU builds are unstable with Cmake
<<<<<<< HEAD
time make -j 24
time make -j 24
time ctest -L unit --output-on-failure
=======
make -j 1
make -j 24
ctest -L unit --output-on-failure
>>>>>>> e713f444


echo ""
echo ""
echo "starting new test for real mixed precision"
echo ""
echo ""

cd ../
rm -rf ./build
mkdir -p build
cd build

time cmake -DQMC_COMPLEX=0 -DQMC_MIXED_PRECISION=1 -DENABLE_SOA=1 -DCMAKE_C_COMPILER="mpicc" -DCMAKE_CXX_COMPILER="mpicxx" -DCMAKE_CXX_FLAGS="-mno-bmi2 -mno-avx2" -DCMAKE_C_FLAGS="-mno-bmi2 -mno-avx2" -DBLAS_blas_LIBRARY="/usr/lib64/libblas.so.3" -DLAPACK_lapack_LIBRARY="/usr/lib64/atlas/liblapack.so.3" -DHDF5_INCLUDE_DIR="/sw/rhea/hdf5/1.8.11/rhel6.6_intel14.0.4/include" -DQMC_CUDA=1 .. 2>&1 | tee cmake.out

<<<<<<< HEAD
time make -j 24
time make -j 24
time ctest -L unit --output-on-failure
=======
make -j 1
make -j 24
ctest -L unit --output-on-failure
>>>>>>> e713f444


echo ""
echo ""
echo "starting new test for complex full precision"
echo ""
echo ""

cd ../
rm -rf ./build
mkdir -p build
cd build

time cmake -DQMC_COMPLEX=1 -DQMC_MIXED_PRECISION=0 -DCMAKE_C_COMPILER="mpicc" -DCMAKE_CXX_COMPILER="mpicxx" -DCMAKE_CXX_FLAGS="-mno-bmi2 -mno-avx2" -DCMAKE_C_FLAGS="-mno-bmi2 -mno-avx2" -DBLAS_blas_LIBRARY="/usr/lib64/libblas.so.3" -DLAPACK_lapack_LIBRARY="/usr/lib64/atlas/liblapack.so.3" -DHDF5_INCLUDE_DIR="/sw/rhea/hdf5/1.8.11/rhel6.6_intel14.0.4/include" -DQMC_CUDA=1 .. 2>&1 | tee cmake.out

<<<<<<< HEAD
time make -j 24
time make -j 24
time ctest -L unit --output-on-failure
=======
make -j 1
make -j 24
ctest -L unit --output-on-failure
>>>>>>> e713f444

echo ""
echo ""
echo "starting new test for complex mixed precision"
echo ""
echo ""

cd ../
rm -rf ./build
mkdir -p build
cd build

time cmake -DQMC_COMPLEX=1 -DQMC_MIXED_PRECISION=1 -DENABLE_SOA=1 -DCMAKE_C_COMPILER="mpicc" -DCMAKE_CXX_COMPILER="mpicxx" -DCMAKE_CXX_FLAGS="-mno-bmi2 -mno-avx2" -DCMAKE_C_FLAGS="-mno-bmi2 -mno-avx2" -DBLAS_blas_LIBRARY="/usr/lib64/libblas.so.3" -DLAPACK_lapack_LIBRARY="/usr/lib64/atlas/liblapack.so.3" -DHDF5_INCLUDE_DIR="/sw/rhea/hdf5/1.8.11/rhel6.6_intel14.0.4/include" -DQMC_CUDA=1 .. 2>&1 | tee cmake.out

<<<<<<< HEAD
time make -j 24
time make -j 24
time ctest -L unit --output-on-failure
=======
make -j 1
make -j 24
ctest -L unit --output-on-failure
>>>>>>> e713f444

EOF

/home/bgl/blocking_qsub $BUILD_DIR $BUILD_TAG.pbs

cp $BUILD_DIR/$BUILD_TAG.o* ../

## this end of job logic could probably be more elegant
## hacks to get us going

cp $BUILD_DIR/$BUILD_TAG.o* ../

# check for correct test output from all builds
if [ $(grep '100% tests passed, 0 tests failed out of [0-9]*' ../$BUILD_TAG.o* | wc -l) -ne 4 ]
then
   echo; echo
   echo One or more build variants failed. Check the build log for details.
   echo; echo
fi

# set the return code for the script
[ $(grep '100% tests passed, 0 tests failed out of [0-9]*' ../$BUILD_TAG.o* | wc -l) -eq 4 ]<|MERGE_RESOLUTION|>--- conflicted
+++ resolved
@@ -48,15 +48,9 @@
 fi
 
 # because Andreas tells me (and I observe) that GPU builds are unstable with Cmake
-<<<<<<< HEAD
 time make -j 24
 time make -j 24
-time ctest -L unit --output-on-failure
-=======
-make -j 1
-make -j 24
-ctest -L unit --output-on-failure
->>>>>>> e713f444
+time ctest -L unit
 
 
 echo ""
@@ -72,15 +66,9 @@
 
 time cmake -DQMC_COMPLEX=0 -DQMC_MIXED_PRECISION=1 -DENABLE_SOA=1 -DCMAKE_C_COMPILER="mpicc" -DCMAKE_CXX_COMPILER="mpicxx" -DCMAKE_CXX_FLAGS="-mno-bmi2 -mno-avx2" -DCMAKE_C_FLAGS="-mno-bmi2 -mno-avx2" -DBLAS_blas_LIBRARY="/usr/lib64/libblas.so.3" -DLAPACK_lapack_LIBRARY="/usr/lib64/atlas/liblapack.so.3" -DHDF5_INCLUDE_DIR="/sw/rhea/hdf5/1.8.11/rhel6.6_intel14.0.4/include" -DQMC_CUDA=1 .. 2>&1 | tee cmake.out
 
-<<<<<<< HEAD
 time make -j 24
 time make -j 24
-time ctest -L unit --output-on-failure
-=======
-make -j 1
-make -j 24
-ctest -L unit --output-on-failure
->>>>>>> e713f444
+time ctest -L unit
 
 
 echo ""
@@ -96,15 +84,9 @@
 
 time cmake -DQMC_COMPLEX=1 -DQMC_MIXED_PRECISION=0 -DCMAKE_C_COMPILER="mpicc" -DCMAKE_CXX_COMPILER="mpicxx" -DCMAKE_CXX_FLAGS="-mno-bmi2 -mno-avx2" -DCMAKE_C_FLAGS="-mno-bmi2 -mno-avx2" -DBLAS_blas_LIBRARY="/usr/lib64/libblas.so.3" -DLAPACK_lapack_LIBRARY="/usr/lib64/atlas/liblapack.so.3" -DHDF5_INCLUDE_DIR="/sw/rhea/hdf5/1.8.11/rhel6.6_intel14.0.4/include" -DQMC_CUDA=1 .. 2>&1 | tee cmake.out
 
-<<<<<<< HEAD
 time make -j 24
 time make -j 24
-time ctest -L unit --output-on-failure
-=======
-make -j 1
-make -j 24
-ctest -L unit --output-on-failure
->>>>>>> e713f444
+time ctest -L unit
 
 echo ""
 echo ""
@@ -119,15 +101,9 @@
 
 time cmake -DQMC_COMPLEX=1 -DQMC_MIXED_PRECISION=1 -DENABLE_SOA=1 -DCMAKE_C_COMPILER="mpicc" -DCMAKE_CXX_COMPILER="mpicxx" -DCMAKE_CXX_FLAGS="-mno-bmi2 -mno-avx2" -DCMAKE_C_FLAGS="-mno-bmi2 -mno-avx2" -DBLAS_blas_LIBRARY="/usr/lib64/libblas.so.3" -DLAPACK_lapack_LIBRARY="/usr/lib64/atlas/liblapack.so.3" -DHDF5_INCLUDE_DIR="/sw/rhea/hdf5/1.8.11/rhel6.6_intel14.0.4/include" -DQMC_CUDA=1 .. 2>&1 | tee cmake.out
 
-<<<<<<< HEAD
 time make -j 24
 time make -j 24
-time ctest -L unit --output-on-failure
-=======
-make -j 1
-make -j 24
-ctest -L unit --output-on-failure
->>>>>>> e713f444
+time ctest -L unit
 
 EOF
 
