--- conflicted
+++ resolved
@@ -72,15 +72,9 @@
 
   const auto& ei_table = P.getDistTable(my_table_ei_idx_);
 
-<<<<<<< HEAD
   // First index is electron, second index is ion
-  double r1 = ei_table->Distances[0][0];
-  double r2 = ei_table->Distances[1][0];
-=======
-  // First index is ions, second index is electrons
   double r1 = ei_table.Distances[0][0];
   double r2 = ei_table.Distances[1][0];
->>>>>>> a27f9dcf
 
   auto rhat1 = ei_table.Displacements[0][0] / r1;
   auto rhat2 = ei_table.Displacements[1][0] / r2;
@@ -113,19 +107,14 @@
 
 ExampleHeComponent::ValueType ExampleHeComponent::ratio(ParticleSet& P, int iat)
 {
-  const int jat = (iat == 0 ? 1: 0);
-
-  const auto& ee_table = P.getDistTable(my_table_ee_idx_);
-
-<<<<<<< HEAD
+  const int jat = (iat == 0 ? 1 : 0);
+
+  const auto& ee_table = P.getDistTable(my_table_ee_idx_);
+
   // during p-by-p move iat-th row of Distances and Displacements[iat] are up-to-date
   // because setActive is called before ratio
-  double r12_old = ee_table->Distances[iat][jat];
-  double r12_new = ee_table->Temp_r[jat];
-=======
-  double r12_old = ee_table.Distances[1][0];
+  double r12_old = ee_table.Distances[iat][jat];
   double r12_new = ee_table.Temp_r[jat];
->>>>>>> a27f9dcf
 
   const auto& ei_table = P.getDistTable(my_table_ei_idx_);
 
@@ -145,33 +134,19 @@
 {
   const auto& ei_table = P.getDistTable(my_table_ei_idx_);
 
-<<<<<<< HEAD
-  double r = ei_table->Distances[iat][0];
-
-  auto rhat = ei_table->Displacements[iat][0] / r;
-=======
-  double r1 = ei_table.Distances[0][0];
-  double r2 = ei_table.Distances[1][0];
-
-  auto rhat1 = ei_table.Displacements[0][0] / r1;
-  auto rhat2 = ei_table.Displacements[1][0] / r2;
->>>>>>> a27f9dcf
-
-  const auto& ee_table = P.getDistTable(my_table_ee_idx_);
-
-<<<<<<< HEAD
-  const int jat = (iat == 0 ? 1: 0);
+  double r  = ei_table.Distances[iat][0];
+  auto rhat = ei_table.Displacements[iat][0] / r;
+
+  const auto& ee_table = P.getDistTable(my_table_ee_idx_);
+
+  const int jat = (iat == 0 ? 1 : 0);
 
   // during p-by-p move iat-th row of Distances and Displacements[iat] are up-to-date
   // because setActive is called before evalGrad
-  double r12  = ee_table->Distances[iat][jat];
-  auto rhat12 = ee_table->Displacements[iat][jat] / r12;
-
-=======
-  double r12  = ee_table.Distances[1][0];
-  auto rhat12 = ee_table.Displacements[1][0] / r12;
->>>>>>> a27f9dcf
-  double du   = A / ((B * r12 + 1) * (B * r12 + 1));
+  double r12  = ee_table.Distances[iat][jat];
+  auto rhat12 = ee_table.Displacements[iat][jat] / r12;
+
+  double du = A / ((B * r12 + 1) * (B * r12 + 1));
 
   return Z * rhat + rhat12 * du;
 }
@@ -180,17 +155,12 @@
 {
   const auto& ee_table = P.getDistTable(my_table_ee_idx_);
 
-  const int jat = (iat == 0 ? 1: 0);
-
-<<<<<<< HEAD
+  const int jat = (iat == 0 ? 1 : 0);
+
   // during p-by-p move iat-th row of Distances and Displacements[iat] are up-to-date
   // because setActive is called before ratioGrad
-  double r12_old = ee_table->Distances[iat][jat];
-  double r12_new = ee_table->Temp_r[jat];
-=======
-  double r12_old = ee_table.Distances[1][0];
+  double r12_old = ee_table.Distances[iat][jat];
   double r12_new = ee_table.Temp_r[jat];
->>>>>>> a27f9dcf
 
   auto rhat12 = ee_table.Temp_dr[jat] / r12_new;
 
@@ -249,8 +219,8 @@
   double tmpB = std::real(optvars[0]);
 
   const auto& ee_table = P.getDistTable(my_table_ee_idx_);
-  double r12                        = ee_table.Distances[1][0];
-  auto rhat12                       = ee_table.Displacements[1][0] / r12;
+  double r12           = ee_table.Distances[1][0];
+  auto rhat12          = ee_table.Displacements[1][0] / r12;
 
   const auto& ei_table = P.getDistTable(my_table_ei_idx_);
 
