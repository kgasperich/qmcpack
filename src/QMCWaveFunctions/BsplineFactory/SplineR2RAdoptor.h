--- conflicted
+++ resolved
@@ -332,16 +332,13 @@
     assign_vgl(bc_sign,psi,dpsi,d2psi);
   }
 
-<<<<<<< HEAD
-  /** identical to assign_vgl but the output container is SoA container
-   */
-  template<typename VGL>
-  inline void assign_vgl_soa(int bc_sign, VGL& vgl)
-  {
+  template<typename VV, typename GV, typename GGV>
+  void assign_vgh(int bc_sign, VV& psi, GV& dpsi, GGV& grad_grad_psi)
+  {
+    const ST cone = (bc_sign &1)? -1:1;
     const ST g00=PrimLattice.G(0), g01=PrimLattice.G(1), g02=PrimLattice.G(2),
              g10=PrimLattice.G(3), g11=PrimLattice.G(4), g12=PrimLattice.G(5),
              g20=PrimLattice.G(6), g21=PrimLattice.G(7), g22=PrimLattice.G(8);
-    const ST symGG[6]={GGt[0],GGt[1]+GGt[3],GGt[2]+GGt[6],GGt[4],GGt[5]+GGt[7],GGt[8]};
 
     const ST* restrict g0=myG.data(0);
     const ST* restrict g1=myG.data(1);
@@ -353,74 +350,6 @@
     const ST* restrict h12=myH.data(4);
     const ST* restrict h22=myH.data(5);
 
-    TT* restrict psi =vgl.data(0)+first_spo; ASSUME_ALIGNED(psi);
-    TT* restrict vg_x=vgl.data(1)+first_spo; ASSUME_ALIGNED(vg_x);
-    TT* restrict vg_y=vgl.data(2)+first_spo; ASSUME_ALIGNED(vg_y);
-    TT* restrict vg_z=vgl.data(3)+first_spo; ASSUME_ALIGNED(vg_z);
-    TT* restrict vl_l=vgl.data(4)+first_spo; ASSUME_ALIGNED(vl_l);
-
-    const size_t N=last_spo-first_spo;
-    if (bc_sign & 1)
-    {
-      #pragma omp simd
-      for(int j=0; j<N; ++j)
-      {
-        psi [j]=-myV[j];
-        vg_x[j]=-(g00*g0[j]+g01*g1[j]+g02*g2[j]);
-        vg_y[j]=-(g10*g0[j]+g11*g1[j]+g12*g2[j]);
-        vg_z[j]=-(g20*g0[j]+g21*g1[j]+g22*g2[j]);
-        vl_l[j]=-SymTrace(h00[j],h01[j],h02[j],h11[j],h12[j],h22[j],symGG);
-      }
-    }
-    else
-    {
-      #pragma omp simd
-      for(int j=0; j<N; ++j)
-      {
-        psi [j]=myV[j];
-        vg_x[j]=(g00*g0[j]+g01*g1[j]+g02*g2[j]);
-        vg_y[j]=(g10*g0[j]+g11*g1[j]+g12*g2[j]);
-        vg_z[j]=(g20*g0[j]+g21*g1[j]+g22*g2[j]);
-        vl_l[j]=SymTrace(h00[j],h01[j],h02[j],h11[j],h12[j],h22[j],symGG);
-      }
-    }
-  }
-
-  /** evaluate VGL using VectorSoaContainer
-   * @param r position
-   * @param psi value container
-   * @param dpsi gradient-laplacian container
-   */
-  template<typename VGL>
-  inline void evaluate_vgl_combo(const ParticleSet& P, const int iat, VGL& vgl)
-  {
-    const PointType& r=P.activeR(iat);
-    PointType ru;
-    int bc_sign=convertPos(r,ru);
-    spline2::evaluate3d_vgh(SplineInst->spline_m,ru,myV,myG,myH);
-    assign_vgl_soa(bc_sign,vgl);
-  }
-
-=======
->>>>>>> 2382a612
-  template<typename VV, typename GV, typename GGV>
-  void assign_vgh(int bc_sign, VV& psi, GV& dpsi, GGV& grad_grad_psi)
-  {
-    const ST cone = (bc_sign &1)? -1:1;
-    const ST g00=PrimLattice.G(0), g01=PrimLattice.G(1), g02=PrimLattice.G(2),
-             g10=PrimLattice.G(3), g11=PrimLattice.G(4), g12=PrimLattice.G(5),
-             g20=PrimLattice.G(6), g21=PrimLattice.G(7), g22=PrimLattice.G(8);
-
-    const ST* restrict g0=myG.data(0);
-    const ST* restrict g1=myG.data(1);
-    const ST* restrict g2=myG.data(2);
-    const ST* restrict h00=myH.data(0);
-    const ST* restrict h01=myH.data(1);
-    const ST* restrict h02=myH.data(2);
-    const ST* restrict h11=myH.data(3);
-    const ST* restrict h12=myH.data(4);
-    const ST* restrict h22=myH.data(5);
-
     const size_t N=last_spo-first_spo;
 
     #pragma omp simd
