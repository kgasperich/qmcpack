//////////////////////////////////////////////////////////////////////////////////////
// This file is distributed under the University of Illinois/NCSA Open Source License.
// See LICENSE file in top directory for details.
//
// Copyright (c) 2016 Jeongnim Kim and QMCPACK developers.
//
// File developed by:
//
// File created by: Jeongnim Kim, jeongnim.kim@intel.com, Intel Corp.
//////////////////////////////////////////////////////////////////////////////////////


/** @file SoaLocalizedBasisSet.h
 * @brief A derived class from BasisSetBase
 *
 * This is intended as a replacement for MolecularWaveFunctionComponent and
 * any other localized basis set.
 */
#ifndef QMCPLUSPLUS_SOA_LOCALIZEDBASISSET_H
#define QMCPLUSPLUS_SOA_LOCALIZEDBASISSET_H

#include "QMCWaveFunctions/BasisSetBase.h"
#include "Particle/DistanceTableData.h"

namespace qmcplusplus
{
/** A localized basis set derived from SoaBasisSetBase<ORBT>
 *
 * This class performs the evaluation of the basis functions and their
 * derivatives for each of the N-particles in a configuration.
 * The template parameter COT denotes Centered-Orbital-Type which provides
 * a set of localized orbitals associated with a center.
 * The template parameter ORBT denotes the orbital value return type
 */
template<class COT, typename ORBT>
struct SoaLocalizedBasisSet : public SoaBasisSetBase<ORBT>
{
  typedef typename COT::RealType RealType;
  typedef SoaBasisSetBase<ORBT> BaseType;
  typedef typename BaseType::vgl_type vgl_type;
  typedef typename BaseType::vgh_type vgh_type;
  typedef typename BaseType::vghgh_type vghgh_type;
  typedef typename ParticleSet::PosType PosType;

  using BaseType::BasisSetSize;

  ///number of centers, e.g., ions
  size_t NumCenters;
  ///number of quantum particles
  size_t NumTargets;
<<<<<<< HEAD
  ///number of quantum particles
  const int myTableIndex;
  ///ion particle set
  const ParticleSet& ions_;
  ///Global Coordinate of Supertwist read from HDF5
  PosType SuperTwist;
=======
  ///Reference to the center
  const ParticleSet::ParticleIndex_t& IonID;
  ///number of quantum particles
  const int myTableIndex;
>>>>>>> eeb53ca8

  /** container to store the offsets of the basis functions
   *
   * the number of basis states for center J is BasisOffset[J+1]-Basis[J]
   */
  aligned_vector<size_t> BasisOffset;

  /** container of the unique pointers to the Atomic Orbitals
   *
   * size of LOBasisSet = number  of unique centers
   */
  aligned_vector<COT*> LOBasisSet;

  /** constructor
   * @param ions ionic system
   * @param els electronic system
   */
  SoaLocalizedBasisSet(ParticleSet& ions, ParticleSet& els)
    : ions_(ions), myTableIndex(els.addTable(ions, DT_SOA)),SuperTwist(0.0)
  {
    NumCenters   = ions.getTotalNum();
    NumTargets   = els.getTotalNum();
    LOBasisSet.resize(ions.getSpeciesSet().getTotalNum(), 0);
    BasisOffset.resize(NumCenters + 1);
    BasisSetSize = 0;
  }

  /** copy constructor */
  SoaLocalizedBasisSet(const SoaLocalizedBasisSet& a) = default;

  /** makeClone */
  //SoaLocalizedBasisSet<COT>* makeClone() const
  BaseType* makeClone() const
  {
    SoaLocalizedBasisSet<COT, ORBT>* myclone = new SoaLocalizedBasisSet<COT, ORBT>(*this);
    for (int i = 0; i < LOBasisSet.size(); ++i)
      myclone->LOBasisSet[i] = LOBasisSet[i]->makeClone();
    return myclone;
  }
  /** set Number of periodic Images to evaluate the orbitals. 
      Set to 0 for non-PBC, and set manually in the input.
      Passes the pre-computed phase factor for evaluation of complex wavefunction. If WF is real Phase_factor is real and equals 1 if gamma or -1 if non-Gamma.  
  */
  void setPBCParams(const TinyVector<int, 3>& PBCImages,const TinyVector <double,3> Sup_Twist , const std::vector<QMCTraits::ValueType>& phase_factor)
  {
    for (int i = 0; i < LOBasisSet.size(); ++i)
      LOBasisSet[i]->setPBCParams(PBCImages,Sup_Twist, phase_factor);
    
    SuperTwist=Sup_Twist;
  }
  /** set BasisSetSize and allocate mVGL container
   */
  void setBasisSetSize(int nbs)
  {
    const auto& IonID(ions_.GroupID);
    if (BasisSetSize > 0 && nbs == BasisSetSize)
      return;

    //evaluate the total basis dimension and offset for each center
    BasisOffset[0] = 0;
    for (int c = 0; c < NumCenters; c++)
    {
      BasisOffset[c + 1] = BasisOffset[c] + LOBasisSet[IonID[c]]->getBasisSetSize();
    }
    BasisSetSize = BasisOffset[NumCenters];
  }

  /**  Determine which orbitals are S-type.  Used by cusp correction.
    */
  void queryOrbitalsForSType(const std::vector<bool>& corrCenter, std::vector<bool>& is_s_orbital) const
  {
    const auto& IonID(ions_.GroupID);
    int idx = 0;
    for (int c = 0; c < NumCenters; c++)
    {
      int bss = LOBasisSet[IonID[c]]->BasisSetSize;
      std::vector<bool> local_is_s_orbital(bss);
      LOBasisSet[IonID[c]]->queryOrbitalsForSType(local_is_s_orbital);
      for (int k = 0; k < bss; k++)
      {
        if (corrCenter[c])
        {
          is_s_orbital[idx++] = local_is_s_orbital[k];
        }
        else
        {
          is_s_orbital[idx++] = false;
        }
      }
    }
  }

#if 0
  inline int getBasisSetSize()
  {
    return BasisSetSize;
  }

  void resetParameters(const opt_variables_type& active)
  {
    //reset each unique basis functions
    for(int i=0; i<LOBasisSet.size(); i++)
      LOBasisSet[i]->resetParameters(active);
  }

  /** reset the distance table with a new target P
   */
  void resetTargetParticleSet(ParticleSet& P) { }
#endif

  /** compute VGL 
   * @param P quantum particleset
   * @param iat active particle
   * @param vgl Matrix(5,BasisSetSize)
   * @param trialMove if true, use Temp_r/Temp_dr
   */
  inline void evaluateVGL(const ParticleSet& P, int iat, vgl_type& vgl)
  {
    const auto& IonID(ions_.GroupID);
    const auto& d_table = P.getDistTable(myTableIndex);
    const RealType* restrict dist    = (P.activePtcl == iat) ? d_table.Temp_r.data() : d_table.Distances[iat];
    const auto& displ                = (P.activePtcl == iat) ? d_table.Temp_dr : d_table.Displacements[iat];

    const std::vector <double> coordR {((P.activePtcl == iat) ? P.activePos : P.R[iat])[0],((P.activePtcl == iat) ? P.activePos : P.R[iat])[1],((P.activePtcl == iat) ? P.activePos : P.R[iat])[2]};

    PosType Tv;

    for (int c = 0; c < NumCenters; c++){
      Tv[0]=(ions_.R[c][0]-coordR[0])-displ[c][0];
      Tv[1]=(ions_.R[c][1]-coordR[1])-displ[c][1]; 
      Tv[2]=(ions_.R[c][2]-coordR[2])-displ[c][2]; 
      LOBasisSet[IonID[c]]->evaluateVGL(P.Lattice, dist[c], displ[c], BasisOffset[c], vgl,Tv);
   }
  }


  /** compute VGH 
   * @param P quantum particleset
   * @param iat active particle
   * @param vgl Matrix(10,BasisSetSize)
   * @param trialMove if true, use Temp_r/Temp_dr
   */
  inline void evaluateVGH(const ParticleSet& P, int iat, vgh_type& vgh)
{
    const auto& IonID(ions_.GroupID);
    const auto& d_table = P.getDistTable(myTableIndex);
    const RealType* restrict dist    = (P.activePtcl == iat) ? d_table.Temp_r.data() : d_table.Distances[iat];
    const auto& displ                = (P.activePtcl == iat) ? d_table.Temp_dr : d_table.Displacements[iat];
    for (int c = 0; c < NumCenters; c++)
    {
      LOBasisSet[IonID[c]]->evaluateVGH(P.Lattice, dist[c], displ[c], BasisOffset[c], vgh);
    }
    
  }

  /** compute VGHGH 
   * @param P quantum particleset
   * @param iat active particle
   * @param vghgh Matrix(20,BasisSetSize)
   * @param trialMove if true, use Temp_r/Temp_dr
   */
  inline void evaluateVGHGH(const ParticleSet& P, int iat, vghgh_type& vghgh)
  {
   // APP_ABORT("SoaLocalizedBasisSet::evaluateVGH() not implemented\n");
    
    const auto& IonID(ions_.GroupID);
    const auto& d_table = P.getDistTable(myTableIndex);
    const RealType* restrict dist    = (P.activePtcl == iat) ? d_table.Temp_r.data() : d_table.Distances[iat];
    const auto& displ                = (P.activePtcl == iat) ? d_table.Temp_dr : d_table.Displacements[iat];
    for (int c = 0; c < NumCenters; c++)
    {
      LOBasisSet[IonID[c]]->evaluateVGHGH(P.Lattice, dist[c], displ[c], BasisOffset[c], vghgh);
    }
    
  }

  /** compute values for the iat-paricle move
   *
   * Always uses Temp_r and Temp_dr
   * Tv is a translation vector; In PBC, in order to reduce the number
   * of images that need to be summed over when generating the AO the 
   * nearest image displacement, dr, is used. Tv corresponds to the 
   * translation that takes the 'general displacement' (displacement
   * between ion position and electron position) to the nearest image 
   * displacement. We need to keep track of Tv because it must be add
   * as a phase factor, i.e., exp(i*k*Tv).
   */
  inline void evaluateV(const ParticleSet& P, int iat, ORBT* restrict vals)
  {
    const auto& IonID(ions_.GroupID);
    const auto& d_table = P.getDistTable(myTableIndex);
    const RealType* restrict dist    = (P.activePtcl == iat) ? d_table.Temp_r.data() : d_table.Distances[iat];
    const auto& displ                = (P.activePtcl == iat) ? d_table.Temp_dr : d_table.Displacements[iat];

    const std::vector <double> coordR {((P.activePtcl == iat) ? P.activePos : P.R[iat])[0],((P.activePtcl == iat) ? P.activePos : P.R[iat])[1],((P.activePtcl == iat) ? P.activePos : P.R[iat])[2]};

    PosType Tv;
    for (int c = 0; c < NumCenters; c++){
      Tv[0]=(ions_.R[c][0]-coordR[0])-displ[c][0];
      Tv[1]=(ions_.R[c][1]-coordR[1])-displ[c][1]; 
      Tv[2]=(ions_.R[c][2]-coordR[2])-displ[c][2]; 
      LOBasisSet[IonID[c]]->evaluateV(P.Lattice, dist[c], displ[c], vals + BasisOffset[c],Tv);
   }

  }

  inline void evaluateGradSourceV(const ParticleSet& P, int iat, const ParticleSet& ions, int jion, vgl_type& vgl)
  {
    //We need to zero out the temporary array vgl.  
    auto* restrict gx  = vgl.data(1);
    auto* restrict gy  = vgl.data(2);
    auto* restrict gz  = vgl.data(3);

    for(int ib=0; ib<BasisSetSize; ib++)
    {
      gx[ib]=0;
      gy[ib]=0;
      gz[ib]=0;
    }

    const auto& IonID(ions_.GroupID);
    const auto& d_table = P.getDistTable(myTableIndex);
    const RealType* restrict dist    = (P.activePtcl == iat) ? d_table.Temp_r.data() : d_table.Distances[iat];
    const auto& displ                = (P.activePtcl == iat) ? d_table.Temp_dr : d_table.Displacements[iat];
  
     
    PosType Tv; 
    Tv[0]=Tv[1]=Tv[2]=0;
    //Since LCAO's are written only in terms of (r-R), ionic derivatives only exist for the atomic center
    //that we wish to take derivatives of.  Moreover, we can obtain an ion derivative by multiplying an electron
    //derivative by -1.0.  Handling this sign is left to LCAOrbitalSet.  For now, just note this is the electron VGL function.
    LOBasisSet[IonID[jion]]->evaluateVGL(P.Lattice, dist[jion], displ[jion], BasisOffset[jion], vgl,Tv);

  }

  inline void evaluateGradSourceVGL(const ParticleSet& P, int iat, const ParticleSet& ions, int jion, vghgh_type& vghgh)
  {
    //We need to zero out the temporary array vghgh.
    auto* restrict gx  = vghgh.data(1);
    auto* restrict gy  = vghgh.data(2);
    auto* restrict gz  = vghgh.data(3);

    auto* restrict hxx = vghgh.data(4);
    auto* restrict hxy = vghgh.data(5);
    auto* restrict hxz = vghgh.data(6);
    auto* restrict hyy = vghgh.data(7);
    auto* restrict hyz = vghgh.data(8);
    auto* restrict hzz = vghgh.data(9);
    
    auto* restrict gxxx = vghgh.data(10);
    auto* restrict gxxy = vghgh.data(11);
    auto* restrict gxxz = vghgh.data(12);
    auto* restrict gxyy = vghgh.data(13);
    auto* restrict gxyz = vghgh.data(14);
    auto* restrict gxzz = vghgh.data(15);
    auto* restrict gyyy = vghgh.data(16);
    auto* restrict gyyz = vghgh.data(17);
    auto* restrict gyzz = vghgh.data(18);
    auto* restrict gzzz = vghgh.data(19);


    for(int ib=0; ib<BasisSetSize; ib++)
    {
      gx[ib]=0;
      gy[ib]=0;
      gz[ib]=0;

      hxx[ib]=0;
      hxy[ib]=0;
      hxz[ib]=0;
      hyy[ib]=0;
      hyz[ib]=0;
      hzz[ib]=0;

      gxxx[ib]=0;
      gxxy[ib]=0;
      gxxz[ib]=0;
      gxyy[ib]=0;
      gxyz[ib]=0;
      gxzz[ib]=0;
      gyyy[ib]=0;
      gyyz[ib]=0;
      gyzz[ib]=0;
      gzzz[ib]=0;
    }

    const auto& IonID(ions_.GroupID);
    const auto& d_table = P.getDistTable(myTableIndex);
    const RealType* restrict dist    = (P.activePtcl == iat) ? d_table.Temp_r.data() : d_table.Distances[iat];
    const auto& displ                = (P.activePtcl == iat) ? d_table.Temp_dr : d_table.Displacements[iat];
    
    //Since LCAO's are written only in terms of (r-R), ionic derivatives only exist for the atomic center
    //that we wish to take derivatives of.  Moreover, we can obtain an ion derivative by multiplying an electron
    //derivative by -1.0.  Handling this sign is left to LCAOrbitalSet.  For now, just note this is the electron VGL function.
    LOBasisSet[IonID[jion]]->evaluateVGHGH(P.Lattice, dist[jion], displ[jion], BasisOffset[jion], vghgh);
    
  }
  /** add a new set of Centered Atomic Orbitals
   * @param icenter the index of the center
   * @param aos a set of Centered Atomic Orbitals
   */
  void add(int icenter, COT* aos) { LOBasisSet[icenter] = aos; }
};
} // namespace qmcplusplus
#endif
<|MERGE_RESOLUTION|>--- conflicted
+++ resolved
@@ -48,19 +48,13 @@
   size_t NumCenters;
   ///number of quantum particles
   size_t NumTargets;
-<<<<<<< HEAD
   ///number of quantum particles
   const int myTableIndex;
   ///ion particle set
   const ParticleSet& ions_;
   ///Global Coordinate of Supertwist read from HDF5
   PosType SuperTwist;
-=======
-  ///Reference to the center
-  const ParticleSet::ParticleIndex_t& IonID;
-  ///number of quantum particles
-  const int myTableIndex;
->>>>>>> eeb53ca8
+
 
   /** container to store the offsets of the basis functions
    *
