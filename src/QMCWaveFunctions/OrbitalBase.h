--- conflicted
+++ resolved
@@ -111,15 +111,10 @@
   bool IsFermionWF;
   /** true, if it is done with derivatives */
   bool derivsDone;
-<<<<<<< HEAD
   /** true, if compute for the ratio instead of buffering */
   bool Need2Compute4PbyP;
-=======
-  /** true, if evaluateRatios using virtual particle is implemented */
-  bool HaveRatiosForVP;
   /** true, if recompute needs precomputed distance tables */
   bool RecomputeNeedsDistanceTable;
->>>>>>> 8e665d6a
   /** define the level of storage in derivative buffer **/
   int DerivStorageType;
 
