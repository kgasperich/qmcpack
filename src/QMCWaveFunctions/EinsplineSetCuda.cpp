--- conflicted
+++ resolved
@@ -371,37 +371,24 @@
     hostPos[iw] = ru;
   }
   cudapos = hostPos;
-<<<<<<< HEAD
   if (split_splines)
   {
     eval_multi_multi_UBspline_3d_cuda
-    (CudaMultiSpline, (CudaRealType*)cudapos.data(), CudaValuePointers.data(), N,
+    (CudaMultiSpline, (CTS::RealType*)cudapos.data(), CudaValuePointers.data(), N,
      spline_rank_pointers.data(), spline_events.data(), spline_streams.data());
   } else
   {
     eval_multi_multi_UBspline_3d_cuda
-    (CudaMultiSpline, (CudaRealType*)cudapos.data(), CudaValuePointers.data(), N);
+    (CudaMultiSpline, (CTS::RealType*)cudapos.data(), CudaValuePointers.data(), N);
   }
   // Now, add on phases
   for (int iw=0; iw < N; iw++)
     hostPos[iw] = walkers[iw]->R[iat];
   cudapos2 = hostPos;
-  apply_phase_factors ((CudaRealType*) CudakPoints.data(),
-                       CudaMakeTwoCopies.data(),
-                       (CudaRealType*)cudapos2.data(),
-                       (CudaRealType**)CudaValuePointers.data(),
-=======
-  eval_multi_multi_UBspline_3d_cuda
-  (CudaMultiSpline, (CTS::RealType*)cudapos.data(), CudaValuePointers.data(), N);
-  // Now, add on phases
-  for (int iw=0; iw < N; iw++)
-    hostPos[iw] = walkers[iw]->R[iat];
-  cudapos = hostPos;
   apply_phase_factors ((CTS::RealType*) CudakPoints.data(),
                        CudaMakeTwoCopies.data(),
-                       (CTS::RealType*)cudapos.data(),
+                       (CTS::RealType*)cudapos2.data(),
                        (CTS::RealType**)CudaValuePointers.data(),
->>>>>>> 0c9558ae
                        phi.data(), CudaMultiSpline->num_splines,
                        walkers.size());
 }
@@ -636,37 +623,24 @@
     hostPos[iw] = ru;
   }
   cudapos = hostPos;
-<<<<<<< HEAD
   if (split_splines)
   {
     eval_multi_multi_UBspline_3d_cuda
-    (CudaMultiSpline, (CudaRealType*)cudapos.data(), CudaValuePointers.data(), N,
+    (CudaMultiSpline, (CTS::RealType*)cudapos.data(), CudaValuePointers.data(), N,
      spline_rank_pointers.data(), spline_events.data(), spline_streams.data());
   } else
   {
     eval_multi_multi_UBspline_3d_cuda
-    (CudaMultiSpline, (CudaRealType*)cudapos.data(), CudaValuePointers.data(), N);
+    (CudaMultiSpline, (CTS::RealType*)cudapos.data(), CudaValuePointers.data(), N);
   }
   // Now, add on phases
   for (int iw=0; iw < N; iw++)
     hostPos[iw] = newpos[iw];
   cudapos2 = hostPos;
-  apply_phase_factors ((CudaRealType*) CudakPoints.data(),
-                       CudaMakeTwoCopies.data(),
-                       (CudaRealType*)cudapos2.data(),
-                       (CudaRealType**)CudaValuePointers.data(),
-=======
-  eval_multi_multi_UBspline_3d_cuda
-  (CudaMultiSpline, (CTS::RealType*)cudapos.data(), CudaValuePointers.data(), N);
-  // Now, add on phases
-  for (int iw=0; iw < N; iw++)
-    hostPos[iw] = newpos[iw];
-  cudapos = hostPos;
   apply_phase_factors ((CTS::RealType*) CudakPoints.data(),
                        CudaMakeTwoCopies.data(),
-                       (CTS::RealType*)cudapos.data(),
+                       (CTS::RealType*)cudapos2.data(),
                        (CTS::RealType**)CudaValuePointers.data(),
->>>>>>> 0c9558ae
                        phi.data(), CudaMultiSpline->num_splines,
                        walkers.size());
 }
@@ -776,26 +750,20 @@
     hostPos[iw] = ru;
   }
   cudapos = hostPos;
-<<<<<<< HEAD
   if (split_splines)
   {
     eval_multi_multi_UBspline_3d_vgl_cuda
-    (CudaMultiSpline, (CudaRealType*)cudapos.data(),  Linv_cuda.data(),
+    (CudaMultiSpline, (CTS::RealType*)cudapos.data(),  Linv_cuda.data(),
      CudaValuePointers.data(), CudaGradLaplPointers.data(),
      N, CudaMultiSpline->num_split_splines,
      spline_rank_pointers.data(), spline_events.data(), spline_streams.data());
   } else
   {
     eval_multi_multi_UBspline_3d_vgl_cuda
-    (CudaMultiSpline, (CudaRealType*)cudapos.data(),  Linv_cuda.data(),
+    (CudaMultiSpline, (CTS::RealType*)cudapos.data(),  Linv_cuda.data(),
      CudaValuePointers.data(), CudaGradLaplPointers.data(),
      N, CudaMultiSpline->num_splines);
   }
-=======
-  eval_multi_multi_UBspline_3d_vgl_cuda
-  (CudaMultiSpline, (CTS::RealType*)cudapos.data(),  Linv_cuda.data(), CudaValuePointers.data(),
-   CudaGradLaplPointers.data(), N, CudaMultiSpline->num_splines);
->>>>>>> 0c9558ae
   // DEBUG
   //  TinyVector<double,OHMMS_DIM> r(hostPos[0][0], hostPos[0][1], hostPos[0][2]);
   //  Vector<std::complex<double > > psi(M);
@@ -868,15 +836,9 @@
   apply_phase_factors ((CTS::RealType*) CudakPoints.data(),
                        CudaMakeTwoCopies.data(),
                        CudaTwoCopiesIndex.data(),
-<<<<<<< HEAD
-                       (CudaRealType*)cudapos2.data(),
-                       (CudaRealType**)CudaValuePointers.data(), phi.data(),
-                       (CudaRealType**)CudaGradLaplPointers.data(), grad_lapl.data(),
-=======
-                       (CTS::RealType*)cudapos.data(),
+                       (CTS::RealType*)cudapos2.data(),
                        (CTS::RealType**)CudaValuePointers.data(), phi.data(),
                        (CTS::RealType**)CudaGradLaplPointers.data(), grad_lapl.data(),
->>>>>>> 0c9558ae
                        CudaMultiSpline->num_splines,  walkers.size(), row_stride);
 // AT debug:
 #ifdef SPLIT_SPLINE_DEBUG
@@ -936,18 +898,17 @@
     hostPos[iw] = ru;
   }
   cudapos = hostPos;
-<<<<<<< HEAD
   if (split_splines)
   {
     eval_multi_multi_UBspline_3d_vgl_cuda
-    (CudaMultiSpline, (CudaRealType*)cudapos.data(),  Linv_cuda.data(),
+    (CudaMultiSpline, (CTS::RealType*)cudapos.data(),  Linv_cuda.data(),
      CudaValuePointers.data(), CudaGradLaplPointers.data(),
      N, CudaMultiSpline->num_split_splines,
      spline_rank_pointers.data(), spline_events.data(), spline_streams.data());
   } else
   {
     eval_multi_multi_UBspline_3d_vgl_cuda
-    (CudaMultiSpline, (CudaRealType*)cudapos.data(),  Linv_cuda.data(), CudaValuePointers.data(),
+    (CudaMultiSpline, (CTS::RealType*)cudapos.data(),  Linv_cuda.data(), CudaValuePointers.data(),
      CudaGradLaplPointers.data(), N, CudaMultiSpline->num_splines);
   }
 // AT debug:
@@ -987,27 +948,12 @@
   for (int iw=0; iw < N; iw++)
     hostPos[iw] = newpos[iw];
   cudapos2 = hostPos;
-  apply_phase_factors ((CudaRealType*) CudakPoints.data(),
-                       (CudaRealType*) cudapos2.data(),
-                       (CudaValueType**) CudaValuePointers.data(),
-                       (CudaValueType**) phi.data(),
-                       (CudaValueType**) CudaGradLaplPointers.data(),
-                       (CudaValueType**) grad_lapl.data(),
-=======
-  eval_multi_multi_UBspline_3d_vgl_cuda
-  (CudaMultiSpline, (CTS::RealType*)cudapos.data(),  Linv_cuda.data(), CudaValuePointers.data(),
-   CudaGradLaplPointers.data(), N, CudaMultiSpline->num_splines);
-  // Now, add on phases
-  for (int iw=0; iw < N; iw++)
-    hostPos[iw] = newpos[iw];
-  cudapos = hostPos;
   apply_phase_factors ((CTS::RealType*) CudakPoints.data(),
-                       (CTS::RealType*) cudapos.data(),
+                       (CTS::RealType*) cudapos2.data(),
                        (CTS::ValueType**) CudaValuePointers.data(),
                        (CTS::ValueType**) phi.data(),
                        (CTS::ValueType**) CudaGradLaplPointers.data(),
                        (CTS::ValueType**) grad_lapl.data(),
->>>>>>> 0c9558ae
                        CudaMultiSpline->num_splines, walkers.size(), row_stride);
 // AT debug:
 /*  if((gpu::rank==1) && (abort_counter%768==0))
@@ -1132,40 +1078,26 @@
     hostPos[iw] = ru;
   }
   cudapos = hostPos;
-<<<<<<< HEAD
   if (split_splines)
   {
     eval_multi_multi_UBspline_3d_cuda
-    (CudaMultiSpline, (CudaRealType*) cudapos.data(),
+    (CudaMultiSpline, (CTS::RealType*) cudapos.data(),
      CudaValuePointers.data(), N,
      spline_rank_pointers.data(), spline_events.data(), spline_streams.data());
   } else
   {
     eval_multi_multi_UBspline_3d_cuda
-    (CudaMultiSpline, (CudaRealType*) cudapos.data(),
+    (CudaMultiSpline, (CTS::RealType*) cudapos.data(),
      CudaValuePointers.data(), N);
   }
   // Now, add on phases
   for (int iw=0; iw < N; iw++)
     hostPos[iw] = pos[iw];
   cudapos2 = hostPos;
-  apply_phase_factors ((CudaRealType*) CudakPoints.data(),
-                       CudaMakeTwoCopies.data(),
-                       (CudaRealType*)cudapos2.data(),
-                       (CudaRealType**)CudaValuePointers.data(),
-=======
-  eval_multi_multi_UBspline_3d_cuda
-  (CudaMultiSpline, (CTS::RealType*) cudapos.data(),
-   CudaValuePointers.data(), N);
-  // Now, add on phases
-  for (int iw=0; iw < N; iw++)
-    hostPos[iw] = pos[iw];
-  cudapos = hostPos;
   apply_phase_factors ((CTS::RealType*) CudakPoints.data(),
                        CudaMakeTwoCopies.data(),
-                       (CTS::RealType*)cudapos.data(),
+                       (CTS::RealType*)cudapos2.data(),
                        (CTS::RealType**)CudaValuePointers.data(),
->>>>>>> 0c9558ae
                        phi.data(), CudaMultiSpline->num_splines, N);
 }
 
@@ -1192,50 +1124,35 @@
     hostPos[iw] = ru;
   }
   cudapos = hostPos;
-<<<<<<< HEAD
   if (split_splines)
   {
     eval_multi_multi_UBspline_3d_cuda
-    (CudaMultiSpline, (CudaRealType*)cudapos.data(), CudaValuePointers.data(), N,
+    (CudaMultiSpline, (CTS::RealType*)cudapos.data(), CudaValuePointers.data(), N,
      spline_rank_pointers.data(), spline_events.data(), spline_streams.data());
   } else
   {
     eval_multi_multi_UBspline_3d_cuda
-    (CudaMultiSpline, (CudaRealType*)cudapos.data(), CudaValuePointers.data(), N);
+    (CudaMultiSpline, (CTS::RealType*)cudapos.data(), CudaValuePointers.data(), N);
   }
   // Now, add on phases
   for (int iw=0; iw < N; iw++)
     hostPos[iw] = pos[iw];
   cudapos2 = hostPos;
-  apply_phase_factors((CudaRealType*) CudakPoints.data(),
-                      (CudaRealType*) cudapos2.data(),
-=======
-// AT debug:
-//  std::cout << "# splines: " << CudaMultiSpline->num_splines << "\n";
-  eval_multi_multi_UBspline_3d_cuda
-  (CudaMultiSpline, (CTS::RealType*) cudapos.data(),
-   CudaValuePointers.data(), N);
-  // Now, add on phases
-  for (int iw=0; iw < N; iw++)
-    hostPos[iw] = pos[iw];
-  cudapos = hostPos;
   apply_phase_factors((CTS::RealType*) CudakPoints.data(),
-                      (CTS::RealType*) cudapos.data(),
->>>>>>> 0c9558ae
+                      (CTS::RealType*) cudapos2.data(),
                       CudaValuePointers.data(),
                       phi.data(),
                       CudaMultiSpline->num_splines, N);
 // AT debug:
-<<<<<<< HEAD
 /*  if(gpu::rank==1)
   {
     int M = CudaMultiSpline->num_splines;
-    CudaValueType phi_orig[N*M], phi_new[N*M];
-    gpu::host_vector<CudaValueType*> pointers;
+    CTS::ValueType phi_orig[N*M], phi_new[N*M];
+    gpu::host_vector<CTS::ValueType*> pointers;
     pointers = CudaValuePointers;
-    cudaMemcpy (phi_orig, pointers[0], N*M*sizeof(CudaValueType), cudaMemcpyDeviceToHost);
+    cudaMemcpy (phi_orig, pointers[0], N*M*sizeof(CTS::ValueType), cudaMemcpyDeviceToHost);
     pointers = phi;
-    cudaMemcpy (phi_new, pointers[0], N*M*sizeof(CudaValueType), cudaMemcpyDeviceToHost);
+    cudaMemcpy (phi_new, pointers[0], N*M*sizeof(CTS::ValueType), cudaMemcpyDeviceToHost);
     std::cerr << "CudaValues -> phi (# splines: " << M << "):\n";
     for (int iw=0; iw<N; iw++)
       for(unsigned int g=0; g<gpu::device_group_size; g++)
@@ -1247,18 +1164,6 @@
                         phi_new[g*CudaMultiSpline->num_split_splines+j].real(),phi_new[g*CudaMultiSpline->num_split_splines+j].imag());
       }
   }
-=======
-/*  gpu::host_vector<CTS::ValueType*> pointers;
-  pointers = CudaValuePointers;
-  CTS::ValueType data[N], data_new[N];
-  cudaMemcpy (data, pointers[0], N*sizeof(CTS::ValueType), cudaMemcpyDeviceToHost);
-  pointers = phi;
-  cudaMemcpy (data_new, pointers[0], N*sizeof(CTS::ValueType), cudaMemcpyDeviceToHost);
-  std::cout << "CudaValuePointers -> phi (# splines: " << CudaMultiSpline->num_splines << "):\n";
-  for (int i=0; i<N; i++)
-    std::cout << i << ": " << data[i].real() << " + " << data[i].imag() << "i -> " << data_new[i].real() << " + " << data_new[i].imag() << "i\n";
-  std::cout.flush();
->>>>>>> 0c9558ae
   abort();*/
 #else
   app_error() << "EinsplineSetExtended<std::complex<double> >::evaluate at " 
@@ -2290,16 +2195,10 @@
   // Destroy original CPU spline
   // HACK HACK HACK
   //destroy_Bspline (MultiSpline);
-<<<<<<< HEAD
   L_host.resize(9);
   Linv_host.resize(9);
   Linv_cuda.resize(9,1.0,split_splines);
   L_cuda.resize(9,1.0,split_splines);
-=======
-  gpu::host_vector<CTS::RealType> L_host(9), Linv_host(9);
-  Linv_cuda.resize(9);
-  L_cuda.resize(9);
->>>>>>> 0c9558ae
   for (int i=0; i<3; i++)
     for (int j=0; j<3; j++)
     {
