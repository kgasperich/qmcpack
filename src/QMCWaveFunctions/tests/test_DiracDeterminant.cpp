--- conflicted
+++ resolved
@@ -454,17 +454,16 @@
 template<typename DET>
 void test_DiracDeterminant_spinor_update(const DetMatInvertor inverter_kind)
 {
-<<<<<<< HEAD
-  typedef QMCTraits::ValueType ValueType;
-  typedef QMCTraits::PosType PosType;
-  typedef QMCTraits::GradType GradType;
-  typedef WaveFunctionComponent::LogValueType LogValueType;
-  typedef ParticleSet::ParticlePos_t ParticlePos_t;
-  typedef ParticleSet::ParticleGradient_t ParticleGradient_t;
-  typedef ParticleSet::ParticleLaplacian_t ParticleLaplacian_t;
+  using ValueType         = QMCTraits::ValueType;
+  using PosType           = QMCTraits::PosType;
+  using GradType          = QMCTraits::GradType;
+  using LogValueType      = WaveFunctionComponent::LogValueType;
+  using ParticlePos       = ParticleSet::ParticlePos;
+  using ParticleGradient  = ParticleSet::ParticleGradient;
+  using ParticleLaplacian = ParticleSet::ParticleLaplacian;
 
   // O2 test example from pwscf non-collinear calculation.
-  ParticleSet::ParticleLayout_t lattice;
+  ParticleSet::ParticleLayout lattice;
   lattice.R(0, 0) = 5.10509515;
   lattice.R(0, 1) = -3.23993545;
   lattice.R(0, 2) = 0.00000000;
@@ -475,15 +474,6 @@
   lattice.R(2, 1) = 0.00000000;
   lattice.R(2, 2) = 7.08268015;
 
-=======
-  using ValueType         = QMCTraits::ValueType;
-  using PosType           = QMCTraits::PosType;
-  using GradType          = QMCTraits::GradType;
-  using LogValueType      = WaveFunctionComponent::LogValueType;
-  using ParticlePos       = ParticleSet::ParticlePos;
-  using ParticleGradient  = ParticleSet::ParticleGradient;
-  using ParticleLaplacian = ParticleSet::ParticleLaplacian;
->>>>>>> 7a6c9842
   //Shamelessly stealing this from test_einset.cpp.  3 particles though.
   const SimulationCell simulation_cell(lattice);
   ParticleSet ions_(simulation_cell);
