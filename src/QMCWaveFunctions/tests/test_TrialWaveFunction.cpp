--- conflicted
+++ resolved
@@ -114,13 +114,8 @@
   slater_det->add(det_up, 0);
   slater_det->add(det_dn, 1);
 
-<<<<<<< HEAD
-  TrialWaveFunction psi{c};
+  TrialWaveFunction psi;
   psi.addComponent(slater_det);
-=======
-  TrialWaveFunction psi;
-  psi.addComponent(slater_det, "SingleDet");
->>>>>>> 879a8029
 
   const char* jas_input = "<tmp> \
 <jastrow name=\"J2\" type=\"Two-Body\" function=\"Bspline\" print=\"yes\"> \
