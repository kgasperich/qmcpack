//////////////////////////////////////////////////////////////////////////////////////
// This file is distributed under the University of Illinois/NCSA Open Source License.
// See LICENSE file in top directory for details.
//
// Copyright (c) 2016 Jeongnim Kim and QMCPACK developers.
//
// File developed by: Miguel Morales, moralessilva2@llnl.gov, Lawrence Livermore National Laboratory
//                    Jeremy McMinnis, jmcminis@gmail.com, University of Illinois at Urbana-Champaign
//                    Jaron T. Krogel, krogeljt@ornl.gov, Oak Ridge National Laboratory
//                    Jeongnim Kim, jeongnim.kim@gmail.com, University of Illinois at Urbana-Champaign
//                    Ye Luo, yeluo@anl.gov, Argonne National Laboratory
//                    Mark A. Berrill, berrillma@ornl.gov, Oak Ridge National Laboratory
//
// File created by: Jeongnim Kim, jeongnim.kim@gmail.com, University of Illinois at Urbana-Champaign
//////////////////////////////////////////////////////////////////////////////////////


#ifndef QMCPLUSPLUS_MOBASISBUILDER_H
#define QMCPLUSPLUS_MOBASISBUILDER_H

#include "QMCWaveFunctions/LocalizedBasisSet.h"
#include "QMCWaveFunctions/MolecularOrbitals/AtomicBasisBuilder.h"
#include "QMCWaveFunctions/LCOrbitalSet.h"
#include "QMCWaveFunctions/LCOrbitalSetOpt.h"
#include "Utilities/ProgressReportEngine.h"
#include "OhmmsData/AttributeSet.h"
#include "io/hdf_archive.h"
#include "Message/CommOperators.h"
#if QMC_BUILD_LEVEL>2
#include "QMCWaveFunctions/Experimental/LCOrbitalSetWithCorrection.h"
#endif
namespace qmcplusplus
{

/** derived class from BasisSetBuilder
 *
 * Create a basis set of molecular orbital types as defined in MolecularOrbitalBasis
 * with radial wave functions on the radial grids.
 */
template<class RFB>
class MolecularBasisBuilder: public BasisSetBuilder
{

public:

  typedef typename RFB::CenteredOrbitalType COT;
  typedef LocalizedBasisSet<COT>   ThisBasisSetType;


  /** constructor
   * \param els reference to the electrons
   * \param ions reference to the ions
   */
  MolecularBasisBuilder(ParticleSet& els, ParticleSet& ions, bool cusp=false, std::string cusp_info="",bool H5Ref=false,std::string MOH5Ref=""):
    targetPtcl(els), sourcePtcl(ions), thisBasisSet(0),cuspCorr(cusp),cuspInfo(cusp_info),h5Ref(H5Ref),h5_path(MOH5Ref)
  {
    ClassName="MolecularBasisBuilder";
  }

  inline bool is_same(const xmlChar* a, const char* b)
  {
    return !strcmp((const char*)a,b);
  }

  bool put(xmlNodePtr cur)
  {
    if(thisBasisSet)
      return true;


    //Reading from XML
    if(h5Ref==false)
    {
      ReportEngine PRE(ClassName,"put(xmlNodePtr)");
      PRE.echo(cur);
      //create the BasisSetType
      thisBasisSet = new ThisBasisSetType(sourcePtcl,targetPtcl);
      if(!is_same(cur->name,"basisset"))
      {//heck to handle things like <sposet_builder>
        xmlNodePtr cur1= cur->xmlChildrenNode;
        while(cur1!=NULL)
        {
          if(is_same(cur1->name,"basisset")) cur=cur1;
          cur1=cur1->next;
        }
      }

      //create the basis set
      //go thru the tree
      cur = cur->xmlChildrenNode;
      while(cur!=NULL)
      {
        std::string cname((const char*)(cur->name));
        if(cname == "atomicBasisSet")
        {
          std::string elementType;
          OhmmsAttributeSet att;
          att.add(elementType,"elementType");
          att.put(cur);
          if(elementType.empty())
            PRE.error("Missing elementType attribute of atomicBasisSet.",true);
          std::map<std::string,BasisSetBuilder*>::iterator it = aoBuilders.find(elementType);
          if(it == aoBuilders.end())
          {
            AtomicBasisBuilder<RFB>* any = new AtomicBasisBuilder<RFB>(elementType);
            any->setReportLevel(ReportLevel);
            any->put(cur);
            COT* aoBasis= any->createAOSet(cur);
            if(aoBasis)
            {
              //add the new atomic basis to the basis set
              int activeCenter =sourcePtcl.getSpeciesSet().findSpecies(elementType);
              thisBasisSet->add(activeCenter, aoBasis);
            }
            aoBuilders[elementType]=any;
          }
          else
          {
            PRE.warning("Species "+elementType+" is already initialized. Ignore the input.");
          }
        }
        cur = cur->next;
      }
    }
    //Reading from H5
    else
    {
      ReportEngine PRE(ClassName,"put(xmlNodePtr)");
      //create the BasisSetType
      thisBasisSet = new ThisBasisSetType(sourcePtcl,targetPtcl);

      app_log()<<"Reading BasisSet from HDF5 file:"<<h5_path<<std::endl;

      int Nb_Elements(0);
      std::string basiset_name;

      //hdf_archive hin(0);
      hdf_archive hin(myComm);
      if(myComm->rank()==0){
          if(!hin.open(h5_path.c_str(),H5F_ACC_RDONLY))
             PRE.error("Could not open H5 file",true);

          if(!hin.push("basisset"))
             PRE.error("Could not open basisset group in H5; Probably Corrupt H5 file",true);

          hin.read(Nb_Elements,"NbElements");
      }

      myComm->bcast(Nb_Elements);

      if(Nb_Elements<1)
          PRE.error("Missing elementType attribute of atomicBasisSet.",true);



      for (int i=0;i<Nb_Elements;i++)
      {
          std::string elementType,dataset;
          std::stringstream tempElem;
          std::string ElemID0="atomicBasisSet",ElemType;
          tempElem<<ElemID0<<i;
          ElemType=tempElem.str();

          if(myComm->rank()==0){
             if(!hin.push(ElemType.c_str()))
                 PRE.error("Could not open  group Containing atomic Basis set in H5; Probably Corrupt H5 file",true);

             if(!hin.read(basiset_name,"name"))
                 PRE.error("Could not find name of  basisset group in H5; Probably Corrupt H5 file",true);


             if(!hin.read(elementType,"elementType"))
                 PRE.error("Could not read elementType in H5; Probably Corrupt H5 file",true);
          }
          myComm->bcast(basiset_name);
          myComm->bcast(elementType);

          std::map<std::string,BasisSetBuilder*>::iterator it = aoBuilders.find(elementType);
          if(it == aoBuilders.end())
          {
            AtomicBasisBuilder<RFB>* any = new AtomicBasisBuilder<RFB>(elementType);
            any->setReportLevel(ReportLevel);
            any->putH5(hin);
            COT* aoBasis= any->createAOSetH5(hin);
            if(aoBasis)
            {
              //add the new atomic basis to the basis set
              int activeCenter =sourcePtcl.getSpeciesSet().findSpecies(elementType);
              thisBasisSet->add(activeCenter, aoBasis);
            }
            aoBuilders[elementType]=any;
          }

          if(myComm->rank()==0)
             hin.pop();
      }


      if(myComm->rank()==0){
        hin.pop();
        hin.pop();
        hin.close();
      }
    }
    //resize the basis set
    thisBasisSet->setBasisSetSize(-1);
    return true;
  }


  SPOSetBase* createSPOSetFromXML(xmlNodePtr cur)
  {
    ReportEngine PRE(ClassName,"createSPO(xmlNodePtr)");
    std::string spo_name(""), id, cusp_file("");
    std::string use_new_opt_class("no");
    OhmmsAttributeSet spoAttrib;
    spoAttrib.add (spo_name, "name");
    spoAttrib.add (id, "id");
    spoAttrib.add (cusp_file, "cuspInfo");
    spoAttrib.add (use_new_opt_class, "optimize");
    spoAttrib.put(cur);
    SPOSetBase *lcos=0;
    cur = cur->xmlChildrenNode;
    while(cur!=NULL)
    {
      std::string cname((const char*)(cur->name));
      if(cname.find("coeff") < cname.size())
      {
        std::string algorithm("");
        OhmmsAttributeSet coeffAttrib;
        coeffAttrib.add (algorithm, "algorithm");
        coeffAttrib.put(cur);
#if QMC_BUILD_LEVEL>2
        if(cuspCorr)
        {
          app_log() << "Creating LCOrbitalSetWithCorrection with the input coefficients" << std::endl;
          std::string tmp = cuspInfo;
          if(cusp_file != "")
            tmp=cusp_file;
          lcos= new LCOrbitalSetWithCorrection<ThisBasisSetType,false>(thisBasisSet,&targetPtcl,&sourcePtcl,ReportLevel,0.1,tmp,algorithm);
          lcos->myComm=myComm;
// mmorales:
// this is a small hack to allow the cusp correction to work
// but it should be fixed, all basisset/sposet objects should always be named
          if(spo_name != "")
            lcos->objectName=spo_name;
          else
            lcos->objectName=id;
        }
        else
#endif
        {
<<<<<<< HEAD
          app_log() << "Creating LCOrbitalSet with the input coefficients" << std::endl;
          lcos= new LCOrbitalSet<ThisBasisSetType,false>(thisBasisSet,ReportLevel,algorithm);
          lcos->myComm=myComm;

=======
          if ( use_new_opt_class == "yes" ) {
            app_log() << "Creating LCOrbitalSetOpt with the input coefficients" << std::endl;
            lcos= new LCOrbitalSetOpt<ThisBasisSetType>(thisBasisSet,ReportLevel);
            if(spo_name != "")
              lcos->objectName=spo_name;
            else
              throw std::runtime_error("LCOrbitalSetOpt spo set must have a name");
          } else {
            app_log() << "Creating LCOrbitalSet with the input coefficients" << std::endl;
            lcos= new LCOrbitalSet<ThisBasisSetType,false>(thisBasisSet,ReportLevel,algorithm);
          }
>>>>>>> b1763267
        }
      }
      cur=cur->next;
    }
    if(lcos==0)
    {
      app_log() << "Creating LCOrbitalSet with the Identity coefficient" << std::endl;
      lcos = new LCOrbitalSet<ThisBasisSetType,true>(thisBasisSet,ReportLevel);
      lcos->myComm=myComm;
    }
    return lcos;
  }
private:
  ///target ParticleSet
  ParticleSet& targetPtcl;
  ///source ParticleSet
  ParticleSet& sourcePtcl;
  ///BasisSet
  ThisBasisSetType* thisBasisSet;
  ///save AtomiBasisBuilder<RFB>*
  std::map<std::string,BasisSetBuilder*> aoBuilders;
  ///apply cusp correction to molecular orbitals
  bool cuspCorr;
  std::string cuspInfo;
  ///read wf info from hdf5
  bool h5Ref;
  std::string h5_path;
};
}
#endif<|MERGE_RESOLUTION|>--- conflicted
+++ resolved
@@ -238,7 +238,6 @@
           if(cusp_file != "")
             tmp=cusp_file;
           lcos= new LCOrbitalSetWithCorrection<ThisBasisSetType,false>(thisBasisSet,&targetPtcl,&sourcePtcl,ReportLevel,0.1,tmp,algorithm);
-          lcos->myComm=myComm;
 // mmorales:
 // this is a small hack to allow the cusp correction to work
 // but it should be fixed, all basisset/sposet objects should always be named
@@ -250,12 +249,6 @@
         else
 #endif
         {
-<<<<<<< HEAD
-          app_log() << "Creating LCOrbitalSet with the input coefficients" << std::endl;
-          lcos= new LCOrbitalSet<ThisBasisSetType,false>(thisBasisSet,ReportLevel,algorithm);
-          lcos->myComm=myComm;
-
-=======
           if ( use_new_opt_class == "yes" ) {
             app_log() << "Creating LCOrbitalSetOpt with the input coefficients" << std::endl;
             lcos= new LCOrbitalSetOpt<ThisBasisSetType>(thisBasisSet,ReportLevel);
@@ -267,7 +260,6 @@
             app_log() << "Creating LCOrbitalSet with the input coefficients" << std::endl;
             lcos= new LCOrbitalSet<ThisBasisSetType,false>(thisBasisSet,ReportLevel,algorithm);
           }
->>>>>>> b1763267
         }
       }
       cur=cur->next;
@@ -276,8 +268,8 @@
     {
       app_log() << "Creating LCOrbitalSet with the Identity coefficient" << std::endl;
       lcos = new LCOrbitalSet<ThisBasisSetType,true>(thisBasisSet,ReportLevel);
-      lcos->myComm=myComm;
-    }
+    }
+    lcos->myComm=myComm;
     return lcos;
   }
 private:
