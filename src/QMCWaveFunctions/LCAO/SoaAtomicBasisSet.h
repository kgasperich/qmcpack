--- conflicted
+++ resolved
@@ -36,19 +36,13 @@
   using ValueType       = typename QMCTraits::ValueType;
   using OffloadArray4D  = Array<ValueType, 4, OffloadPinnedAllocator<ValueType>>;
   using OffloadArray3D  = Array<ValueType, 3, OffloadPinnedAllocator<ValueType>>;
-<<<<<<< HEAD
   using OffloadArray2D  = Array<ValueType, 2, OffloadPinnedAllocator<ValueType>>;
-  using OffloadVector   = Vector<ValueType, OffloadPinnedAllocator<ValueType>>;
-
-=======
-  using OffloadMatrix   = Matrix<ValueType, OffloadPinnedAllocator<ValueType>>;
   using OffloadVector   = Vector<ValueType, OffloadPinnedAllocator<ValueType>>;
 
   /// multi walker shared memory buffer
   struct SoaAtomicBSetMultiWalkerMem;
   /// multi walker resource handle
   ResourceHandle<SoaAtomicBSetMultiWalkerMem> mw_mem_handle_;
->>>>>>> 7b929850
   ///size of the basis set
   int BasisSetSize;
   ///Number of Cell images for the evaluation of the orbital with PBC. If No PBC, should be 0;
@@ -78,8 +72,6 @@
   NewTimer& nelec_pbc_timer_;
   NewTimer& phase_timer_;
   NewTimer& psi_timer_;
-  struct SoaAtomicBSetMultiWalkerMem;
-  ResourceHandle<SoaAtomicBSetMultiWalkerMem> mw_mem_handle_;
   // void createResource(ResourceCollection& collection) const;
   // void acquireResource(ResourceCollection& collection, const RefVectorWithLeader<SoaAtomicBasisSet>& atom_bs_list) const;
   // void releaseResource(ResourceCollection& collection, const RefVectorWithLeader<SoaAtomicBasisSet>& atom_bs_list) const;
@@ -691,50 +683,7 @@
       }
     }
   }
-<<<<<<< HEAD
-=======
-  void createResource(ResourceCollection& collection) const
-  {
-    collection.addResource(std::make_unique<SoaAtomicBSetMultiWalkerMem>());
-  }
-
-  void acquireResource(ResourceCollection& collection,
-                       const RefVectorWithLeader<SoaAtomicBasisSet>& atom_basis_list) const
-  {
-    assert(this == &atom_basis_list.getLeader());
-    atom_basis_list.template getCastedLeader<SoaAtomicBasisSet>().mw_mem_handle_ =
-        collection.lendResource<SoaAtomicBSetMultiWalkerMem>();
-  }
-
-  void releaseResource(ResourceCollection& collection,
-                       const RefVectorWithLeader<SoaAtomicBasisSet>& atom_basis_list) const
-  {
-    assert(this == &atom_basis_list.getLeader());
-    collection.takebackResource(atom_basis_list.template getCastedLeader<SoaAtomicBasisSet>().mw_mem_handle_);
-  }
-
-  struct SoaAtomicBSetMultiWalkerMem : public Resource
-  {
-    SoaAtomicBSetMultiWalkerMem() : Resource("SoaAtomicBasisSet") {}
-
-    SoaAtomicBSetMultiWalkerMem(const SoaAtomicBSetMultiWalkerMem&) : SoaAtomicBSetMultiWalkerMem() {}
-
-    std::unique_ptr<Resource> makeClone() const override
-    {
-      return std::make_unique<SoaAtomicBSetMultiWalkerMem>(*this);
-    }
-
-    OffloadArray4D ylm_vgl;     // [5][Nelec][PBC][NYlm]
-    OffloadArray4D rnl_vgl;     // [5][Nelec][PBC][NRnl]
-    OffloadArray3D ylm_v;       // [Nelec][PBC][NYlm]
-    OffloadArray3D rnl_v;       // [Nelec][PBC][NRnl]
-    OffloadMatrix dr_pbc;       // [PBC][xyz]        translation vector for each image
-    OffloadArray3D dr;          // [Nelec][PBC][xyz] ion->elec displacement for each image
-    OffloadMatrix r;            // [Nelec][PBC]      ion->elec distance for each image
-    OffloadVector correctphase; // [Nelec]           overall phase
-  };
-};
->>>>>>> 7b929850
+
 
 
   /** evaluate VGL
@@ -1242,34 +1191,24 @@
       }
     }
   }
-
-
   void createResource(ResourceCollection& collection) const
   {
-    // Ylm.createResource(collection);
-    // MultiRnl.createResource(collection);
-    auto resource_index = collection.addResource(std::make_unique<SoaAtomicBSetMultiWalkerMem>());
-  }
-
-  void acquireResource(ResourceCollection& collection, const RefVectorWithLeader<SoaAtomicBasisSet>& atom_bs_list) const
-  {
-    assert(this == &atom_bs_list.getLeader());
-    // auto& atom_bs_leader          = atom_bs_list.getCastedLeader<SoaAtomicBasisSet>();
-    // auto& atom_bs_leader          = atom_bs_list.getCastedLeader();
-    // SoaAtomicBasisSet& atom_bs_leader          = atom_bs_list.getCastedLeader();
-    // const SoaAtomicBasisSet& atom_bs_leader          = atom_bs_list.getCastedLeader();
-    // const auto ylm_list(extractYlmRefList(atom_bs_list));
-    auto& atom_bs_leader          = atom_bs_list.template getCastedLeader<SoaAtomicBasisSet>();
-    atom_bs_leader.mw_mem_handle_ = collection.lendResource<SoaAtomicBSetMultiWalkerMem>();
-  }
-
-  void releaseResource(ResourceCollection& collection, const RefVectorWithLeader<SoaAtomicBasisSet>& atom_bs_list) const
-  {
-    assert(this == &atom_bs_list.getLeader());
-    // auto& atom_bs_leader = atom_bs_list.getCastedLeader();
-    // const SoaAtomicBasisSet& atom_bs_leader          = atom_bs_list.getCastedLeader();
-    auto& atom_bs_leader = atom_bs_list.template getCastedLeader<SoaAtomicBasisSet>();
-    collection.takebackResource(atom_bs_leader.mw_mem_handle_);
+    collection.addResource(std::make_unique<SoaAtomicBSetMultiWalkerMem>());
+  }
+
+  void acquireResource(ResourceCollection& collection,
+                       const RefVectorWithLeader<SoaAtomicBasisSet>& atom_basis_list) const
+  {
+    assert(this == &atom_basis_list.getLeader());
+    atom_basis_list.template getCastedLeader<SoaAtomicBasisSet>().mw_mem_handle_ =
+        collection.lendResource<SoaAtomicBSetMultiWalkerMem>();
+  }
+
+  void releaseResource(ResourceCollection& collection,
+                       const RefVectorWithLeader<SoaAtomicBasisSet>& atom_basis_list) const
+  {
+    assert(this == &atom_basis_list.getLeader());
+    collection.takebackResource(atom_basis_list.template getCastedLeader<SoaAtomicBasisSet>().mw_mem_handle_);
   }
 
   struct SoaAtomicBSetMultiWalkerMem : public Resource
@@ -1283,14 +1222,14 @@
       return std::make_unique<SoaAtomicBSetMultiWalkerMem>(*this);
     }
 
+    OffloadArray4D ylm_vgl;     // [5][Nelec][PBC][NYlm]
+    OffloadArray4D rnl_vgl;     // [5][Nelec][PBC][NRnl]
     OffloadArray3D ylm_v;       // [Nelec][PBC][NYlm]
     OffloadArray3D rnl_v;       // [Nelec][PBC][NRnl]
-    OffloadArray4D ylm_vgl;     // [5][Nelec][PBC][NYlm]
-    OffloadArray4D rnl_vgl;     // [5][Nelec][PBC][NRnl]
-    OffloadArray2D dr_pbc;      // [PBC][xyz]
-    OffloadArray3D dr;          // [Nelec][PBC][xyz]
-    OffloadArray2D r;           // [Nelec][PBC]
-    OffloadVector correctphase; // [Nelec]
+    OffloadArray2D dr_pbc;       // [PBC][xyz]        translation vector for each image
+    OffloadArray3D dr;          // [Nelec][PBC][xyz] ion->elec displacement for each image
+    OffloadArray2D r;           // [Nelec][PBC]      ion->elec distance for each image
+    OffloadVector correctphase; // [Nelec]           overall phase
   };
 };
 } // namespace qmcplusplus
