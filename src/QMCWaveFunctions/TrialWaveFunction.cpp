//////////////////////////////////////////////////////////////////////////////////////
// This file is distributed under the University of Illinois/NCSA Open Source License.
// See LICENSE file in top directory for details.
//
// Copyright (c) 2020 QMCPACK developers.
//
// File developed by: Bryan Clark, bclark@Princeton.edu, Princeton University
//                    Ken Esler, kpesler@gmail.com, University of Illinois at Urbana-Champaign
//                    Miguel Morales, moralessilva2@llnl.gov, Lawrence Livermore National Laboratory
//                    Jeremy McMinnis, jmcminis@gmail.com, University of Illinois at Urbana-Champaign
//                    Jeongnim Kim, jeongnim.kim@gmail.com, University of Illinois at Urbana-Champaign
//                    Jaron T. Krogel, krogeljt@ornl.gov, Oak Ridge National Laboratory
//                    Raymond Clay III, j.k.rofling@gmail.com, Lawrence Livermore National Laboratory
//                    Mark A. Berrill, berrillma@ornl.gov, Oak Ridge National Laboratory
//
// File created by: Jeongnim Kim, jeongnim.kim@gmail.com, University of Illinois at Urbana-Champaign
//////////////////////////////////////////////////////////////////////////////////////

#include <stdexcept>

#include "TrialWaveFunction.h"
#include "ResourceCollection.h"
#include "Utilities/IteratorUtility.h"
#include "Concurrency/Info.hpp"

namespace qmcplusplus
{
typedef enum
{
  V_TIMER = 0,
  VGL_TIMER,
  ACCEPT_TIMER,
  NL_TIMER,
  RECOMPUTE_TIMER,
  BUFFER_TIMER,
  DERIVS_TIMER,
  PREPAREGROUP_TIMER,
  TIMER_SKIP
} TimerEnum;

static const std::vector<std::string> suffixes{"V",         "VGL",    "accept", "NLratio",
                                               "recompute", "buffer", "derivs", "preparegroup"};

TrialWaveFunction::TrialWaveFunction(const std::string& aname, bool tasking, bool create_local_resource)
    : myName(aname),
      BufferCursor(0),
      BufferCursor_scalar(0),
      PhaseValue(0.0),
      PhaseDiff(0.0),
      LogValue(0.0),
      OneOverM(1.0),
      use_tasking_(tasking)
{
<<<<<<< HEAD
  if (suffixes.size() != TIMER_SKIP)
    throw std::runtime_error("TrialWaveFunction::TrialWaveFunction mismatched timer enums and suffixes");
=======
  if (create_local_resource)
    twf_resource_ = std::make_unique<ResourceCollection>("TrialWaveFunction");

>>>>>>> f98bc410
  for (auto& suffix : suffixes)
  {
    std::string timer_name = "WaveFunction:" + myName + "::" + suffix;
    TWF_timers_.push_back(timer_manager.createTimer(timer_name, timer_level_medium));
  }
}

/** Destructor
*
*@warning Have not decided whether Z is cleaned up by TrialWaveFunction
*  or not. It will depend on I/O implementation.
*/
TrialWaveFunction::~TrialWaveFunction() { delete_iter(Z.begin(), Z.end()); }

void TrialWaveFunction::startOptimization()
{
  for (int i = 0; i < Z.size(); i++)
    Z[i]->IsOptimizing = true;
}

void TrialWaveFunction::stopOptimization()
{
  for (int i = 0; i < Z.size(); i++)
  {
    Z[i]->finalizeOptimization();
    Z[i]->IsOptimizing = false;
  }
}

/** Takes owndership of aterm
 */
void TrialWaveFunction::addComponent(WaveFunctionComponent* aterm)
{
  if (twf_resource_)
    aterm->createResource(*twf_resource_);
  Z.push_back(aterm);

  std::string aname = aterm->ClassName;
  if (!aterm->myName.empty())
    aname += ":" + aterm->myName;

  if (aterm->is_fermionic)
    app_log() << "  Added a fermionic WaveFunctionComponent " << aname << std::endl;

  for (auto& suffix : suffixes)
    WFC_timers_.push_back(timer_manager.createTimer(aname + "::" + suffix));
}


/** return log(|psi|)
*
* PhaseValue is the phase for the complex wave function
*/
TrialWaveFunction::RealType TrialWaveFunction::evaluateLog(ParticleSet& P)
{
  ScopedTimer local_timer(TWF_timers_[RECOMPUTE_TIMER]);
  P.G = 0.0;
  P.L = 0.0;
  LogValueType logpsi(0.0);
  for (int i = 0, ii = RECOMPUTE_TIMER; i < Z.size(); ++i, ii += TIMER_SKIP)
  {
    ScopedTimer z_timer(WFC_timers_[ii]);
#ifndef NDEBUG
    // Best way I've found yet to quickly see if WFC made it over the wire successfully
    auto subterm = Z[i]->evaluateLog(P, P.G, P.L);
    // std::cerr << "evaluate log Z element:" <<  i << "  value: " << subterm << '\n';
    logpsi += subterm;
#else
    logpsi += Z[i]->evaluateLog(P, P.G, P.L);
#endif
  }

  G = P.G;
  L = P.L;

  LogValue   = std::real(logpsi);
  PhaseValue = std::imag(logpsi);
  return LogValue;
}

void TrialWaveFunction::flex_evaluateLog(const RefVector<TrialWaveFunction>& wf_list,
                                         const RefVector<ParticleSet>& p_list)
{
  if (wf_list.size() > 1)
  {
    ScopedTimer local_timer(wf_list[0].get().TWF_timers_[RECOMPUTE_TIMER]);

    constexpr RealType czero(0);
    const auto g_list(TrialWaveFunction::extractGRefList(wf_list));
    const auto l_list(TrialWaveFunction::extractLRefList(wf_list));

    int num_particles = p_list[0].get().getTotalNum();
    auto initGandL    = [num_particles, czero](TrialWaveFunction& twf, ParticleSet::ParticleGradient_t& grad,
                                            ParticleSet::ParticleLaplacian_t& lapl) {
      grad.resize(num_particles);
      lapl.resize(num_particles);
      grad           = czero;
      lapl           = czero;
      twf.LogValue   = czero;
      twf.PhaseValue = czero;
    };
    for (int iw = 0; iw < wf_list.size(); iw++)
      initGandL(wf_list[iw], g_list[iw], l_list[iw]);

    auto& wavefunction_components = wf_list[0].get().Z;
    const int num_wfc             = wf_list[0].get().Z.size();
    for (int i = 0, ii = RECOMPUTE_TIMER; i < num_wfc; ++i, ii += TIMER_SKIP)
    {
      ScopedTimer z_timer(wf_list[0].get().WFC_timers_[ii]);
      const auto wfc_list(extractWFCRefList(wf_list, i));
      wavefunction_components[i]->mw_evaluateLog(wfc_list, p_list, g_list, l_list);
      auto accumulateLogAndPhase = [](TrialWaveFunction& twf, WaveFunctionComponent& wfc) {
        twf.LogValue += std::real(wfc.LogValue);
        twf.PhaseValue += std::imag(wfc.LogValue);
      };
      for (int iw = 0; iw < wf_list.size(); iw++)
        accumulateLogAndPhase(wf_list[iw], wfc_list[iw]);
    }
    auto copyToP = [](ParticleSet& pset, TrialWaveFunction& twf) {
      pset.G = twf.G;
      pset.L = twf.L;
    };
    // Ye: temporal workaround to have P.G/L always defined.
    // remove when KineticEnergy use WF.G/L instead of P.G/L
    for (int iw = 0; iw < wf_list.size(); iw++)
      copyToP(p_list[iw], wf_list[iw]);
  }
  else if (wf_list.size() == 1)
    wf_list[0].get().evaluateLog(p_list[0]);
}

void TrialWaveFunction::recompute(ParticleSet& P)
{
  ScopedTimer local_timer(TWF_timers_[RECOMPUTE_TIMER]);
  std::vector<WaveFunctionComponent*>::iterator it(Z.begin());
  std::vector<WaveFunctionComponent*>::iterator it_end(Z.end());
  for (int ii = RECOMPUTE_TIMER; it != it_end; ++it, ii += TIMER_SKIP)
  {
    ScopedTimer z_timer(WFC_timers_[ii]);
    (*it)->recompute(P);
  }
}


TrialWaveFunction::RealType TrialWaveFunction::evaluateDeltaLog(ParticleSet& P, bool recomputeall)
{
  ScopedTimer local_timer(TWF_timers_[RECOMPUTE_TIMER]);
  P.G = 0.0;
  P.L = 0.0;
  LogValueType logpsi(0.0);
  std::vector<WaveFunctionComponent*>::iterator it(Z.begin());
  std::vector<WaveFunctionComponent*>::iterator it_end(Z.end());
  int ii = RECOMPUTE_TIMER;
  for (; it != it_end; ++it, ii += TIMER_SKIP)
  {
    ScopedTimer z_timer(WFC_timers_[ii]);
    if ((*it)->Optimizable)
      logpsi += (*it)->evaluateLog(P, P.G, P.L);
  }
  LogValue   = std::real(logpsi);
  PhaseValue = std::imag(logpsi);

  //In case we need to recompute orbitals, initialize dummy vectors for G and L.
  //evaluateLog dumps into these variables, and logPsi contribution is discarded.
  //Only called for non-optimizable orbitals.
  if (recomputeall)
  {
    ParticleSet::ParticleGradient_t dummyG(P.G);
    ParticleSet::ParticleLaplacian_t dummyL(P.L);

    it     = Z.begin();
    it_end = Z.end();

    for (; it != it_end; ++it)
    {
      if (!(*it)->Optimizable)
        (*it)->evaluateLog(P, dummyG,
                           dummyL); //update orbitals if its not flagged optimizable, AND recomputeall is true
    }
  }
  return LogValue;
}

void TrialWaveFunction::evaluateDeltaLog(ParticleSet& P,
                                         RealType& logpsi_fixed_r,
                                         RealType& logpsi_opt_r,
                                         ParticleSet::ParticleGradient_t& fixedG,
                                         ParticleSet::ParticleLaplacian_t& fixedL)
{
  ScopedTimer local_timer(TWF_timers_[RECOMPUTE_TIMER]);
  P.G    = 0.0;
  P.L    = 0.0;
  fixedL = 0.0;
  fixedG = 0.0;
  LogValueType logpsi_fixed(0.0);
  LogValueType logpsi_opt(0.0);
  std::vector<WaveFunctionComponent*>::iterator it(Z.begin());
  std::vector<WaveFunctionComponent*>::iterator it_end(Z.end());
  int ii = RECOMPUTE_TIMER;
  for (; it != it_end; ++it, ii += TIMER_SKIP)
  {
    ScopedTimer z_timer(WFC_timers_[ii]);
    if ((*it)->Optimizable)
      logpsi_opt += (*it)->evaluateLog(P, P.G, P.L);
    else
      logpsi_fixed += (*it)->evaluateLog(P, fixedG, fixedL);
  }
  P.G += fixedG;
  P.L += fixedL;
  convert(logpsi_fixed, logpsi_fixed_r);
  convert(logpsi_opt, logpsi_opt_r);
}


void TrialWaveFunction::flex_evaluateDeltaLogSetup(const RefVector<TrialWaveFunction>& wf_list,
                                                   const RefVector<ParticleSet>& p_list,
                                                   std::vector<RealType>& logpsi_fixed_list,
                                                   std::vector<RealType>& logpsi_opt_list,
                                                   RefVector<ParticleSet::ParticleGradient_t>& fixedG_list,
                                                   RefVector<ParticleSet::ParticleLaplacian_t>& fixedL_list)
{
  ScopedTimer local_timer(wf_list[0].get().TWF_timers_[RECOMPUTE_TIMER]);
  constexpr RealType czero(0);
  int num_particles = p_list[0].get().getTotalNum();
  const auto g_list(TrialWaveFunction::extractGRefList(wf_list));
  const auto l_list(TrialWaveFunction::extractLRefList(wf_list));

  auto initGandL = [num_particles, czero](TrialWaveFunction& twf, ParticleSet::ParticleGradient_t& grad,
                                          ParticleSet::ParticleLaplacian_t& lapl) {
    grad.resize(num_particles);
    lapl.resize(num_particles);
    grad           = czero;
    lapl           = czero;
    twf.LogValue   = czero;
    twf.PhaseValue = czero;
  };
  for (int iw = 0; iw < wf_list.size(); iw++)
    initGandL(wf_list[iw], g_list[iw], l_list[iw]);
  auto& wavefunction_components = wf_list[0].get().Z;
  const int num_wfc             = wf_list[0].get().Z.size();
  for (int i = 0, ii = RECOMPUTE_TIMER; i < num_wfc; ++i, ii += TIMER_SKIP)
  {
    ScopedTimer z_timer(wf_list[0].get().WFC_timers_[ii]);
    const auto wfc_list(extractWFCRefList(wf_list, i));
    if (wavefunction_components[i]->Optimizable)
    {
      wavefunction_components[i]->mw_evaluateLog(wfc_list, p_list, g_list, l_list);
      for (int iw = 0; iw < wf_list.size(); iw++)
        logpsi_opt_list[iw] += std::real(wfc_list[iw].get().LogValue);
    }
    else
    {
      wavefunction_components[i]->mw_evaluateLog(wfc_list, p_list, fixedG_list, fixedL_list);
      for (int iw = 0; iw < wf_list.size(); iw++)
        logpsi_fixed_list[iw] += std::real(wfc_list[iw].get().LogValue);
    }
  }

  // Temporary workaround to have P.G/L always defined.
  // remove when KineticEnergy use WF.G/L instead of P.G/L
  auto addAndCopyToP = [](ParticleSet& pset, TrialWaveFunction& twf, ParticleSet::ParticleGradient_t& grad,
                          ParticleSet::ParticleLaplacian_t& lapl) {
    pset.G = twf.G + grad;
    pset.L = twf.L + lapl;
  };
  for (int iw = 0; iw < wf_list.size(); iw++)
    addAndCopyToP(p_list[iw], wf_list[iw], fixedG_list[iw], fixedL_list[iw]);
}


void TrialWaveFunction::flex_evaluateDeltaLog(const RefVector<TrialWaveFunction>& wf_list,
                                              const RefVector<ParticleSet>& p_list,
                                              std::vector<RealType>& logpsi_list,
                                              RefVector<ParticleSet::ParticleGradient_t>& dummyG_list,
                                              RefVector<ParticleSet::ParticleLaplacian_t>& dummyL_list,
                                              bool recompute)
{
  ScopedTimer local_timer(wf_list[0].get().TWF_timers_[RECOMPUTE_TIMER]);
  constexpr RealType czero(0);
  int num_particles = p_list[0].get().getTotalNum();
  const auto g_list(TrialWaveFunction::extractGRefList(wf_list));
  const auto l_list(TrialWaveFunction::extractLRefList(wf_list));

  // Initialize various members of the wavefunction, grad, and laplacian
  auto initGandL = [num_particles, czero](TrialWaveFunction& twf, ParticleSet::ParticleGradient_t& grad,
                                          ParticleSet::ParticleLaplacian_t& lapl) {
    grad.resize(num_particles);
    lapl.resize(num_particles);
    grad           = czero;
    lapl           = czero;
    twf.LogValue   = czero;
    twf.PhaseValue = czero;
  };
  for (int iw = 0; iw < wf_list.size(); iw++)
    initGandL(wf_list[iw], g_list[iw], l_list[iw]);

  // Get wavefunction components (assumed the same for every WF in the list)
  auto& wavefunction_components = wf_list[0].get().Z;
  const int num_wfc             = wf_list[0].get().Z.size();

  // Loop over the wavefunction components
  for (int i = 0, ii = RECOMPUTE_TIMER; i < num_wfc; ++i, ii += TIMER_SKIP)
    if (wavefunction_components[i]->Optimizable)
    {
      ScopedTimer z_timer(wf_list[0].get().WFC_timers_[ii]);
      const auto wfc_list(extractWFCRefList(wf_list, i));
      wavefunction_components[i]->mw_evaluateLog(wfc_list, p_list, g_list, l_list);
      for (int iw = 0; iw < wf_list.size(); iw++)
        logpsi_list[iw] += std::real(wfc_list[iw].get().LogValue);
    }

  // Temporary workaround to have P.G/L always defined.
  // remove when KineticEnergy use WF.G/L instead of P.G/L
  auto copyToP = [](ParticleSet& pset, TrialWaveFunction& twf) {
    pset.G = twf.G;
    pset.L = twf.L;
  };
  for (int iw = 0; iw < wf_list.size(); iw++)
    copyToP(p_list[iw], wf_list[iw]);

  // Recompute is usually used to prepare the wavefunction for NLPP derivatives.
  // (e.g compute the matrix inverse for determinants)
  // Call mw_evaluateLog for the wavefunction components that were skipped previously.
  // Ignore logPsi, G and L.
  if (recompute)
    for (int i = 0, ii = RECOMPUTE_TIMER; i < num_wfc; ++i, ii += TIMER_SKIP)
      if (!wavefunction_components[i]->Optimizable)
      {
        ScopedTimer z_timer(wf_list[0].get().WFC_timers_[ii]);
        const auto wfc_list(extractWFCRefList(wf_list, i));
        wavefunction_components[i]->mw_evaluateLog(wfc_list, p_list, dummyG_list, dummyL_list);
      }
}


/*void TrialWaveFunction::evaluateHessian(ParticleSet & P, int iat, HessType& grad_grad_psi)
{
  std::vector<WaveFunctionComponent*>::iterator it(Z.begin());
  std::vector<WaveFunctionComponent*>::iterator it_end(Z.end());
  
  grad_grad_psi=0.0;
  
  for (; it!=it_end; ++it)
  {	
	  HessType tmp_hess;
	  (*it)->evaluateHessian(P, iat, tmp_hess);
	  grad_grad_psi+=tmp_hess;
  }
}*/

void TrialWaveFunction::evaluateHessian(ParticleSet& P, HessVector_t& grad_grad_psi)
{
  std::vector<WaveFunctionComponent*>::iterator it(Z.begin());
  std::vector<WaveFunctionComponent*>::iterator it_end(Z.end());

  grad_grad_psi.resize(P.getTotalNum());

  for (int i = 0; i < Z.size(); i++)
  {
    HessVector_t tmp_hess(grad_grad_psi);
    tmp_hess = 0.0;
    Z[i]->evaluateHessian(P, tmp_hess);
    grad_grad_psi += tmp_hess;
    //  app_log()<<"TrialWavefunction::tmp_hess = "<<tmp_hess<< std::endl;
    //  app_log()<< std::endl<< std::endl;
  }
  // app_log()<<" TrialWavefunction::Hessian = "<<grad_grad_psi<< std::endl;
}

TrialWaveFunction::ValueType TrialWaveFunction::calcRatio(ParticleSet& P, int iat, ComputeType ct)
{
  ScopedTimer local_timer(TWF_timers_[V_TIMER]);
  PsiValueType r(1.0);
  for (int i = 0, ii = V_TIMER; i < Z.size(); i++, ii += TIMER_SKIP)
    if (ct == ComputeType::ALL || (Z[i]->is_fermionic && ct == ComputeType::FERMIONIC) ||
        (!Z[i]->is_fermionic && ct == ComputeType::NONFERMIONIC))
    {
      ScopedTimer z_timer(WFC_timers_[ii]);
      r *= Z[i]->ratio(P, iat);
    }
  return static_cast<ValueType>(r);
}

void TrialWaveFunction::flex_calcRatio(const RefVector<TrialWaveFunction>& wf_list,
                                       const RefVector<ParticleSet>& p_list,
                                       int iat,
                                       std::vector<PsiValueType>& ratios,
                                       ComputeType ct)
{
  const int num_wf = wf_list.size();
  ratios.resize(num_wf);
  std::fill(ratios.begin(), ratios.end(), PsiValueType(1));

  if (num_wf > 1)
  {
    ScopedTimer local_timer(wf_list[0].get().TWF_timers_[V_TIMER]);
    const int num_wfc             = wf_list[0].get().Z.size();
    auto& wavefunction_components = wf_list[0].get().Z;

    std::vector<PsiValueType> ratios_z(num_wf);
    for (int i = 0, ii = V_TIMER; i < num_wfc; i++, ii += TIMER_SKIP)
    {
      if (ct == ComputeType::ALL || (wavefunction_components[i]->is_fermionic && ct == ComputeType::FERMIONIC) ||
          (!wavefunction_components[i]->is_fermionic && ct == ComputeType::NONFERMIONIC))
      {
        ScopedTimer z_timer(wf_list[0].get().WFC_timers_[ii]);
        const auto wfc_list(extractWFCRefList(wf_list, i));
        wavefunction_components[i]->mw_calcRatio(wfc_list, p_list, iat, ratios_z);
        for (int iw = 0; iw < wf_list.size(); iw++)
          ratios[iw] *= ratios_z[iw];
      }
    }
    for (int iw = 0; iw < wf_list.size(); iw++)
      wf_list[iw].get().PhaseDiff = std::imag(std::arg(ratios[iw]));
  }
  else if (wf_list.size() == 1)
    ratios[0] = wf_list[0].get().calcRatio(p_list[0], iat);
}

void TrialWaveFunction::prepareGroup(ParticleSet& P, int ig)
{
  for (int i = 0; i < Z.size(); ++i)
    Z[i]->prepareGroup(P, ig);
}

void TrialWaveFunction::flex_prepareGroup(const RefVector<TrialWaveFunction>& wf_list,
                                          const RefVector<ParticleSet>& P_list,
                                          int ig)
{
  if (wf_list.size() > 1)
  {
    ScopedTimer local_timer(wf_list[0].get().TWF_timers_[PREPAREGROUP_TIMER]);
    const int num_wfc             = wf_list[0].get().Z.size();
    auto& wavefunction_components = wf_list[0].get().Z;

    for (int i = 0, ii = PREPAREGROUP_TIMER; i < num_wfc; i++, ii += TIMER_SKIP)
    {
      ScopedTimer z_timer(wf_list[0].get().WFC_timers_[ii]);
      const auto wfc_list(extractWFCRefList(wf_list, i));
      wavefunction_components[i]->mw_prepareGroup(wfc_list, P_list, ig);
    }
  }
  else if (wf_list.size() == 1)
  {
    for (int i = 0; i < wf_list[0].get().Z.size(); ++i)
      wf_list[0].get().Z[i]->prepareGroup(P_list[0], ig);
  }
}

TrialWaveFunction::GradType TrialWaveFunction::evalGrad(ParticleSet& P, int iat)
{
  ScopedTimer local_timer(TWF_timers_[VGL_TIMER]);
  GradType grad_iat;
  for (int i = 0, ii = VGL_TIMER; i < Z.size(); ++i, ii += TIMER_SKIP)
  {
    ScopedTimer z_timer(WFC_timers_[ii]);
    grad_iat += Z[i]->evalGrad(P, iat);
  }
  return grad_iat;
}

TrialWaveFunction::GradType TrialWaveFunction::evalGradWithSpin(ParticleSet& P, int iat, ComplexType& spingrad)
{
  ScopedTimer local_timer(TWF_timers_[VGL_TIMER]);
  GradType grad_iat;
  spingrad = 0;
  for (int i = 0, ii = VGL_TIMER; i < Z.size(); ++i, ii += TIMER_SKIP)
  {
    ScopedTimer z_timer(WFC_timers_[ii]);
    grad_iat += Z[i]->evalGradWithSpin(P, iat, spingrad);
  }
  return grad_iat;
}

void TrialWaveFunction::flex_evalGrad(const RefVector<TrialWaveFunction>& wf_list,
                                      const RefVector<ParticleSet>& p_list,
                                      int iat,
                                      std::vector<GradType>& grad_now)
{
  const int num_wf = wf_list.size();
  grad_now.resize(num_wf);
  std::fill(grad_now.begin(), grad_now.end(), GradType(0));

  if (num_wf > 1)
  {
    ScopedTimer local_timer(wf_list[0].get().TWF_timers_[VGL_TIMER]);
    // Right now mw_evalGrad can only be called through an concrete instance of a wavefunctioncomponent
    const int num_wfc             = wf_list[0].get().Z.size();
    auto& wavefunction_components = wf_list[0].get().Z;

    std::vector<GradType> grad_now_z(num_wf);
    for (int i = 0, ii = VGL_TIMER; i < num_wfc; ++i, ii += TIMER_SKIP)
    {
      ScopedTimer localtimer(wf_list[0].get().WFC_timers_[ii]);
      const auto wfc_list(extractWFCRefList(wf_list, i));
      wavefunction_components[i]->mw_evalGrad(wfc_list, p_list, iat, grad_now_z);
      for (int iw = 0; iw < wf_list.size(); iw++)
        grad_now[iw] += grad_now_z[iw];
    }
  }
  else if (wf_list.size() == 1)
    grad_now[0] = wf_list[0].get().evalGrad(p_list[0], iat);
}


// Evaluates the gradient w.r.t. to the source of the Laplacian
// w.r.t. to the electrons of the wave function.
TrialWaveFunction::GradType TrialWaveFunction::evalGradSource(ParticleSet& P, ParticleSet& source, int iat)
{
  GradType grad_iat = GradType();
  for (int i = 0; i < Z.size(); ++i)
    grad_iat += Z[i]->evalGradSource(P, source, iat);
  return grad_iat;
}

TrialWaveFunction::GradType TrialWaveFunction::evalGradSource(
    ParticleSet& P,
    ParticleSet& source,
    int iat,
    TinyVector<ParticleSet::ParticleGradient_t, OHMMS_DIM>& grad_grad,
    TinyVector<ParticleSet::ParticleLaplacian_t, OHMMS_DIM>& lapl_grad)
{
  GradType grad_iat = GradType();
  for (int dim = 0; dim < OHMMS_DIM; dim++)
    for (int i = 0; i < grad_grad[0].size(); i++)
    {
      grad_grad[dim][i] = GradType();
      lapl_grad[dim][i] = 0.0;
    }
  for (int i = 0; i < Z.size(); ++i)
    grad_iat += Z[i]->evalGradSource(P, source, iat, grad_grad, lapl_grad);
  return grad_iat;
}

TrialWaveFunction::ValueType TrialWaveFunction::calcRatioGrad(ParticleSet& P, int iat, GradType& grad_iat)
{
  ScopedTimer local_timer(TWF_timers_[VGL_TIMER]);
  grad_iat = 0.0;
  PsiValueType r(1.0);
  if (use_tasking_)
  {
    std::vector<GradType> grad_components(Z.size(), GradType(0.0));
    std::vector<PsiValueType> ratio_components(Z.size(), 0.0);
    for (int i = 0, ii = VGL_TIMER; i < Z.size(); ++i, ii += TIMER_SKIP)
    {
      ScopedTimer z_timer(WFC_timers_[ii]);
      Z[i]->ratioGradAsync(P, iat, ratio_components[i], grad_components[i]);
    }

#pragma omp taskwait
    for (int i = 0; i < Z.size(); ++i)
    {
      grad_iat += grad_components[i];
      r *= ratio_components[i];
    }
  }
  else
    for (int i = 0, ii = VGL_TIMER; i < Z.size(); ++i, ii += TIMER_SKIP)
    {
      ScopedTimer z_timer(WFC_timers_[ii]);
      r *= Z[i]->ratioGrad(P, iat, grad_iat);
    }
  LogValueType logratio = convertValueToLog(r);
  PhaseDiff             = std::imag(logratio);
  return static_cast<ValueType>(r);
}

TrialWaveFunction::ValueType TrialWaveFunction::calcRatioGradWithSpin(ParticleSet& P,
                                                                      int iat,
                                                                      GradType& grad_iat,
                                                                      ComplexType& spingrad_iat)
{
  ScopedTimer local_timer(TWF_timers_[VGL_TIMER]);
  grad_iat     = 0.0;
  spingrad_iat = 0.0;
  PsiValueType r(1.0);
  for (int i = 0, ii = VGL_TIMER; i < Z.size(); ++i, ii += TIMER_SKIP)
  {
    ScopedTimer z_timer(WFC_timers_[ii]);
    r *= Z[i]->ratioGradWithSpin(P, iat, grad_iat, spingrad_iat);
  }

  LogValueType logratio = convertValueToLog(r);
  PhaseDiff             = std::imag(logratio);
  return static_cast<ValueType>(r);
}

void TrialWaveFunction::flex_calcRatioGrad(const RefVector<TrialWaveFunction>& wf_list,
                                           const RefVector<ParticleSet>& p_list,
                                           int iat,
                                           std::vector<PsiValueType>& ratios,
                                           std::vector<GradType>& grad_new)
{
  const int num_wf = wf_list.size();
  grad_new.resize(num_wf);
  std::fill(grad_new.begin(), grad_new.end(), GradType(0));
  ratios.resize(num_wf);
  std::fill(ratios.begin(), ratios.end(), PsiValueType(1));

  if (wf_list.size() > 1)
  {
    ScopedTimer local_timer(wf_list[0].get().TWF_timers_[VGL_TIMER]);
    const int num_wfc             = wf_list[0].get().Z.size();
    auto& wavefunction_components = wf_list[0].get().Z;

    if (wf_list[0].get().use_tasking_)
    {
      std::vector<std::vector<PsiValueType>> ratios_components(num_wfc, std::vector<PsiValueType>(wf_list.size()));
      std::vector<std::vector<GradType>> grads_components(num_wfc, std::vector<GradType>(wf_list.size()));
      for (int i = 0, ii = VGL_TIMER; i < num_wfc; ++i, ii += TIMER_SKIP)
      {
        ScopedTimer z_timer(wf_list[0].get().WFC_timers_[ii]);
        const auto wfc_list(extractWFCRefList(wf_list, i));
        wavefunction_components[i]->mw_ratioGradAsync(wfc_list, p_list, iat, ratios_components[i], grads_components[i]);
      }

#pragma omp taskwait
      for (int i = 0; i < num_wfc; ++i)
        for (int iw = 0; iw < wf_list.size(); iw++)
        {
          ratios[iw] *= ratios_components[i][iw];
          grad_new[iw] += grads_components[i][iw];
        }
    }
    else
    {
      std::vector<PsiValueType> ratios_z(wf_list.size());
      for (int i = 0, ii = VGL_TIMER; i < num_wfc; ++i, ii += TIMER_SKIP)
      {
        ScopedTimer z_timer(wf_list[0].get().WFC_timers_[ii]);
        const auto wfc_list(extractWFCRefList(wf_list, i));
        wavefunction_components[i]->mw_ratioGrad(wfc_list, p_list, iat, ratios_z, grad_new);
        for (int iw = 0; iw < wf_list.size(); iw++)
          ratios[iw] *= ratios_z[iw];
      }
    }
    for (int iw = 0; iw < wf_list.size(); iw++)
      wf_list[iw].get().PhaseDiff = std::imag(std::arg(ratios[iw]));
  }
  else if (wf_list.size() == 1)
    ratios[0] = wf_list[0].get().calcRatioGrad(p_list[0], iat, grad_new[0]);
}

void TrialWaveFunction::printGL(ParticleSet::ParticleGradient_t& G,
                                ParticleSet::ParticleLaplacian_t& L,
                                std::string tag)
{
  std::ostringstream o;
  o << "---  reporting " << tag << std::endl << "  ---" << std::endl;
  for (int iat = 0; iat < L.size(); iat++)
    o << "index: " << std::fixed << iat << std::scientific << "   G: " << G[iat][0] << "  " << G[iat][1] << "  "
      << G[iat][2] << "   L: " << L[iat] << std::endl;
  o << "---  end  ---" << std::endl;
  std::cout << o.str();
}

/** restore to the original state
 * @param iat index of the particle with a trial move
 *
 * The proposed move of the iath particle is rejected.
 * All the temporary data should be restored to the state prior to the move.
 */
void TrialWaveFunction::rejectMove(int iat)
{
  for (int i = 0; i < Z.size(); i++)
    Z[i]->restore(iat);
  PhaseDiff = 0;
}

/** update the state with the new data
 * @param P ParticleSet
 * @param iat index of the particle with a trial move
 *
 * The proposed move of the iath particle is accepted.
 * All the temporary data should be incorporated so that the next move is valid.
 */
void TrialWaveFunction::acceptMove(ParticleSet& P, int iat, bool safe_to_delay)
{
  ScopedTimer local_timer(TWF_timers_[ACCEPT_TIMER]);
  for (int i = 0, ii = ACCEPT_TIMER; i < Z.size(); i++, ii += TIMER_SKIP)
  {
    ScopedTimer z_timer(WFC_timers_[ii]);
    Z[i]->acceptMove(P, iat, safe_to_delay);
  }
  PhaseValue += PhaseDiff;
  PhaseDiff = 0.0;
  LogValue  = 0;
  for (int i = 0; i < Z.size(); i++)
    LogValue += std::real(Z[i]->LogValue);
}

void TrialWaveFunction::flex_accept_rejectMove(const RefVector<TrialWaveFunction>& wf_list,
                                               const RefVector<ParticleSet>& p_list,
                                               int iat,
                                               const std::vector<bool>& isAccepted,
                                               bool safe_to_delay)
{
  if (wf_list.size() > 1)
  {
    ScopedTimer local_timer(wf_list[0].get().TWF_timers_[ACCEPT_TIMER]);
    const int num_wfc             = wf_list[0].get().Z.size();
    auto& wavefunction_components = wf_list[0].get().Z;

    for (int iw = 0; iw < wf_list.size(); iw++)
      if (isAccepted[iw])
      {
        wf_list[iw].get().LogValue   = 0;
        wf_list[iw].get().PhaseValue = 0;
      }

    for (int i = 0, ii = ACCEPT_TIMER; i < num_wfc; i++, ii += TIMER_SKIP)
    {
      ScopedTimer z_timer(wf_list[0].get().WFC_timers_[ii]);
      const auto wfc_list(extractWFCRefList(wf_list, i));
      wavefunction_components[i]->mw_accept_rejectMove(wfc_list, p_list, iat, isAccepted, safe_to_delay);
      for (int iw = 0; iw < wf_list.size(); iw++)
        if (isAccepted[iw])
        {
          wf_list[iw].get().LogValue += std::real(wfc_list[iw].get().LogValue);
          wf_list[iw].get().PhaseValue += std::imag(wfc_list[iw].get().LogValue);
        }
    }
  }
  else if (wf_list.size() == 1)
  {
    if (isAccepted[0])
      wf_list[0].get().acceptMove(p_list[0], iat, safe_to_delay);
    else
      wf_list[0].get().rejectMove(iat);
  }
}

void TrialWaveFunction::completeUpdates()
{
  ScopedTimer local_timer(TWF_timers_[ACCEPT_TIMER]);
  for (int i = 0, ii = ACCEPT_TIMER; i < Z.size(); i++, ii += TIMER_SKIP)
  {
    ScopedTimer z_timer(WFC_timers_[ii]);
    Z[i]->completeUpdates();
  }
}

void TrialWaveFunction::flex_completeUpdates(const RefVector<TrialWaveFunction>& wf_list)
{
  if (wf_list.size() > 1)
  {
    ScopedTimer local_timer(wf_list[0].get().TWF_timers_[ACCEPT_TIMER]);
    const int num_wfc             = wf_list[0].get().Z.size();
    auto& wavefunction_components = wf_list[0].get().Z;

    for (int i = 0, ii = ACCEPT_TIMER; i < num_wfc; i++, ii += TIMER_SKIP)
    {
      ScopedTimer z_timer(wf_list[0].get().WFC_timers_[ii]);
      const auto wfc_list(extractWFCRefList(wf_list, i));
      wavefunction_components[i]->mw_completeUpdates(wfc_list);
    }
  }
  else if (wf_list.size() == 1)
    wf_list[0].get().completeUpdates();
}

TrialWaveFunction::LogValueType TrialWaveFunction::evaluateGL(ParticleSet& P, bool fromscratch)
{
  ScopedTimer local_timer(TWF_timers_[BUFFER_TIMER]);
  P.G = 0.0;
  P.L = 0.0;
  LogValueType logpsi(0.0);
  for (int i = 0, ii = BUFFER_TIMER; i < Z.size(); ++i, ii += TIMER_SKIP)
  {
    ScopedTimer z_timer(WFC_timers_[ii]);
    logpsi += Z[i]->evaluateGL(P, P.G, P.L, fromscratch);
  }

  LogValue   = std::real(logpsi);
  PhaseValue = std::imag(logpsi);
  return logpsi;
}

void TrialWaveFunction::flex_evaluateGL(const RefVector<TrialWaveFunction>& wf_list,
                                        const RefVector<ParticleSet>& p_list,
                                        bool fromscratch)
{
  if (wf_list.size() > 1)
  {
    ScopedTimer local_timer(wf_list[0].get().TWF_timers_[BUFFER_TIMER]);

    constexpr RealType czero(0);
    const auto g_list(TrialWaveFunction::extractGRefList(wf_list));
    const auto l_list(TrialWaveFunction::extractLRefList(wf_list));

    const int num_particles = p_list[0].get().getTotalNum();
    for (TrialWaveFunction& wfs : wf_list)
    {
      wfs.G.resize(num_particles);
      wfs.L.resize(num_particles);
      wfs.G          = czero;
      wfs.L          = czero;
      wfs.LogValue   = czero;
      wfs.PhaseValue = czero;
    }

    auto& wavefunction_components = wf_list[0].get().Z;
    const int num_wfc             = wavefunction_components.size();

    for (int i = 0, ii = BUFFER_TIMER; i < num_wfc; ++i, ii += TIMER_SKIP)
    {
      ScopedTimer z_timer(wf_list[0].get().WFC_timers_[ii]);
      const auto wfc_list(extractWFCRefList(wf_list, i));
      wavefunction_components[i]->mw_evaluateGL(wfc_list, p_list, g_list, l_list, fromscratch);
      for (int iw = 0; iw < wf_list.size(); iw++)
      {
        wf_list[iw].get().LogValue += std::real(wfc_list[iw].get().LogValue);
        wf_list[iw].get().PhaseValue += std::imag(wfc_list[iw].get().LogValue);
      }
    }
    auto copyToP = [](ParticleSet& pset, TrialWaveFunction& twf) {
      pset.G = twf.G;
      pset.L = twf.L;
    };
    // Ye: temporal workaround to have P.G/L always defined.
    // remove when KineticEnergy use WF.G/L instead of P.G/L
    for (int iw = 0; iw < wf_list.size(); iw++)
      copyToP(p_list[iw], wf_list[iw]);
  }
  else if (wf_list.size() == 1)
  {
    wf_list[0].get().evaluateGL(p_list[0], fromscratch);
    // Ye: temporal workaround to have WF.G/L always defined.
    // remove when KineticEnergy use WF.G/L instead of P.G/L
    wf_list[0].get().G = p_list[0].get().G;
    wf_list[0].get().L = p_list[0].get().L;
  }
}


void TrialWaveFunction::checkInVariables(opt_variables_type& active)
{
  for (int i = 0; i < Z.size(); i++)
    Z[i]->checkInVariables(active);
}

void TrialWaveFunction::checkOutVariables(const opt_variables_type& active)
{
  for (int i = 0; i < Z.size(); i++)
    Z[i]->checkOutVariables(active);
}

void TrialWaveFunction::resetParameters(const opt_variables_type& active)
{
  for (int i = 0; i < Z.size(); i++)
    Z[i]->resetParameters(active);
}

void TrialWaveFunction::reportStatus(std::ostream& os)
{
  for (int i = 0; i < Z.size(); i++)
    Z[i]->reportStatus(os);
}

void TrialWaveFunction::getLogs(std::vector<RealType>& lvals)
{
  lvals.resize(Z.size(), 0);
  for (int i = 0; i < Z.size(); i++)
  {
    lvals[i] = std::real(Z[i]->LogValue);
  }
}

void TrialWaveFunction::getPhases(std::vector<RealType>& pvals)
{
  pvals.resize(Z.size(), 0);
  for (int i = 0; i < Z.size(); i++)
  {
    pvals[i] = std::imag(Z[i]->LogValue);
  }
}

void TrialWaveFunction::registerData(ParticleSet& P, WFBufferType& buf)
{
  ScopedTimer local_timer(TWF_timers_[BUFFER_TIMER]);
  //save the current position
  BufferCursor        = buf.current();
  BufferCursor_scalar = buf.current_scalar();
  for (int i = 0, ii = BUFFER_TIMER; i < Z.size(); ++i, ii += TIMER_SKIP)
  {
    ScopedTimer z_timer(WFC_timers_[ii]);
    Z[i]->registerData(P, buf);
  }
  buf.add(PhaseValue);
  buf.add(LogValue);
}

void TrialWaveFunction::flex_registerData(const UPtrVector<TrialWaveFunction>& wf_list,
                                          const UPtrVector<ParticleSet>& P_list,
                                          const RefVector<WFBufferType>& buf_list)
{
  if (wf_list.size() == 0)
    return;
  ScopedTimer local_timer(wf_list[0]->TWF_timers_[BUFFER_TIMER]);
  auto setBufferCursors = [](TrialWaveFunction& twf, WFBufferType& wb) {
    twf.BufferCursor        = wb.current();
    twf.BufferCursor_scalar = wb.current_scalar();
  };
  for (int iw = 0; iw < wf_list.size(); iw++)
  {
    setBufferCursors(*(wf_list[iw]), buf_list[iw]);
  }

  const int num_wfc             = wf_list[0]->Z.size();
  auto& wavefunction_components = wf_list[0]->Z;
  for (int i = 0, ii = BUFFER_TIMER; i < num_wfc; i++, ii += TIMER_SKIP)
  {
    ScopedTimer z_timer(wf_list[0]->WFC_timers_[ii]);
    std::vector<WaveFunctionComponent*> wfc_list(extractWFCPtrList(wf_list, i));

    wavefunction_components[i]->mw_registerData(wfc_list, convertUPtrToPtrVector(P_list), buf_list);
  }

  auto addPhaseAndLog = [](WFBufferType& wfb, TrialWaveFunction& twf) {
    wfb.add(twf.PhaseValue);
    wfb.add(twf.LogValue);
  };
  for (int iw = 0; iw < wf_list.size(); iw++)
    addPhaseAndLog(buf_list[iw], *(wf_list[iw]));
}

void TrialWaveFunction::debugOnlyCheckBuffer(WFBufferType& buffer)
{
#ifndef NDEBUG
  if (buffer.size() < buffer.current() + buffer.current_scalar() * sizeof(FullPrecRealType))
  {
    std::ostringstream assert_message;
    assert_message << "On thread:" << Concurrency::getWorkerId<>() << "  buf_list[iw].get().size():" << buffer.size()
                   << " < buf_list[iw].get().current():" << buffer.current()
                   << " + buf.current_scalar():" << buffer.current_scalar()
                   << " * sizeof(FullPrecRealType):" << sizeof(FullPrecRealType) << '\n';
    throw std::runtime_error(assert_message.str());
  }
#endif
}

TrialWaveFunction::RealType TrialWaveFunction::updateBuffer(ParticleSet& P, WFBufferType& buf, bool fromscratch)
{
  ScopedTimer local_timer(TWF_timers_[BUFFER_TIMER]);
  P.G = 0.0;
  P.L = 0.0;
  buf.rewind(BufferCursor, BufferCursor_scalar);
  LogValueType logpsi(0.0);
  for (int i = 0, ii = BUFFER_TIMER; i < Z.size(); ++i, ii += TIMER_SKIP)
  {
    ScopedTimer z_timer(WFC_timers_[ii]);
    logpsi += Z[i]->updateBuffer(P, buf, fromscratch);
  }

  LogValue   = std::real(logpsi);
  PhaseValue = std::imag(logpsi);
  //printGL(P.G,P.L);
  buf.put(PhaseValue);
  buf.put(LogValue);
  // Ye: temperal added check, to be removed
  debugOnlyCheckBuffer(buf);
  return LogValue;
}

/** updates "buffer" for multiple wavefunctions SIDEFFECT: reduces wfc values and phases to TWFs
 *
 *  NO UNIT TEST
 */
void TrialWaveFunction::flex_updateBuffer(const RefVector<TrialWaveFunction>& wf_list,
                                          const RefVector<ParticleSet>& p_list,
                                          const RefVector<WFBufferType>& buf_list,
                                          bool fromscratch)
{
  if (wf_list.size() == 0)
    return;
  ScopedTimer local_timer(wf_list[0].get().TWF_timers_[BUFFER_TIMER]);
  for (int iw = 0; iw < wf_list.size(); iw++)
  {
    constexpr RealType czero(0);

    p_list[iw].get().G           = czero; // Ye: remove when updateBuffer of all the WFC uses WF.G/L
    p_list[iw].get().L           = czero; // Ye: remove when updateBuffer of all the WFC uses WF.G/L
    wf_list[iw].get().LogValue   = czero;
    wf_list[iw].get().PhaseValue = czero;
    buf_list[iw].get().rewind(wf_list[iw].get().BufferCursor, wf_list[iw].get().BufferCursor_scalar);
  }

  auto& wavefunction_components = wf_list[0].get().Z;
  const int num_wfc             = wavefunction_components.size();

  for (int i = 0, ii = BUFFER_TIMER; i < num_wfc; ++i, ii += TIMER_SKIP)
  {
    ScopedTimer z_timer(wf_list[0].get().WFC_timers_[ii]);
    const auto wfc_list(extractWFCRefList(wf_list, i));
    wavefunction_components[i]->mw_updateBuffer(wfc_list, p_list, buf_list, fromscratch);
    for (int iw = 0; iw < wf_list.size(); iw++)
    {
      wf_list[iw].get().LogValue += std::real(wfc_list[iw].get().LogValue);
      wf_list[iw].get().PhaseValue += std::imag(wfc_list[iw].get().LogValue);
    }
  }

  for (int iw = 0; iw < wf_list.size(); iw++)
  {
    buf_list[iw].get().put(wf_list[iw].get().PhaseValue);
    buf_list[iw].get().put(wf_list[iw].get().LogValue);
    debugOnlyCheckBuffer(buf_list[iw]);
  }
}


void TrialWaveFunction::copyFromBuffer(ParticleSet& P, WFBufferType& buf)
{
  ScopedTimer local_timer(TWF_timers_[BUFFER_TIMER]);
  buf.rewind(BufferCursor, BufferCursor_scalar);
  for (int i = 0, ii = BUFFER_TIMER; i < Z.size(); ++i, ii += TIMER_SKIP)
  {
    ScopedTimer z_timer(WFC_timers_[ii]);
    Z[i]->copyFromBuffer(P, buf);
  }
  //get the gradients and laplacians from the buffer
  buf.get(PhaseValue);
  buf.get(LogValue);
  debugOnlyCheckBuffer(buf);
}

void TrialWaveFunction::flex_copyFromBuffer(const RefVector<TrialWaveFunction>& wf_list,
                                            const RefVector<ParticleSet>& p_list,
                                            const RefVector<WFBufferType>& buf_list) const
{
  if (wf_list.size() == 0)
    return;
  ScopedTimer local_timer(TWF_timers_[BUFFER_TIMER]);
  auto rewind = [](WFBufferType& buf, TrialWaveFunction& twf) {
    buf.rewind(twf.BufferCursor, twf.BufferCursor_scalar);
  };
  for (int iw = 0; iw < wf_list.size(); iw++)
    rewind(buf_list[iw], wf_list[iw]);

  for (int i = 0, ii = BUFFER_TIMER; i < Z.size(); ++i, ii += TIMER_SKIP)
  {
    ScopedTimer z_timer(WFC_timers_[ii]);
    const auto wfc_list(extractWFCRefList(wf_list, i));
    Z[i]->mw_copyFromBuffer(wfc_list, p_list, buf_list);
  }

  auto bufGetTwfLog = [](WFBufferType& buf, TrialWaveFunction& twf) {
    buf.get(twf.PhaseValue);
    buf.get(twf.LogValue);
    debugOnlyCheckBuffer(buf);
  };
  for (int iw = 0; iw < wf_list.size(); iw++)
    bufGetTwfLog(buf_list[iw], wf_list[iw]);
}

void TrialWaveFunction::evaluateRatios(const VirtualParticleSet& VP, std::vector<ValueType>& ratios, ComputeType ct)
{
  ScopedTimer local_timer(TWF_timers_[NL_TIMER]);
  assert(VP.getTotalNum() == ratios.size());
  std::vector<ValueType> t(ratios.size());
  std::fill(ratios.begin(), ratios.end(), 1.0);
  for (int i = 0, ii = NL_TIMER; i < Z.size(); ++i, ii += TIMER_SKIP)
    if (ct == ComputeType::ALL || (Z[i]->is_fermionic && ct == ComputeType::FERMIONIC) ||
        (!Z[i]->is_fermionic && ct == ComputeType::NONFERMIONIC))
    {
      ScopedTimer z_timer(WFC_timers_[ii]);
      Z[i]->evaluateRatios(VP, t);
      for (int j = 0; j < ratios.size(); ++j)
        ratios[j] *= t[j];
    }
}

void TrialWaveFunction::flex_evaluateRatios(const RefVector<TrialWaveFunction>& wf_list,
                                            const RefVector<const VirtualParticleSet>& vp_list,
                                            const RefVector<std::vector<ValueType>>& ratios_list,
                                            ComputeType ct)
{
  if (wf_list.size() > 1)
  {
    ScopedTimer local_timer(wf_list[0].get().TWF_timers_[NL_TIMER]);
    auto& wavefunction_components = Z;
    std::vector<std::vector<ValueType>> t(ratios_list.size());
    for (int iw = 0; iw < wf_list.size(); iw++)
    {
      std::vector<ValueType>& ratios = ratios_list[iw];
      assert(vp_list[iw].get().getTotalNum() == ratios.size());
      std::fill(ratios.begin(), ratios.end(), 1.0);
      t[iw].resize(ratios.size());
    }

    for (int i = 0, ii = NL_TIMER; i < wavefunction_components.size(); i++, ii += TIMER_SKIP)
      if (ct == ComputeType::ALL || (wavefunction_components[i]->is_fermionic && ct == ComputeType::FERMIONIC) ||
          (!wavefunction_components[i]->is_fermionic && ct == ComputeType::NONFERMIONIC))
      {
        ScopedTimer z_timer(wf_list[0].get().WFC_timers_[ii]);
        const auto wfc_list(extractWFCRefList(wf_list, i));
        wavefunction_components[i]->mw_evaluateRatios(wfc_list, vp_list, t);
        for (int iw = 0; iw < wf_list.size(); iw++)
        {
          std::vector<ValueType>& ratios = ratios_list[iw];
          for (int j = 0; j < ratios.size(); ++j)
            ratios[j] *= t[iw][j];
        }
      }
  }
  else if (wf_list.size() == 1)
    wf_list[0].get().evaluateRatios(vp_list[0], ratios_list[0], ct);
}

void TrialWaveFunction::evaluateDerivRatios(VirtualParticleSet& VP,
                                            const opt_variables_type& optvars,
                                            std::vector<ValueType>& ratios,
                                            Matrix<ValueType>& dratio)
{
#if defined(QMC_COMPLEX)
  APP_ABORT("TrialWaveFunction::evaluateDerivRatios not available for complex wavefunctions");
#else
  std::fill(ratios.begin(), ratios.end(), 1.0);
  std::vector<ValueType> t(ratios.size());
  for (int i = 0; i < Z.size(); ++i)
  {
    Z[i]->evaluateDerivRatios(VP, optvars, t, dratio);
    for (int j = 0; j < ratios.size(); ++j)
      ratios[j] *= t[j];
  }
#endif
}

bool TrialWaveFunction::put(xmlNodePtr cur) { return true; }

void TrialWaveFunction::reset() {}

TrialWaveFunction* TrialWaveFunction::makeClone(ParticleSet& tqp) const
{
  TrialWaveFunction* myclone   = new TrialWaveFunction(myName, use_tasking_, false);
  myclone->BufferCursor        = BufferCursor;
  myclone->BufferCursor_scalar = BufferCursor_scalar;
  for (int i = 0; i < Z.size(); ++i)
    myclone->addComponent(Z[i]->makeClone(tqp));
  myclone->OneOverM = OneOverM;
  return myclone;
}

/** evaluate derivatives of KE wrt optimizable varibles
 *
 * @todo WaveFunctionComponent objects should take the mass into account.
 */
void TrialWaveFunction::evaluateDerivatives(ParticleSet& P,
                                            const opt_variables_type& optvars,
                                            std::vector<ValueType>& dlogpsi,
                                            std::vector<ValueType>& dhpsioverpsi,
                                            bool project)
{
  //     // First, zero out derivatives
  //  This should only be done for some variables.
  //     for (int j=0; j<dlogpsi.size(); j++)
  //       dlogpsi[j] = dhpsioverpsi[j] = 0.0;
  for (int i = 0; i < Z.size(); i++)
  {
    if (Z[i]->dPsi)
      (Z[i]->dPsi)->evaluateDerivatives(P, optvars, dlogpsi, dhpsioverpsi);
    else
      Z[i]->evaluateDerivatives(P, optvars, dlogpsi, dhpsioverpsi);
  }
  //orbitals do not know about mass of particle.
  for (int i = 0; i < dhpsioverpsi.size(); i++)
    dhpsioverpsi[i] *= OneOverM;

  if (project)
  {
    for (int i = 0; i < Z.size(); i++)
    {
      if (Z[i]->dPsi)
        (Z[i]->dPsi)->multiplyDerivsByOrbR(dlogpsi);
      else
        Z[i]->multiplyDerivsByOrbR(dlogpsi);
    }
    RealType psiValue = std::exp(-LogValue) * std::cos(PhaseValue);
    for (int i = 0; i < dlogpsi.size(); i++)
      dlogpsi[i] *= psiValue;
  }
}

void TrialWaveFunction::flex_evaluateParameterDerivatives(const RefVector<TrialWaveFunction>& wf_list,
                                                          const RefVector<ParticleSet>& p_list,
                                                          const opt_variables_type& optvars,
                                                          RecordArray<ValueType>& dlogpsi,
                                                          RecordArray<ValueType>& dhpsioverpsi)
{
  int nparam = dlogpsi.nparam();
  for (int iw = 0; iw < wf_list.size(); iw++)
  {
    std::vector<ValueType> tmp_dlogpsi(nparam);
    std::vector<ValueType> tmp_dhpsioverpsi(nparam);
    TrialWaveFunction& twf = wf_list[iw];
    for (int i = 0; i < twf.Z.size(); i++)
    {
      if (twf.Z[i]->dPsi)
        (twf.Z[i]->dPsi)->evaluateDerivatives(p_list[iw], optvars, tmp_dlogpsi, tmp_dhpsioverpsi);
      else
        twf.Z[i]->evaluateDerivatives(p_list[iw], optvars, tmp_dlogpsi, tmp_dhpsioverpsi);
    }

    RealType OneOverM = twf.getReciprocalMass();
    for (int i = 0; i < nparam; i++)
    {
      dlogpsi.setValue(i, iw, tmp_dlogpsi[i]);
      //orbitals do not know about mass of particle.
      dhpsioverpsi.setValue(i, iw, tmp_dhpsioverpsi[i] * OneOverM);
    }
  }
}


void TrialWaveFunction::evaluateDerivativesWF(ParticleSet& P,
                                              const opt_variables_type& optvars,
                                              std::vector<ValueType>& dlogpsi)
{
  for (int i = 0; i < Z.size(); i++)
  {
    if (Z[i]->dPsi)
      (Z[i]->dPsi)->evaluateDerivativesWF(P, optvars, dlogpsi);
    else
      Z[i]->evaluateDerivativesWF(P, optvars, dlogpsi);
  }
}

void TrialWaveFunction::evaluateGradDerivatives(const ParticleSet::ParticleGradient_t& G_in,
                                                std::vector<ValueType>& dgradlogpsi)
{
  for (int i = 0; i < Z.size(); i++)
  {
    Z[i]->evaluateGradDerivatives(G_in, dgradlogpsi);
  }
}

TrialWaveFunction::RealType TrialWaveFunction::KECorrection() const
{
  RealType sum = 0.0;
  for (int i = 0; i < Z.size(); ++i)
    sum += Z[i]->KECorrection();
  return sum;
}

void TrialWaveFunction::evaluateRatiosAlltoOne(ParticleSet& P, std::vector<ValueType>& ratios)
{
  ScopedTimer local_timer(TWF_timers_[V_TIMER]);
  std::fill(ratios.begin(), ratios.end(), 1.0);
  std::vector<ValueType> t(ratios.size());
  for (int i = 0, ii = V_TIMER; i < Z.size(); ++i, ii += TIMER_SKIP)
  {
    ScopedTimer local_timer(WFC_timers_[ii]);
    Z[i]->evaluateRatiosAlltoOne(P, t);
    for (int j = 0; j < t.size(); ++j)
      ratios[j] *= t[j];
  }
}

void TrialWaveFunction::acquireResource(ResourceCollection& collection)
{
  for (int i = 0; i < Z.size(); ++i)
    Z[i]->acquireResource(collection);
}

void TrialWaveFunction::releaseResource(ResourceCollection& collection)
{
  for (int i = 0; i < Z.size(); ++i)
    Z[i]->releaseResource(collection);
}

RefVector<WaveFunctionComponent> TrialWaveFunction::extractWFCRefList(const RefVector<TrialWaveFunction>& wf_list,
                                                                      int id)
{
  std::vector<std::reference_wrapper<WaveFunctionComponent>> wfc_list;
  wfc_list.reserve(wf_list.size());
  for (TrialWaveFunction& wf : wf_list)
    wfc_list.push_back(*wf.Z[id]);
  return wfc_list;
}

std::vector<WaveFunctionComponent*> TrialWaveFunction::extractWFCPtrList(const UPtrVector<TrialWaveFunction>& WF_list,
                                                                         int id)
{
  std::vector<WaveFunctionComponent*> WFC_list;
  WFC_list.reserve(WF_list.size());
  for (auto& WF : WF_list)
    WFC_list.push_back(WF->Z[id]);
  return WFC_list;
}

RefVector<ParticleSet::ParticleGradient_t> TrialWaveFunction::extractGRefList(
    const RefVector<TrialWaveFunction>& wf_list)
{
  RefVector<ParticleSet::ParticleGradient_t> g_list;
  for (TrialWaveFunction& wf : wf_list)
    g_list.push_back(wf.G);
  return g_list;
}

RefVector<ParticleSet::ParticleLaplacian_t> TrialWaveFunction::extractLRefList(
    const RefVector<TrialWaveFunction>& wf_list)
{
  RefVector<ParticleSet::ParticleLaplacian_t> l_list;
  for (TrialWaveFunction& wf : wf_list)
    l_list.push_back(wf.L);
  return l_list;
}


} // namespace qmcplusplus<|MERGE_RESOLUTION|>--- conflicted
+++ resolved
@@ -51,14 +51,11 @@
       OneOverM(1.0),
       use_tasking_(tasking)
 {
-<<<<<<< HEAD
   if (suffixes.size() != TIMER_SKIP)
     throw std::runtime_error("TrialWaveFunction::TrialWaveFunction mismatched timer enums and suffixes");
-=======
   if (create_local_resource)
     twf_resource_ = std::make_unique<ResourceCollection>("TrialWaveFunction");
 
->>>>>>> f98bc410
   for (auto& suffix : suffixes)
   {
     std::string timer_name = "WaveFunction:" + myName + "::" + suffix;
@@ -870,7 +867,7 @@
       wavefunction_components[i]->mw_evaluateGL(wfc_list, p_list, g_list, l_list, fromscratch);
       for (int iw = 0; iw < wf_list.size(); iw++)
       {
-        wf_list[iw].get().LogValue += std::real(wfc_list[iw].get().LogValue);
+        wf_list[iw].get().LogValue   += std::real(wfc_list[iw].get().LogValue);
         wf_list[iw].get().PhaseValue += std::imag(wfc_list[iw].get().LogValue);
       }
     }
