--- conflicted
+++ resolved
@@ -109,7 +109,6 @@
 
   if (max_ext_level >= 1)
   {
-<<<<<<< HEAD
     mw_updateRatios<1>(nw, det_offset, data_offset, ratios_list, data, sign, det0_list, dotProducts_list);
     update_offsets(1);
   }
@@ -143,21 +142,6 @@
     mw_updateRatios_generic(ext_level, nw, det_offset, data_offset, ratios_list, data, sign, det0_list,
                             dotProducts_list);
     update_offsets(ext_level);
-=======
-    for (size_t iw = 0; iw < nw; iw++)
-    {
-      std::vector<int>::const_iterator it2 = data.begin() + it_shift;
-      for (size_t count_1 = 0; count_1 < (*ndets_per_excitation_level_)[ext_level]; ++count_1)
-      {
-        size_t count                 = count_0 + count_1;
-        ratios_list[iw].get()[count] = sign[count] * det0_list[iw] *
-            CalculateRatioFromMatrixElements(ext_level, dotProducts_list[iw].get(),
-                                             it2 + 1 + count_1 * (3 * ext_level + 1));
-      }
-    }
-    count_0 += (*ndets_per_excitation_level_)[ext_level];
-    it_shift += (*ndets_per_excitation_level_)[ext_level] * (3 * ext_level + 1);
->>>>>>> 4882616d
   }
 
   for (size_t iw = 0; iw < nw; iw++)
