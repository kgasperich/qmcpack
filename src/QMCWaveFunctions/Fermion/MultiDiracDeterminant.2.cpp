//////////////////////////////////////////////////////////////////////////////////////
// This file is distributed under the University of Illinois/NCSA Open Source License.
// See LICENSE file in top directory for details.
//
// Copyright (c) 2016 Jeongnim Kim and QMCPACK developers.
//
// File developed by: Bryan Clark, bclark@Princeton.edu, Princeton University
//                    Miguel Morales, moralessilva2@llnl.gov, Lawrence Livermore National Laboratory
//                    Jeongnim Kim, jeongnim.kim@gmail.com, University of Illinois at Urbana-Champaign
//                    Jeremy McMinnis, jmcminis@gmail.com, University of Illinois at Urbana-Champaign
//                    Mark A. Berrill, berrillma@ornl.gov, Oak Ridge National Laboratory
//
// File created by: Bryan Clark, bclark@Princeton.edu, Princeton University
//////////////////////////////////////////////////////////////////////////////////////


/**@file
 * @brief Implement build functions: Function bodies are too big to be in a header file
 */
#include "QMCWaveFunctions/Fermion/MultiDiracDeterminant.h"
#include "Numerics/MatrixOperators.h"

namespace qmcplusplus
{
/** shared function used by BuildDotProductsAndCalculateRatios */
void MultiDiracDeterminant::BuildDotProductsAndCalculateRatios_impl(int ref,
                                                                    ValueType det0,
                                                                    ValueType* restrict ratios,
                                                                    const ValueMatrix_t& psiinv,
                                                                    const ValueMatrix_t& psi,
                                                                    ValueMatrix_t& dotProducts,
                                                                    const std::vector<int>& data,
                                                                    const std::vector<std::pair<int, int>>& pairs,
                                                                    const std::vector<RealType>& sign)
{
  buildTableTimer.start();
  const size_t num    = psi.extent(1);
  const size_t npairs = pairs.size();
  //MatrixOperators::product_ABt(psiinv,psi,dotProducts);
  const std::pair<int, int>* restrict p = pairs.data();
  for (size_t i = 0; i < npairs; ++i)
  {
    const int I       = p[i].first;
    const int J       = p[i].second;
    dotProducts(I, J) = simd::dot(psiinv[I], psi[J], num);
  }
  buildTableTimer.stop();
  readMatTimer.start();
  std::vector<int>::const_iterator it2 = data.begin();
  const size_t nitems                  = sign.size();
  // explore Inclusive Scan for OpenMP
  for (size_t count = 0; count < nitems; ++count)
  {
    const size_t n = *it2;
    //ratios[count]=(count!=ref)?sign[count]*det0*CalculateRatioFromMatrixElements(n,dotProducts,it2+1):det0;
    if (count != ref)
      ratios[count] = sign[count] * det0 * CalculateRatioFromMatrixElements(n, dotProducts, it2 + 1);
    it2 += 3 * n + 1;
  }
  ratios[ref] = det0;
  readMatTimer.stop();
}

void MultiDiracDeterminant::BuildDotProductsAndCalculateRatios(int ref,
                                                               int iat,
                                                               ValueVector_t& ratios,
                                                               const ValueMatrix_t& psiinv,
                                                               const ValueMatrix_t& psi,
                                                               ValueMatrix_t& dotProducts,
                                                               const std::vector<int>& data,
                                                               const std::vector<std::pair<int, int>>& pairs,
                                                               const std::vector<RealType>& sign)
{
  BuildDotProductsAndCalculateRatios_impl(ref, ratios[ref], ratios.data(), psiinv, psi, dotProducts, data, pairs, sign);
#if 0
    buildTableTimer.start();
    ValueType det0 = ratios[ref];
    int num=psi.extent(1);
    std::vector<std::pair<int,int> >::iterator it(pairs.begin()), last(pairs.end());
    while(it != last)
    {
      dotProducts((*it).first,(*it).second) = simd::dot(psiinv[(*it).first],psi[(*it).second],num);
      it++;
    }
    std::vector<int>::iterator it2 = data.begin();
    int count= 0;  // number of determinants processed
    while(it2 != data.end())
    {
      const int n = *it2; // number of excitations
      if(count == ref)
      {
        it2+=3*n+1;  // number of integers used to encode the current excitation
        count++;
        continue;
      }
      ratios[count] = sign[count]*det0*CalculateRatioFromMatrixElements(n,dotProducts,it2+1);
      count++;
      it2+=3*n+1;
    }
    readMatTimer.stop();
#endif
}

void MultiDiracDeterminant::BuildDotProductsAndCalculateRatios(int ref,
                                                               int iat,
                                                               GradMatrix_t& ratios,
                                                               ValueMatrix_t& psiinv,
                                                               ValueMatrix_t& psi,
                                                               ValueMatrix_t& dotProducts,
                                                               std::vector<int>& data,
                                                               std::vector<std::pair<int, int>>& pairs,
                                                               std::vector<RealType>& sign,
                                                               int dx)
{
  const ValueType det0 = ratios(ref, iat)[dx];
  BuildDotProductsAndCalculateRatios_impl(ref, det0, WorkSpace.data(), psiinv, psi, dotProducts, data, pairs, sign);
  for (size_t count = 0; count < getNumDets(); ++count)
    ratios(count, iat)[dx] = WorkSpace[count];
#if 0
    ValueType det0 = ratios(ref,iat)[dx];
    buildTableGradTimer.start();
    int num=psi.extent(1);
    std::vector<std::pair<int,int> >::iterator it(pairs.begin()), last(pairs.end());
    while(it != last)
    {
      dotProducts((*it).first,(*it).second) = simd::dot(psiinv[(*it).first],psi[(*it).second],num);
      it++;
    }
    buildTableGradTimer.stop();
    readMatGradTimer.start();
    std::vector<int>::iterator it2 = data.begin();
    int count= 0;  // number of determinants processed
    while(it2 != data.end())
    {
      int n = *it2; // number of excitations
      if(count == ref)
      {
        it2+=3*n+1;  // number of integers used to encode the current excitation
        count++;
        continue;
      }
      ratios(count,iat)[dx] = sign[count]*det0*CalculateRatioFromMatrixElements(n,dotProducts,it2+1);
      count++;
      it2+=3*n+1;
    }
    readMatGradTimer.stop();
#endif
}

void MultiDiracDeterminant::BuildDotProductsAndCalculateRatios(int ref,
                                                               int iat,
                                                               ValueMatrix_t& ratios,
                                                               ValueMatrix_t& psiinv,
                                                               ValueMatrix_t& psi,
                                                               ValueMatrix_t& dotProducts,
                                                               std::vector<int>& data,
                                                               std::vector<std::pair<int, int>>& pairs,
                                                               std::vector<RealType>& sign)
{
  const ValueType det0 = ratios(ref, iat);
  BuildDotProductsAndCalculateRatios_impl(ref, det0, WorkSpace.data(), psiinv, psi, dotProducts, data, pairs, sign);
  //splatt
  for (size_t count = 0; count < getNumDets(); ++count)
    ratios(count, iat) = WorkSpace[count];
#if 0
    ValueType det0 = ratios(ref,iat);
    int num=psi.extent(1);
    std::vector<std::pair<int,int> >::iterator it(pairs.begin()), last(pairs.end());
    while(it != last)
    {
      dotProducts((*it).first,(*it).second) = simd::dot(psiinv[(*it).first],psi[(*it).second],num);
      it++;
    }
    std::vector<int>::iterator it2 = data.begin();
    int count= 0;  // number of determinants processed
    while(it2 != data.end())
    {
      int n = *it2; // number of excitations
      if(count == ref)
      {
        it2+=3*n+1;  // number of integers used to encode the current excitation
        count++;
        continue;
      }
      ratios(count,iat) = sign[count]*det0*CalculateRatioFromMatrixElements(n,dotProducts,it2+1);
      count++;
      it2+=3*n+1;
    }
#endif
}

void MultiDiracDeterminant::mw_evaluateDetsForPtclMove(const RefVectorWithLeader<MultiDiracDeterminant>& det_list,
                                                       const RefVectorWithLeader<ParticleSet>& P_list,
                                                       int iat)
{
  const int nw                      = det_list.size();
  MultiDiracDeterminant& det_leader = det_list.getLeader();
  det_leader.RatioTimer.start();

  det_leader.UpdateMode = ORB_PBYP_RATIO;
  /*  FOR YE: THIS IS NOT compiling...
  std::vector<RefVector<Vector<ValueVector_t>>> psiV_list;
  for (size_t iw=0;iw<nw;iw++)
  {
    MultiDiracDeterminant& det= (det_list[iw]);
    psiV_list.push_back(det.psiV);
  }
  det_leader.evalOrbTimer.start()
  det_leader.Phi->mw_evaluateValue(P_list[iw], iat, psiV_list);
*/


  if (det_leader.NumPtcls == 1)
    for (size_t iw = 0; iw < nw; iw++)
    {
      MultiDiracDeterminant& det = (det_list[iw]);
      det.UpdateMode             = ORB_PBYP_RATIO;
      det.Phi->evaluateValue(P_list[iw], iat, det.psiV);
      const int WorkingIndex = iat - det.FirstIndex;
      auto it(det.ciConfigList->begin());
      auto last(det.ciConfigList->end());
      ValueVector_t::iterator detval(det.new_detValues.begin()); ///Used detval instead of det.
      while (it != last)
      {
        size_t orb  = (it++)->occup[0];
        *(detval++) = det.psiV[orb];
      }
    }
  else
  {
    for (size_t iw = 0; iw < nw; iw++)
    {
      MultiDiracDeterminant& det = (det_list[iw]);
      det.UpdateMode             = ORB_PBYP_RATIO;
      det.evalOrbTimer.start();
      det.Phi->evaluateValue(P_list[iw], iat, det.psiV);
      det.evalOrbTimer.stop();
      const int WorkingIndex = iat - det.FirstIndex;
      const auto& confgList  = *det.ciConfigList;
      ///std::vector<int>::iterator it(confgList[ReferenceDeterminant].occup.begin());
      auto it(confgList[det.ReferenceDeterminant].occup.begin());
      // mmorales: the only reason this is here is because
      // NonlocalECP do not necessarily call rejectMove after
      // calling ratio(), and even if the move is rejected
      // this matrix needs to be restored
      // If we always restore after ratio, then this is not needed
      // For efficiency reasons, I don't do this for ratioGrad or ratio(P,dG,dL)
      det.ExtraStuffTimer.start();
      det.psiMinv_temp = det.psiMinv;
      for (size_t i = 0; i < det_leader.NumPtcls; i++)
        det.psiV_temp[i] = det.psiV[*(it++)];

      //template<typename MatA, typename VecB>
      //inline typename MatA::value_type DetRatioByColumn(const MatA& Minv, const VecB& newv, int colchanged)
      //{
      //  //use BLAS dot since the stride is not uniform
      //  //  return simd::dot(Minv.cols(), Minv.data() + colchanged, Minv.cols(), newv.data(), 1);
      //  //  }
      //  //
      ValueType ratioRef = DetRatioByColumn(det.psiMinv_temp, det.psiV_temp, WorkingIndex);
      //  ValueType ratioRef =simd::dot( etRatioByColumn(det.psiMinv_temp, det.psiV_temp, WorkingIndex);

      det.new_detValues[det.ReferenceDeterminant] = ratioRef * det.detValues[det.ReferenceDeterminant];
      InverseUpdateByColumn(det.psiMinv_temp, det.psiV_temp, det.workV1, det.workV2, WorkingIndex, ratioRef);
      for (size_t i = 0; i < det_leader.NumOrbitals; i++)
        det.TpsiM(i, WorkingIndex) = det.psiV[i];
      det.ExtraStuffTimer.stop();
      det.BuildDotProductsAndCalculateRatios(det.ReferenceDeterminant, WorkingIndex, det.new_detValues,
                                             det.psiMinv_temp, det.TpsiM, det.dotProducts, *det.detData,
                                             *det.uniquePairs, *det.DetSigns);

      for (size_t i = 0; i < det_leader.NumOrbitals; i++)
        det.TpsiM(i, WorkingIndex) = det.psiM(WorkingIndex, i);
    }
  }
  det_leader.RatioTimer.stop();
}

void MultiDiracDeterminant::evaluateDetsForPtclMove(const ParticleSet& P, int iat, int refPtcl)
{
  UpdateMode = ORB_PBYP_RATIO;
  RatioTimer.start();
  evalOrbTimer.start();
  Phi->evaluateValue(P, iat, psiV);
  evalOrbTimer.stop();
  const int WorkingIndex = (refPtcl < 0 ? iat : refPtcl) - FirstIndex;
  assert(WorkingIndex >= 0 && WorkingIndex < LastIndex - FirstIndex);
  if (NumPtcls == 1)
  {
    std::vector<ci_configuration2>::iterator it(ciConfigList->begin());
    std::vector<ci_configuration2>::iterator last(ciConfigList->end());
    ValueVector_t::iterator det(new_detValues.begin());
    while (it != last)
    {
      size_t orb = (it++)->occup[0];
      *(det++)   = psiV[orb];
    }
  }
  else
  {
    const auto& confgList = *ciConfigList;
    //std::vector<int>::iterator it(confgList[ReferenceDeterminant].occup.begin());
    auto it(confgList[ReferenceDeterminant].occup.begin());
    // mmorales: the only reason this is here is because
    // NonlocalECP do not necessarily call rejectMove after
    // calling ratio(), and even if the move is rejected
    // this matrix needs to be restored
    // If we always restore after ratio, then this is not needed
    // For efficiency reasons, I don't do this for ratioGrad or ratio(P,dG,dL)
    ExtraStuffTimer.start();
    psiMinv_temp = psiMinv;
    for (size_t i = 0; i < NumPtcls; i++)
      psiV_temp[i] = psiV[*(it++)];
    ValueType ratioRef                  = DetRatioByColumn(psiMinv_temp, psiV_temp, WorkingIndex);
    new_detValues[ReferenceDeterminant] = ratioRef * detValues[ReferenceDeterminant];
    InverseUpdateByColumn(psiMinv_temp, psiV_temp, workV1, workV2, WorkingIndex, ratioRef);
    for (size_t i = 0; i < NumOrbitals; i++)
      TpsiM(i, WorkingIndex) = psiV[i];
    ExtraStuffTimer.stop();
    BuildDotProductsAndCalculateRatios(ReferenceDeterminant, WorkingIndex, new_detValues, psiMinv_temp, TpsiM,
                                       dotProducts, *detData, *uniquePairs, *DetSigns);
    // check comment above
    for (size_t i = 0; i < NumOrbitals; i++)
      TpsiM(i, WorkingIndex) = psiM(WorkingIndex, i);
  }
  RatioTimer.stop();
}

void MultiDiracDeterminant::evaluateDetsAndGradsForPtclMove(const ParticleSet& P, int iat)
{
  UpdateMode = ORB_PBYP_PARTIAL;
  evalOrb1Timer.start();
  Phi->evaluateVGL(P, iat, psiV, dpsiV, d2psiV);
  evalOrb1Timer.stop();
  const int WorkingIndex = iat - FirstIndex;
  assert(WorkingIndex >= 0 && WorkingIndex < LastIndex - FirstIndex);
  if (NumPtcls == 1)
  {
    std::vector<ci_configuration2>::iterator it(ciConfigList->begin());
    std::vector<ci_configuration2>::iterator last(ciConfigList->end());
    ValueVector_t::iterator det(new_detValues.begin());
    GradMatrix_t::iterator grad(new_grads.begin());
    while (it != last)
    {
      size_t orb = (it++)->occup[0];
      *(det++)   = psiV[orb];
      *(grad++)  = dpsiV[orb];
    }
  }
  else
  {
    ExtraStuffTimer.start();
    //mmorales: check comment above
    psiMinv_temp          = psiMinv;
    const auto& confgList = *ciConfigList;
    //std::vector<int>::iterator it(confgList[ReferenceDeterminant].occup.begin());
    auto it(confgList[ReferenceDeterminant].occup.begin());
    GradType ratioGradRef;
    for (size_t i = 0; i < NumPtcls; i++)
    {
      psiV_temp[i] = psiV[*it];
      ratioGradRef += psiMinv_temp(i, WorkingIndex) * dpsiV[*it];
      it++;
    }
    ValueType ratioRef                            = DetRatioByColumn(psiMinv_temp, psiV_temp, WorkingIndex);
    new_grads(ReferenceDeterminant, WorkingIndex) = ratioGradRef * detValues[ReferenceDeterminant];
    new_detValues[ReferenceDeterminant]           = ratioRef * detValues[ReferenceDeterminant];
    InverseUpdateByColumn(psiMinv_temp, psiV_temp, workV1, workV2, WorkingIndex, ratioRef);
    for (size_t i = 0; i < NumOrbitals; i++)
      TpsiM(i, WorkingIndex) = psiV[i];
    ExtraStuffTimer.stop();
    BuildDotProductsAndCalculateRatios(ReferenceDeterminant, WorkingIndex, new_detValues, psiMinv_temp, TpsiM,
                                       dotProducts, *detData, *uniquePairs, *DetSigns);
    for (size_t idim = 0; idim < OHMMS_DIM; idim++)
    {
      ExtraStuffTimer.start();
      //dpsiMinv = psiMinv_temp;
      dpsiMinv = psiMinv;
      it       = confgList[ReferenceDeterminant].occup.begin();
      for (size_t i = 0; i < NumPtcls; i++)
        psiV_temp[i] = dpsiV[*(it++)][idim];
      InverseUpdateByColumn(dpsiMinv, psiV_temp, workV1, workV2, WorkingIndex, ratioGradRef[idim]);
      for (size_t i = 0; i < NumOrbitals; i++)
        TpsiM(i, WorkingIndex) = dpsiV[i][idim];
      ExtraStuffTimer.stop();
      BuildDotProductsAndCalculateRatios(ReferenceDeterminant, WorkingIndex, new_grads, dpsiMinv, TpsiM, dotProducts,
                                         *detData, *uniquePairs, *DetSigns, idim);
    }
    // check comment above
    for (int i = 0; i < NumOrbitals; i++)
      TpsiM(i, WorkingIndex) = psiM(WorkingIndex, i);
  }
}

<<<<<<< HEAD
void MultiDiracDeterminant::evaluateDetsAndGradsForPtclMoveWithSpin(const ParticleSet& P, int iat)
{
  assert(P.is_spinor_ == is_spinor_);
  UpdateMode = ORB_PBYP_PARTIAL;
  evalOrb1Timer.start();
  Phi->evaluateVGL_spin(P, iat, psiV, dpsiV, d2psiV, dspin_psiV);
  evalOrb1Timer.stop();
  const int WorkingIndex = iat - FirstIndex;
  assert(WorkingIndex >= 0 && WorkingIndex < LastIndex - FirstIndex);
  if (NumPtcls == 1)
  {
    std::vector<ci_configuration2>::iterator it(ciConfigList->begin());
    std::vector<ci_configuration2>::iterator last(ciConfigList->end());
    ValueVector_t::iterator det(new_detValues.begin());
    GradMatrix_t::iterator grad(new_grads.begin());
    ValueMatrix_t::iterator spingrad(new_spingrads.begin());
    while (it != last)
    {
      size_t orb    = (it++)->occup[0];
      *(det++)      = psiV[orb];
      *(grad++)     = dpsiV[orb];
      *(spingrad++) = dspin_psiV[orb];
    }
  }
  else
  {
    ExtraStuffTimer.start();
    //mmorales: check comment above
    psiMinv_temp          = psiMinv;
    const auto& confgList = *ciConfigList;
    //std::vector<int>::iterator it(confgList[ReferenceDeterminant].occup.begin());
    auto it(confgList[ReferenceDeterminant].occup.begin());
    GradType ratioGradRef;
    ValueType ratioSpinGradRef = 0.0;
    for (size_t i = 0; i < NumPtcls; i++)
    {
      psiV_temp[i] = psiV[*it];
      ratioGradRef += psiMinv_temp(i, WorkingIndex) * dpsiV[*it];
      ratioSpinGradRef += psiMinv_temp(i, WorkingIndex) * dspin_psiV[*it];
      it++;
    }
    ValueType ratioRef                                = DetRatioByColumn(psiMinv_temp, psiV_temp, WorkingIndex);
    new_grads(ReferenceDeterminant, WorkingIndex)     = ratioGradRef * detValues[ReferenceDeterminant];
    new_spingrads(ReferenceDeterminant, WorkingIndex) = ratioSpinGradRef * detValues[ReferenceDeterminant];
    new_detValues[ReferenceDeterminant]               = ratioRef * detValues[ReferenceDeterminant];
    InverseUpdateByColumn(psiMinv_temp, psiV_temp, workV1, workV2, WorkingIndex, ratioRef);
    for (size_t i = 0; i < NumOrbitals; i++)
      TpsiM(i, WorkingIndex) = psiV[i];
    ExtraStuffTimer.stop();
    BuildDotProductsAndCalculateRatios(ReferenceDeterminant, WorkingIndex, new_detValues, psiMinv_temp, TpsiM,
                                       dotProducts, *detData, *uniquePairs, *DetSigns);
    for (size_t idim = 0; idim < OHMMS_DIM; idim++)
    {
      ExtraStuffTimer.start();
      //dpsiMinv = psiMinv_temp;
      dpsiMinv = psiMinv;
      it       = confgList[ReferenceDeterminant].occup.begin();
      for (size_t i = 0; i < NumPtcls; i++)
        psiV_temp[i] = dpsiV[*(it++)][idim];
      InverseUpdateByColumn(dpsiMinv, psiV_temp, workV1, workV2, WorkingIndex, ratioGradRef[idim]);
      for (size_t i = 0; i < NumOrbitals; i++)
        TpsiM(i, WorkingIndex) = dpsiV[i][idim];
      ExtraStuffTimer.stop();
      BuildDotProductsAndCalculateRatios(ReferenceDeterminant, WorkingIndex, new_grads, dpsiMinv, TpsiM, dotProducts,
                                         *detData, *uniquePairs, *DetSigns, idim);
    }
    //Now compute the spin gradient, same procedure as normal gradient components above
    ExtraStuffTimer.start();
    dpsiMinv = psiMinv;
    it       = confgList[ReferenceDeterminant].occup.begin();
    for (size_t i = 0; i < NumPtcls; i++)
      psiV_temp[i] = dspin_psiV[*(it++)];
    InverseUpdateByColumn(dpsiMinv, psiV_temp, workV1, workV2, WorkingIndex, ratioSpinGradRef);
    for (size_t i = 0; i < NumOrbitals; i++)
      TpsiM(i, WorkingIndex) = dspin_psiV[i];
    ExtraStuffTimer.stop();
    BuildDotProductsAndCalculateRatios(ReferenceDeterminant, WorkingIndex, new_spingrads, dpsiMinv, TpsiM, dotProducts,
                                       *detData, *uniquePairs, *DetSigns);

    // check comment above
    for (int i = 0; i < NumOrbitals; i++)
      TpsiM(i, WorkingIndex) = psiM(WorkingIndex, i);
=======
void MultiDiracDeterminant::mw_evaluateDetsAndGradsForPtclMove(
    const RefVectorWithLeader<MultiDiracDeterminant>& det_list,
    const RefVectorWithLeader<ParticleSet>& P_list,
    int iat)
{
  const int nw                      = det_list.size();
  MultiDiracDeterminant& det_leader = det_list.getLeader();

  det_leader.UpdateMode = ORB_PBYP_RATIO;
  //det_leader.evalOrb1Timer.start();
  //mw_evaluateVGL(P_list[iw], iat, psiV_list, dpsiV_list, d2psiV_list);
  //det_leader.evalOrb1Timer.stop();

  if (det_leader.NumPtcls == 1)
    for (size_t iw = 0; iw < nw; iw++)
    {
      MultiDiracDeterminant& det = (det_list[iw]);
      det.evalOrb1Timer.start();
      det.Phi->evaluateVGL(P_list[iw], iat, det.psiV, det.dpsiV, det.d2psiV);
      det.evalOrb1Timer.stop();
      const int WorkingIndex = iat - det.FirstIndex;
      auto it(det.ciConfigList->begin());
      auto last(det.ciConfigList->end());
      ValueVector_t::iterator detval(det.new_detValues.begin());
      GradMatrix_t::iterator gradval(det.new_grads.begin());
      while (it != last)
      {
        size_t orb   = (it++)->occup[0];
        *(detval++)  = det.psiV[orb];
        *(gradval++) = det.dpsiV[orb];
      }
    }
  else
  {
    for (size_t iw = 0; iw < nw; iw++)
    {
      MultiDiracDeterminant& det = (det_list[iw]);
      det.evalOrb1Timer.start();
      det.Phi->evaluateVGL(P_list[iw], iat, det.psiV, det.dpsiV, det.d2psiV);
      det.evalOrb1Timer.stop();
      const int WorkingIndex = iat - det.FirstIndex;
      det.ExtraStuffTimer.start();
      det.psiMinv_temp      = det.psiMinv;
      const auto& confgList = *det.ciConfigList;
      auto it(confgList[det.ReferenceDeterminant].occup.begin());
      GradType ratioGradRef;
      for (size_t i = 0; i < det_leader.NumPtcls; i++)
      {
        det.psiV_temp[i] = det.psiV[*it];
        ratioGradRef += det.psiMinv_temp(i, WorkingIndex) * det.dpsiV[*it];
        it++;
      }
      ValueType ratioRef = DetRatioByColumn(det.psiMinv_temp, det.psiV_temp, WorkingIndex);
      det.new_grads(det.ReferenceDeterminant, WorkingIndex) = ratioGradRef * det.detValues[det.ReferenceDeterminant];
      det.new_detValues[det.ReferenceDeterminant]           = ratioRef * det.detValues[det.ReferenceDeterminant];
      InverseUpdateByColumn(det.psiMinv_temp, det.psiV_temp, det.workV1, det.workV2, WorkingIndex, ratioRef);
      for (size_t i = 0; i < det_leader.NumOrbitals; i++)
        det.TpsiM(i, WorkingIndex) = det.psiV[i];
      det.ExtraStuffTimer.stop();
      det.BuildDotProductsAndCalculateRatios(det.ReferenceDeterminant, WorkingIndex, det.new_detValues,
                                             det.psiMinv_temp, det.TpsiM, det.dotProducts, *det.detData,
                                             *det.uniquePairs, *det.DetSigns);
      for (size_t idim = 0; idim < OHMMS_DIM; idim++)
      {
        det.ExtraStuffTimer.start();
        det.dpsiMinv = det.psiMinv;
        it           = confgList[det.ReferenceDeterminant].occup.begin();
        for (size_t i = 0; i < det_leader.NumPtcls; i++)
          det.psiV_temp[i] = det.dpsiV[*(it++)][idim];
        InverseUpdateByColumn(det.dpsiMinv, det.psiV_temp, det.workV1, det.workV2, WorkingIndex, ratioGradRef[idim]);
        for (size_t i = 0; i < det_leader.NumOrbitals; i++)
          det.TpsiM(i, WorkingIndex) = det.dpsiV[i][idim];
        det.ExtraStuffTimer.stop();
        det.BuildDotProductsAndCalculateRatios(det.ReferenceDeterminant, WorkingIndex, det.new_grads, det.dpsiMinv,
                                               det.TpsiM, det.dotProducts, *det.detData, *det.uniquePairs,
                                               *det.DetSigns, idim);
      }
      for (size_t i = 0; i < det_leader.NumOrbitals; i++)
        det.TpsiM(i, WorkingIndex) = det.psiM(WorkingIndex, i);
    }
>>>>>>> b39e00b1
  }
}

void MultiDiracDeterminant::evaluateGrads(ParticleSet& P, int iat)
{
  const int WorkingIndex = iat - FirstIndex;
  assert(WorkingIndex >= 0 && WorkingIndex < LastIndex - FirstIndex);

  const auto& confgList = *ciConfigList;
  auto it               = confgList[0].occup.begin(); //just to avoid using the type
  //std::vector<size_t>::iterator it;
  if (NumPtcls == 1)
  {
    std::vector<ci_configuration2>::const_iterator it(confgList.begin());
    std::vector<ci_configuration2>::const_iterator last(confgList.end());
    GradMatrix_t::iterator grad(grads.begin());
    while (it != last)
    {
      size_t orb = (it++)->occup[0];
      *(grad++)  = dpsiM(0, orb);
    }
  }
  else
  {
    for (size_t idim = 0; idim < OHMMS_DIM; idim++)
    {
      //dpsiMinv = psiMinv_temp;
      dpsiMinv         = psiMinv;
      it               = confgList[ReferenceDeterminant].occup.begin();
      ValueType ratioG = 0.0;
      for (size_t i = 0; i < NumPtcls; i++)
      {
        psiV_temp[i] = dpsiM(WorkingIndex, *it)[idim];
        ratioG += psiMinv(i, WorkingIndex) * dpsiM(WorkingIndex, *it)[idim];
        it++;
      }
      grads(ReferenceDeterminant, WorkingIndex)[idim] = ratioG * detValues[ReferenceDeterminant];
      InverseUpdateByColumn(dpsiMinv, psiV_temp, workV1, workV2, WorkingIndex, ratioG);
      for (size_t i = 0; i < NumOrbitals; i++)
        TpsiM(i, WorkingIndex) = dpsiM(WorkingIndex, i)[idim];
      BuildDotProductsAndCalculateRatios(ReferenceDeterminant, WorkingIndex, grads, dpsiMinv, TpsiM, dotProducts,
                                         *detData, *uniquePairs, *DetSigns, idim);
    }
    // check comment above
    for (size_t i = 0; i < NumOrbitals; i++)
      TpsiM(i, WorkingIndex) = psiM(WorkingIndex, i);
  }
}

<<<<<<< HEAD
void MultiDiracDeterminant::evaluateGradsWithSpin(ParticleSet& P, int iat)
{
  assert(P.is_spinor_ == is_spinor_);
  const int WorkingIndex = iat - FirstIndex;
  assert(WorkingIndex >= 0 && WorkingIndex < LastIndex - FirstIndex);

  const auto& confgList = *ciConfigList;
  auto it               = confgList[0].occup.begin(); //just to avoid using the type
  //std::vector<size_t>::iterator it;
  if (NumPtcls == 1)
  {
    std::vector<ci_configuration2>::const_iterator it(confgList.begin());
    std::vector<ci_configuration2>::const_iterator last(confgList.end());
    GradMatrix_t::iterator grad(grads.begin());
    ValueMatrix_t::iterator spingrad(spingrads.begin());
    while (it != last)
    {
      size_t orb    = (it++)->occup[0];
      *(grad++)     = dpsiM(0, orb);
      *(spingrad++) = dspin_psiM(0, orb);
    }
  }
  else
  {
    for (size_t idim = 0; idim < OHMMS_DIM; idim++)
    {
      //dpsiMinv = psiMinv_temp;
      dpsiMinv         = psiMinv;
      it               = confgList[ReferenceDeterminant].occup.begin();
      ValueType ratioG = 0.0;
      for (size_t i = 0; i < NumPtcls; i++)
      {
        psiV_temp[i] = dpsiM(WorkingIndex, *it)[idim];
        ratioG += psiMinv(i, WorkingIndex) * dpsiM(WorkingIndex, *it)[idim];
        it++;
      }
      grads(ReferenceDeterminant, WorkingIndex)[idim] = ratioG * detValues[ReferenceDeterminant];
      InverseUpdateByColumn(dpsiMinv, psiV_temp, workV1, workV2, WorkingIndex, ratioG);
      for (size_t i = 0; i < NumOrbitals; i++)
        TpsiM(i, WorkingIndex) = dpsiM(WorkingIndex, i)[idim];
      BuildDotProductsAndCalculateRatios(ReferenceDeterminant, WorkingIndex, grads, dpsiMinv, TpsiM, dotProducts,
                                         *detData, *uniquePairs, *DetSigns, idim);
    }

    //Now compute the spin gradient, same procedure as normal gradient components above
    dpsiMinv          = psiMinv;
    it                = confgList[ReferenceDeterminant].occup.begin();
    ValueType ratioSG = 0.0;
    for (size_t i = 0; i < NumPtcls; i++)
    {
      psiV_temp[i] = dspin_psiM(WorkingIndex, *it);
      ratioSG += psiMinv(i, WorkingIndex) * dspin_psiM(WorkingIndex, *it);
      it++;
    }
    spingrads(ReferenceDeterminant, WorkingIndex) = ratioSG * detValues[ReferenceDeterminant];
    InverseUpdateByColumn(dpsiMinv, psiV_temp, workV1, workV2, WorkingIndex, ratioSG);
    for (size_t i = 0; i < NumOrbitals; i++)
      TpsiM(i, WorkingIndex) = dspin_psiM(WorkingIndex, i);
    BuildDotProductsAndCalculateRatios(ReferenceDeterminant, WorkingIndex, spingrads, dpsiMinv, TpsiM, dotProducts,
                                       *detData, *uniquePairs, *DetSigns);

    // check comment above
    for (size_t i = 0; i < NumOrbitals; i++)
      TpsiM(i, WorkingIndex) = psiM(WorkingIndex, i);
=======
void MultiDiracDeterminant::mw_evaluateGrads(const RefVectorWithLeader<MultiDiracDeterminant>& det_list,
                                             const RefVectorWithLeader<ParticleSet>& P_list,
                                             int iat)
{
  const int nw                      = det_list.size();
  MultiDiracDeterminant& det_leader = det_list.getLeader();

  det_leader.UpdateMode = ORB_PBYP_RATIO;


  if (det_leader.NumPtcls == 1)
    for (size_t iw = 0; iw < nw; iw++)
    {
      MultiDiracDeterminant& det = (det_list[iw]);
      det.UpdateMode             = ORB_PBYP_RATIO;
      const int WorkingIndex     = iat - det.FirstIndex;
      const auto& confgList      = *det.ciConfigList;
      //auto it               = confgList[0].occup.begin();

      std::vector<ci_configuration2>::const_iterator it(confgList.begin());
      std::vector<ci_configuration2>::const_iterator last(confgList.end());
      GradMatrix_t::iterator gradval(det.grads.begin()); //using gardval instead of grads to avoid confusion
      while (it != last)
      {
        size_t orb   = (it++)->occup[0];
        *(gradval++) = det.dpsiM(0, orb);
      }
    }
  else
  {
    for (size_t iw = 0; iw < nw; iw++)
    {
      MultiDiracDeterminant& det = (det_list[iw]);
      det.UpdateMode             = ORB_PBYP_RATIO;
      const int WorkingIndex     = iat - det.FirstIndex;
      const auto& confgList      = *det.ciConfigList;
      auto it                    = confgList[0].occup.begin();

      for (size_t idim = 0; idim < OHMMS_DIM; idim++)
      {
        //dpsiMinv = psiMinv_temp;
        det.dpsiMinv     = det.psiMinv;
        it               = confgList[det.ReferenceDeterminant].occup.begin();
        ValueType ratioG = 0.0;
        for (size_t i = 0; i < det_leader.NumPtcls; i++)
        {
          det.psiV_temp[i] = det.dpsiM(WorkingIndex, *it)[idim];
          ratioG += det.psiMinv(i, WorkingIndex) * det.dpsiM(WorkingIndex, *it)[idim];
          it++;
        }
        det.grads(det.ReferenceDeterminant, WorkingIndex)[idim] = ratioG * det.detValues[det.ReferenceDeterminant];
        InverseUpdateByColumn(det.dpsiMinv, det.psiV_temp, det.workV1, det.workV2, WorkingIndex, ratioG);
        for (size_t i = 0; i < det_leader.NumOrbitals; i++)
          det.TpsiM(i, WorkingIndex) = det.dpsiM(WorkingIndex, i)[idim];
        det.BuildDotProductsAndCalculateRatios(det.ReferenceDeterminant, WorkingIndex, det.grads, det.dpsiMinv,
                                               det.TpsiM, det.dotProducts, *det.detData, *det.uniquePairs,
                                               *det.DetSigns, idim);
      }

      for (size_t i = 0; i < det_leader.NumOrbitals; i++)
        det.TpsiM(i, WorkingIndex) = det.psiM(WorkingIndex, i);
    }
>>>>>>> b39e00b1
  }
}

void MultiDiracDeterminant::evaluateAllForPtclMove(const ParticleSet& P, int iat)
{
  UpdateMode = ORB_PBYP_ALL;
  Phi->evaluateVGL(P, iat, psiV, dpsiV, d2psiV);
  const int WorkingIndex = iat - FirstIndex;
  assert(WorkingIndex >= 0 && WorkingIndex < LastIndex - FirstIndex);
  if (NumPtcls == 1)
  {
    std::vector<ci_configuration2>::const_iterator it(ciConfigList->begin());
    std::vector<ci_configuration2>::const_iterator last(ciConfigList->end());
    ValueVector_t::iterator det(new_detValues.begin());
    ValueMatrix_t::iterator lap(new_lapls.begin());
    GradMatrix_t::iterator grad(new_grads.begin());
    while (it != last)
    {
      size_t orb = (it++)->occup[0];
      *(det++)   = psiV[orb];
      *(lap++)   = d2psiV[orb];
      *(grad++)  = dpsiV[orb];
    }
  }
  else
  {
    //mmorales: check comment above
    psiMinv_temp = psiMinv;

    const auto& confgList = *ciConfigList;

    //std::vector<int>::iterator it(confgList[ReferenceDeterminant].occup.begin());
    auto it(confgList[ReferenceDeterminant].occup.begin());
    //GradType ratioGradRef;
    //ValueType ratioLapl = 0.0;
    for (size_t i = 0; i < NumPtcls; i++)
    {
      psiV_temp[i] = psiV[*it];
      //ratioGradRef += psiMinv_temp(i,WorkingIndex)*dpsiV(*it);
      //ratioLapl += psiMinv_temp(i,WorkingIndex)*d2psiV(*it);
      it++;
    }
    ValueType det0, ratioRef = DetRatioByColumn(psiMinv_temp, psiV_temp, WorkingIndex);
    //new_lapls(ReferenceDeterminant,WorkingIndex) = ratioLapl*detValues[ReferenceDeterminant];
    //new_grads(ReferenceDeterminant,WorkingIndex) = ratioGradRef*detValues[ReferenceDeterminant];
    det0                                = ratioRef * detValues[ReferenceDeterminant];
    new_detValues[ReferenceDeterminant] = det0;
    InverseUpdateByColumn(psiMinv_temp, psiV_temp, workV1, workV2, WorkingIndex, ratioRef);
    for (size_t i = 0; i < NumOrbitals; i++)
      TpsiM(i, WorkingIndex) = psiV[i];
    BuildDotProductsAndCalculateRatios(ReferenceDeterminant, WorkingIndex, new_detValues, psiMinv_temp, TpsiM,
                                       dotProducts, *detData, *uniquePairs, *DetSigns);
    for (size_t jat = 0; jat < NumPtcls; jat++)
    {
      it = confgList[ReferenceDeterminant].occup.begin();
      GradType gradRatio; // = 0.0;
      ValueType ratioLapl = 0.0;
      if (jat == WorkingIndex)
      {
        for (size_t i = 0; i < NumPtcls; i++)
        {
          gradRatio += psiMinv_temp(i, jat) * dpsiV[*it];
          ratioLapl += psiMinv_temp(i, jat) * d2psiV[*it];
          it++;
        }
        new_grads(ReferenceDeterminant, jat) = det0 * gradRatio;
        new_lapls(ReferenceDeterminant, jat) = det0 * ratioLapl;
        for (size_t idim = 0; idim < OHMMS_DIM; idim++)
        {
          dpsiMinv = psiMinv_temp;
          it       = confgList[ReferenceDeterminant].occup.begin();
          for (size_t i = 0; i < NumPtcls; i++)
            psiV_temp[i] = dpsiV[*(it++)][idim];
          InverseUpdateByColumn(dpsiMinv, psiV_temp, workV1, workV2, jat, gradRatio[idim]);
          for (size_t i = 0; i < NumOrbitals; i++)
            TpsiM(i, jat) = dpsiV[i][idim];
          BuildDotProductsAndCalculateRatios(ReferenceDeterminant, jat, new_grads, dpsiMinv, TpsiM, dotProducts,
                                             *detData, *uniquePairs, *DetSigns, idim);
        }
        dpsiMinv = psiMinv_temp;
        it       = confgList[ReferenceDeterminant].occup.begin();
        for (size_t i = 0; i < NumPtcls; i++)
          psiV_temp[i] = d2psiV[*(it++)];
        InverseUpdateByColumn(dpsiMinv, psiV_temp, workV1, workV2, jat, ratioLapl);
        for (size_t i = 0; i < NumOrbitals; i++)
          TpsiM(i, jat) = d2psiV[i];
        BuildDotProductsAndCalculateRatios(ReferenceDeterminant, jat, new_lapls, dpsiMinv, TpsiM, dotProducts, *detData,
                                           *uniquePairs, *DetSigns);
        for (size_t i = 0; i < NumOrbitals; i++)
          TpsiM(i, jat) = psiV[i];
      }
      else
      {
        for (size_t i = 0; i < NumPtcls; i++)
        {
          gradRatio += psiMinv_temp(i, jat) * dpsiM(jat, *it);
          ratioLapl += psiMinv_temp(i, jat) * d2psiM(jat, *it);
          it++;
        }
        new_grads(ReferenceDeterminant, jat) = det0 * gradRatio;
        new_lapls(ReferenceDeterminant, jat) = det0 * ratioLapl;
        for (size_t idim = 0; idim < OHMMS_DIM; idim++)
        {
          dpsiMinv = psiMinv_temp;
          it       = confgList[ReferenceDeterminant].occup.begin();
          for (size_t i = 0; i < NumPtcls; i++)
            psiV_temp[i] = dpsiM(jat, *(it++))[idim];
          InverseUpdateByColumn(dpsiMinv, psiV_temp, workV1, workV2, jat, gradRatio[idim]);
          for (size_t i = 0; i < NumOrbitals; i++)
            TpsiM(i, jat) = dpsiM(jat, i)[idim];
          BuildDotProductsAndCalculateRatios(ReferenceDeterminant, jat, new_grads, dpsiMinv, TpsiM, dotProducts,
                                             *detData, *uniquePairs, *DetSigns, idim);
        }
        dpsiMinv = psiMinv_temp;
        it       = confgList[ReferenceDeterminant].occup.begin();
        for (size_t i = 0; i < NumPtcls; i++)
          psiV_temp[i] = d2psiM(jat, *(it++));
        InverseUpdateByColumn(dpsiMinv, psiV_temp, workV1, workV2, jat, ratioLapl);
        for (size_t i = 0; i < NumOrbitals; i++)
          TpsiM(i, jat) = d2psiM(jat, i);
        BuildDotProductsAndCalculateRatios(ReferenceDeterminant, jat, new_lapls, dpsiMinv, TpsiM, dotProducts, *detData,
                                           *uniquePairs, *DetSigns);
        for (size_t i = 0; i < NumOrbitals; i++)
          TpsiM(i, jat) = psiM(jat, i);
      }
    } // jat
    // check comment above
    for (size_t i = 0; i < NumOrbitals; i++)
      TpsiM(i, WorkingIndex) = psiM(WorkingIndex, i);
  }
}

} // namespace qmcplusplus<|MERGE_RESOLUTION|>--- conflicted
+++ resolved
@@ -392,7 +392,6 @@
   }
 }
 
-<<<<<<< HEAD
 void MultiDiracDeterminant::evaluateDetsAndGradsForPtclMoveWithSpin(const ParticleSet& P, int iat)
 {
   assert(P.is_spinor_ == is_spinor_);
@@ -475,7 +474,9 @@
     // check comment above
     for (int i = 0; i < NumOrbitals; i++)
       TpsiM(i, WorkingIndex) = psiM(WorkingIndex, i);
-=======
+  }
+}
+
 void MultiDiracDeterminant::mw_evaluateDetsAndGradsForPtclMove(
     const RefVectorWithLeader<MultiDiracDeterminant>& det_list,
     const RefVectorWithLeader<ParticleSet>& P_list,
@@ -556,7 +557,6 @@
       for (size_t i = 0; i < det_leader.NumOrbitals; i++)
         det.TpsiM(i, WorkingIndex) = det.psiM(WorkingIndex, i);
     }
->>>>>>> b39e00b1
   }
 }
 
@@ -606,7 +606,6 @@
   }
 }
 
-<<<<<<< HEAD
 void MultiDiracDeterminant::evaluateGradsWithSpin(ParticleSet& P, int iat)
 {
   assert(P.is_spinor_ == is_spinor_);
@@ -671,7 +670,9 @@
     // check comment above
     for (size_t i = 0; i < NumOrbitals; i++)
       TpsiM(i, WorkingIndex) = psiM(WorkingIndex, i);
-=======
+  }
+}
+
 void MultiDiracDeterminant::mw_evaluateGrads(const RefVectorWithLeader<MultiDiracDeterminant>& det_list,
                                              const RefVectorWithLeader<ParticleSet>& P_list,
                                              int iat)
@@ -734,7 +735,6 @@
       for (size_t i = 0; i < det_leader.NumOrbitals; i++)
         det.TpsiM(i, WorkingIndex) = det.psiM(WorkingIndex, i);
     }
->>>>>>> b39e00b1
   }
 }
 
