//////////////////////////////////////////////////////////////////////////////////////
// This file is distributed under the University of Illinois/NCSA Open Source License.
// See LICENSE file in top directory for details.
//
// Copyright (c) 2016 Jeongnim Kim and QMCPACK developers.
//
// File developed by: Miguel Morales, moralessilva2@llnl.gov, Lawrence Livermore National Laboratory
//                    Jeongnim Kim, jeongnim.kim@gmail.com, University of Illinois at Urbana-Champaign
//                    Jeremy McMinnis, jmcminis@gmail.com, University of Illinois at Urbana-Champaign
//                    Mark A. Berrill, berrillma@ornl.gov, Oak Ridge National Laboratory
//
// File created by: Miguel Morales, moralessilva2@llnl.gov, Lawrence Livermore National Laboratory
//////////////////////////////////////////////////////////////////////////////////////
    
    
#ifndef QMCPLUSPLUS_MULTISLATERDETERMINANTFAST_ORBITAL_H
#define QMCPLUSPLUS_MULTISLATERDETERMINANTFAST_ORBITAL_H
#include <Configuration.h>
#include <QMCWaveFunctions/OrbitalBase.h>
#include <QMCWaveFunctions/Fermion/MultiDiracDeterminantBase.h>
#include <QMCWaveFunctions/Fermion/MultiSlaterDeterminant.h>
#include <QMCWaveFunctions/Fermion/SPOSetProxyForMSD.h>
#include "Utilities/NewTimer.h"
#include "QMCWaveFunctions/Fermion/BackflowTransformation.h"

namespace qmcplusplus
{

/** @ingroup OrbitalComponent
 *  @brief An AntiSymmetric OrbitalBase composed of a linear combination of SlaterDeterminants.
 *
 *\f[
 *MS({\bf R}) = \sum_n c_n S_n({\bf R})
 *\f].
 *
 *The (S)ingle(P)article(O)rbitalSet template parameter is an
 *engine which fills in single-particle orbital terms.
 *
 \f[
 \frac{\nabla_i\Psi}{\Psi} = \frac{\sum_{n=1}^M c_n \nabla_i D_n}
 {\sum_{n=1}^M c_n D_n}
 \f]
 \f[
 \frac{\sum_{n=1}^M c_n S_n(\sum_{j=1}^N(\nabla_i
 S^{ij}_n({\bf r_i}))(S^{-1})^{ji}_n}{\sum_{n=1}^M c_n S_n}
 \f]
 The Laplacian
 \f[
 \frac{\nabla^2_i\Psi}{\Psi} = \frac{\sum_{n=1}^M c_n S_n(\sum_{j=1}^N
 (\nabla_i^2S^{ij}_n({\bf r_i}))(S^{-1})^{ji}_n}{\sum_{n=1}^M c_n S_n}
 \f]
 */
class MultiSlaterDeterminantFast: public OrbitalBase, public FermionBase
{

public:

  void registerTimers();
  NewTimer RatioTimer,RatioGradTimer,RatioAllTimer,UpdateTimer,EvaluateTimer;
  NewTimer Ratio1Timer,Ratio1GradTimer,Ratio1AllTimer, AccRejTimer;

  typedef MultiDiracDeterminantBase*    DiracDeterminantPtr;
  typedef SPOSetBase*                   SPOSetBasePtr;
  typedef SPOSetProxyForMSD*            SPOSetProxyPtr;
  typedef OrbitalSetTraits<ValueType>::IndexVector_t IndexVector_t;
  typedef OrbitalSetTraits<ValueType>::ValueVector_t ValueVector_t;
  typedef OrbitalSetTraits<ValueType>::GradVector_t  GradVector_t;
  typedef OrbitalSetTraits<ValueType>::HessMatrix_t  HessMatrix_t;
  typedef OrbitalSetTraits<ValueType>::HessType      HessType;
  typedef Array<HessType,3>                          HessArray_t;
  typedef TinyVector<HessType, OHMMS_DIM>                    GGGType;
  typedef Vector<GGGType>                            GGGVector_t;
  typedef Matrix<GGGType>                            GGGMatrix_t;
  typedef ParticleSet::Walker_t                      Walker_t;


  ///constructor
  MultiSlaterDeterminantFast(ParticleSet& targetPtcl,MultiDiracDeterminantBase* up, MultiDiracDeterminantBase* dn);

  ///destructor
  ~MultiSlaterDeterminantFast();

  void checkInVariables(opt_variables_type& active);
  void checkOutVariables(const opt_variables_type& active);
  void resetParameters(const opt_variables_type& active);
  void reportStatus(std::ostream& os);

  void resetTargetParticleSet(ParticleSet& P);

  ///set BF pointers
  void setBF(BackflowTransformation* bf)
  {
    usingBF=true;
    BFTrans=bf;
    Dets[0]->setBF(bf);
    Dets[1]->setBF(bf);
  }

  ValueType
  evaluate_vgl_impl(ParticleSet& P
           ,ParticleSet::ParticleGradient_t& g_tmp
           ,ParticleSet::ParticleLaplacian_t& l_tmp);

  ValueType
  evaluate(ParticleSet& P
           ,ParticleSet::ParticleGradient_t& G
           ,ParticleSet::ParticleLaplacian_t& L);

  RealType
  evaluateLog(ParticleSet& P //const DistanceTableData* dtable,
              , ParticleSet::ParticleGradient_t& G
              , ParticleSet::ParticleLaplacian_t& L);

  RealType
  evaluateLog(ParticleSet& P,
              ParticleSet::ParticleGradient_t& G,
              ParticleSet::ParticleLaplacian_t& L,
              PooledData<RealType>& buf,
              bool fillBuffer );

  GradType evalGrad(ParticleSet& P, int iat);
  ValueType ratioGrad(ParticleSet& P, int iat, GradType& grad_iat);
<<<<<<< HEAD

  ValueType evalGrad_impl(ParticleSet& P, int iat, bool newpos, GradType& g_at);

  ValueType ratio(ParticleSet& P, int iat
                  , ParticleSet::ParticleGradient_t& dG,ParticleSet::ParticleLaplacian_t& dL);

=======
>>>>>>> af960d3d
  ValueType ratio(ParticleSet& P, int iat);
  ValueType ratio_impl(ParticleSet& P, int iat);

  void acceptMove(ParticleSet& P, int iat);
  void restore(int iat);

  RealType registerData(ParticleSet& P, BufferType& buf);
  void registerDataForDerivatives(ParticleSet& P, BufferType& buf, int storageType=0);
  virtual void memoryUsage_DataForDerivatives(ParticleSet& P,long& orbs_only,long& orbs, long& invs, long& dets)
  {
    Dets[0]->memoryUsage_DataForDerivatives(P,orbs_only,orbs,invs,dets);
    Dets[1]->memoryUsage_DataForDerivatives(P,orbs_only,orbs,invs,dets);
  }
  RealType updateBuffer(ParticleSet& P, BufferType& buf, bool fromscratch=false);
  void copyFromBuffer(ParticleSet& P, BufferType& buf);

  OrbitalBasePtr makeClone(ParticleSet& tqp) const;
  void evaluateDerivatives(ParticleSet& P,
                           const opt_variables_type& optvars,
                           std::vector<RealType>& dlogpsi,
                           std::vector<RealType>& dhpsioverpsi);

//      void evaluateDerivatives(ParticleSet& P,
//                                       const opt_variables_type& optvars,
//                                       std::vector<RealType>& dlogpsi,
//                                       std::vector<RealType>& dhpsioverpsi,
//                                       PooledData<RealType>& buf);

  void resize(int,int);
  void initialize();

  void testMSD(ParticleSet& P, int iat);

  size_t NP;
  size_t nels_up,nels_dn;
  size_t FirstIndex_up;
  size_t FirstIndex_dn;
  size_t ActiveSpin;
  bool usingCSF;
  bool IsCloned;
  ValueType curRatio;
  ValueType psiCurrent;

  // assume Dets[0]: up, Dets[1]:down
  std::vector<MultiDiracDeterminantBase*> Dets;
  std::map<std::string,size_t> SPOSetID;

  // map determinant in linear combination to unique det list
  std::vector<size_t>* C2node_up;
  std::vector<size_t>* C2node_dn;
  std::vector<RealType>* C;

  ParticleSet::ParticleGradient_t myG,myG_temp;
  ParticleSet::ParticleLaplacian_t myL,myL_temp;
  ValueVector_t laplSum_up;
  ValueVector_t laplSum_dn;

  //optimizable variable is shared with the clones
  opt_variables_type* myVars;
  // coefficients of csfs, these are only used during optm
  std::vector<RealType>* CSFcoeff;
  // number of dets per csf
  std::vector<size_t>* DetsPerCSF;
  // coefficient of csf expansion (smaller dimension)
  std::vector<RealType>* CSFexpansion;

  // transformation
  BackflowTransformation *BFTrans;
  bool usingBF;

  // temporary storage for evaluateDerivatives
  ParticleSet::ParticleGradient_t gmPG;
  Matrix<RealType> dpsia_up, dLa_up;
  Matrix<RealType> dpsia_dn, dLa_dn;
  Array<GradType,OHMMS_DIM> dGa_up, dGa_dn;

// debug, erase later
//      MultiSlaterDeterminant *msd;

};

}
#endif<|MERGE_RESOLUTION|>--- conflicted
+++ resolved
@@ -120,15 +120,8 @@
 
   GradType evalGrad(ParticleSet& P, int iat);
   ValueType ratioGrad(ParticleSet& P, int iat, GradType& grad_iat);
-<<<<<<< HEAD
-
   ValueType evalGrad_impl(ParticleSet& P, int iat, bool newpos, GradType& g_at);
 
-  ValueType ratio(ParticleSet& P, int iat
-                  , ParticleSet::ParticleGradient_t& dG,ParticleSet::ParticleLaplacian_t& dL);
-
-=======
->>>>>>> af960d3d
   ValueType ratio(ParticleSet& P, int iat);
   ValueType ratio_impl(ParticleSet& P, int iat);
 
