//////////////////////////////////////////////////////////////////////////////////////
// This file is distributed under the University of Illinois/NCSA Open Source License.
// See LICENSE file in top directory for details.
//
// Copyright (c) 2016 Jeongnim Kim and QMCPACK developers.
//
// File developed by: Miguel Morales, moralessilva2@llnl.gov, Lawrence Livermore National Laboratory
//                    Jeongnim Kim, jeongnim.kim@gmail.com, University of Illinois at Urbana-Champaign
//                    Jeremy McMinnis, jmcminis@gmail.com, University of Illinois at Urbana-Champaign
//                    Mark A. Berrill, berrillma@ornl.gov, Oak Ridge National Laboratory
//
// File created by: Miguel Morales, moralessilva2@llnl.gov, Lawrence Livermore National Laboratory
//////////////////////////////////////////////////////////////////////////////////////
    
    
#ifndef QMCPLUSPLUS_MULTISLATERDETERMINANTFAST_ORBITAL_H
#define QMCPLUSPLUS_MULTISLATERDETERMINANTFAST_ORBITAL_H
#include <Configuration.h>
#include <QMCWaveFunctions/OrbitalBase.h>
#include <QMCWaveFunctions/Fermion/MultiDiracDeterminantBase.h>
#include <QMCWaveFunctions/Fermion/MultiSlaterDeterminant.h>
#include <QMCWaveFunctions/Fermion/SPOSetProxyForMSD.h>
#include "Utilities/NewTimer.h"
#include "QMCWaveFunctions/Fermion/BackflowTransformation.h"

namespace qmcplusplus
{

/** @ingroup OrbitalComponent
 *  @brief An AntiSymmetric OrbitalBase composed of a linear combination of SlaterDeterminants.
 *
 *\f[
 *MS({\bf R}) = \sum_n c_n S_n({\bf R})
 *\f].
 *
 *The (S)ingle(P)article(O)rbitalSet template parameter is an
 *engine which fills in single-particle orbital terms.
 *
 \f[
 \frac{\nabla_i\Psi}{\Psi} = \frac{\sum_{n=1}^M c_n \nabla_i D_n}
 {\sum_{n=1}^M c_n D_n}
 \f]
 \f[
 \frac{\sum_{n=1}^M c_n S_n(\sum_{j=1}^N(\nabla_i
 S^{ij}_n({\bf r_i}))(S^{-1})^{ji}_n}{\sum_{n=1}^M c_n S_n}
 \f]
 The Laplacian
 \f[
 \frac{\nabla^2_i\Psi}{\Psi} = \frac{\sum_{n=1}^M c_n S_n(\sum_{j=1}^N
 (\nabla_i^2S^{ij}_n({\bf r_i}))(S^{-1})^{ji}_n}{\sum_{n=1}^M c_n S_n}
 \f]
 */
class MultiSlaterDeterminantFast: public OrbitalBase, public FermionBase
{

public:

  void registerTimers();
  NewTimer RatioTimer,RatioGradTimer,RatioAllTimer,UpdateTimer,EvaluateTimer;
  NewTimer Ratio1Timer,Ratio1GradTimer,Ratio1AllTimer, AccRejTimer;

  typedef MultiDiracDeterminantBase*    DiracDeterminantPtr;
  typedef SPOSetBase*                   SPOSetBasePtr;
  typedef SPOSetProxyForMSD*            SPOSetProxyPtr;
  typedef OrbitalSetTraits<ValueType>::IndexVector_t IndexVector_t;
  typedef OrbitalSetTraits<ValueType>::ValueVector_t ValueVector_t;
  typedef OrbitalSetTraits<ValueType>::GradVector_t  GradVector_t;
  typedef OrbitalSetTraits<ValueType>::HessMatrix_t  HessMatrix_t;
  typedef OrbitalSetTraits<ValueType>::HessType      HessType;
  typedef Array<HessType,3>                          HessArray_t;
  typedef TinyVector<HessType, OHMMS_DIM>                    GGGType;
  typedef Vector<GGGType>                            GGGVector_t;
  typedef Matrix<GGGType>                            GGGMatrix_t;
  typedef ParticleSet::Walker_t                      Walker_t;


  ///constructor
  MultiSlaterDeterminantFast(ParticleSet& targetPtcl,MultiDiracDeterminantBase* up, MultiDiracDeterminantBase* dn);

  ///destructor
  ~MultiSlaterDeterminantFast();

  void checkInVariables(opt_variables_type& active);
  void checkOutVariables(const opt_variables_type& active);
  void resetParameters(const opt_variables_type& active);
  void reportStatus(std::ostream& os);

  void resetTargetParticleSet(ParticleSet& P);

  ///set BF pointers
  void setBF(BackflowTransformation* bf)
  {
    usingBF=true;
    BFTrans=bf;
    Dets[0]->setBF(bf);
    Dets[1]->setBF(bf);
  }

  ValueType
  evaluate_vgl_impl(ParticleSet& P
           ,ParticleSet::ParticleGradient_t& g_tmp
           ,ParticleSet::ParticleLaplacian_t& l_tmp);

  ValueType
  evaluate(ParticleSet& P
           ,ParticleSet::ParticleGradient_t& G
           ,ParticleSet::ParticleLaplacian_t& L);

  RealType
  evaluateLog(ParticleSet& P //const DistanceTableData* dtable,
              , ParticleSet::ParticleGradient_t& G
              , ParticleSet::ParticleLaplacian_t& L);

  GradType evalGrad(ParticleSet& P, int iat);
  ValueType ratioGrad(ParticleSet& P, int iat, GradType& grad_iat);
  ValueType evalGrad_impl(ParticleSet& P, int iat, bool newpos, GradType& g_at);

  ValueType ratio(ParticleSet& P, int iat);
  ValueType ratio_impl(ParticleSet& P, int iat);
  void evaluateRatiosAlltoOne(ParticleSet& P, int iat)
  {
<<<<<<< HEAD
=======
    // the base class routine may probably work, just never tested.
    // it can also be highly optimized with a specialized implementation.
>>>>>>> 746c318d
    APP_ABORT(" Need to implement MultiSlaterDeterminantFast::evaluateRatiosAlltoOne. \n");
  }

  void acceptMove(ParticleSet& P, int iat);
  void restore(int iat);

  void registerData(ParticleSet& P, WFBufferType& buf);
  RealType updateBuffer(ParticleSet& P, WFBufferType& buf, bool fromscratch=false);
  void copyFromBuffer(ParticleSet& P, WFBufferType& buf);

  OrbitalBasePtr makeClone(ParticleSet& tqp) const;
  void evaluateDerivatives(ParticleSet& P,
                           const opt_variables_type& optvars,
                           std::vector<RealType>& dlogpsi,
                           std::vector<RealType>& dhpsioverpsi);

  void resize(int,int);
  void initialize();

  void testMSD(ParticleSet& P, int iat);

  size_t NP;
  size_t nels_up,nels_dn;
  size_t FirstIndex_up;
  size_t FirstIndex_dn;
  size_t ActiveSpin;
  bool usingCSF;
  bool IsCloned;
  ValueType curRatio;
  ValueType psiCurrent;

  // assume Dets[0]: up, Dets[1]:down
  std::vector<MultiDiracDeterminantBase*> Dets;
  std::map<std::string,size_t> SPOSetID;

  // map determinant in linear combination to unique det list
  std::vector<size_t>* C2node_up;
  std::vector<size_t>* C2node_dn;
  std::vector<RealType>* C;

  ParticleSet::ParticleGradient_t myG,myG_temp;
  ParticleSet::ParticleLaplacian_t myL,myL_temp;
  ValueVector_t laplSum_up;
  ValueVector_t laplSum_dn;

  //optimizable variable is shared with the clones
  opt_variables_type* myVars;
  // coefficients of csfs, these are only used during optm
  std::vector<RealType>* CSFcoeff;
  // number of dets per csf
  std::vector<size_t>* DetsPerCSF;
  // coefficient of csf expansion (smaller dimension)
  std::vector<RealType>* CSFexpansion;

  // transformation
  BackflowTransformation *BFTrans;
  bool usingBF;

  // temporary storage for evaluateDerivatives
  ParticleSet::ParticleGradient_t gmPG;
  Matrix<RealType> dpsia_up, dLa_up;
  Matrix<RealType> dpsia_dn, dLa_dn;
  Array<GradType,OHMMS_DIM> dGa_up, dGa_dn;

// debug, erase later
//      MultiSlaterDeterminant *msd;

};

}
#endif<|MERGE_RESOLUTION|>--- conflicted
+++ resolved
@@ -119,11 +119,8 @@
   ValueType ratio_impl(ParticleSet& P, int iat);
   void evaluateRatiosAlltoOne(ParticleSet& P, int iat)
   {
-<<<<<<< HEAD
-=======
     // the base class routine may probably work, just never tested.
     // it can also be highly optimized with a specialized implementation.
->>>>>>> 746c318d
     APP_ABORT(" Need to implement MultiSlaterDeterminantFast::evaluateRatiosAlltoOne. \n");
   }
 
