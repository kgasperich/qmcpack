//////////////////////////////////////////////////////////////////////////////////////
// This file is distributed under the University of Illinois/NCSA Open Source License.
// See LICENSE file in top directory for details.
//
// Copyright (c) 2016 Jeongnim Kim and QMCPACK developers.
//
// File developed by: Miguel Morales, moralessilva2@llnl.gov, Lawrence Livermore National Laboratory
//                    Jeongnim Kim, jeongnim.kim@gmail.com, University of Illinois at Urbana-Champaign
//                    Jeremy McMinnis, jmcminis@gmail.com, University of Illinois at Urbana-Champaign
//                    Mark A. Berrill, berrillma@ornl.gov, Oak Ridge National Laboratory
//
// File created by: Miguel Morales, moralessilva2@llnl.gov, Lawrence Livermore National Laboratory
//////////////////////////////////////////////////////////////////////////////////////


#ifndef QMCPLUSPLUS_MULTISLATERDETERMINANTFAST_ORBITAL_H
#define QMCPLUSPLUS_MULTISLATERDETERMINANTFAST_ORBITAL_H
#include <Configuration.h>
#include "QMCWaveFunctions/WaveFunctionComponent.h"
#include "QMCWaveFunctions/Fermion/MultiDiracDeterminant.h"
#include "Utilities/TimerManager.h"
#include "QMCWaveFunctions/Fermion/BackflowTransformation.h"

namespace qmcplusplus
{
/** @ingroup WaveFunctionComponent
 *  @brief An AntiSymmetric WaveFunctionComponent composed of a linear combination of SlaterDeterminants.
 *
 *\f[
 *MS({\bf R}) = \sum_n c_n S_n({\bf R})
 *\f].
 *
 *The (S)ingle(P)article(O)rbitalSet template parameter is an
 *engine which fills in single-particle orbital terms.
 *
 \f[
 \frac{\nabla_i\Psi}{\Psi} = \frac{\sum_{n=1}^M c_n \nabla_i D_n}
 {\sum_{n=1}^M c_n D_n}
 \f]
 \f[
 \frac{\sum_{n=1}^M c_n S_n(\sum_{j=1}^N(\nabla_i
 S^{ij}_n({\bf r_i}))(S^{-1})^{ji}_n}{\sum_{n=1}^M c_n S_n}
 \f]
 The Laplacian
 \f[
 \frac{\nabla^2_i\Psi}{\Psi} = \frac{\sum_{n=1}^M c_n S_n(\sum_{j=1}^N
 (\nabla_i^2S^{ij}_n({\bf r_i}))(S^{-1})^{ji}_n}{\sum_{n=1}^M c_n S_n}
 \f]
 */
class MultiSlaterDeterminantFast : public WaveFunctionComponent
{
public:
  void registerTimers();
  NewTimer &RatioTimer, &EvalGradTimer, &RatioGradTimer, &PrepareGroupTimer, &UpdateTimer;
  NewTimer &AccRejTimer, &EvaluateTimer;

  typedef SPOSet* SPOSetPtr;
  typedef OrbitalSetTraits<ValueType>::IndexVector_t IndexVector_t;
  typedef OrbitalSetTraits<ValueType>::ValueVector_t ValueVector_t;
  typedef OrbitalSetTraits<ValueType>::GradVector_t GradVector_t;
  typedef OrbitalSetTraits<ValueType>::HessMatrix_t HessMatrix_t;
  typedef OrbitalSetTraits<ValueType>::ValueMatrix_t ValueMatrix_t;
  typedef OrbitalSetTraits<ValueType>::HessType HessType;
  typedef Array<HessType, 3> HessArray_t;
  typedef TinyVector<HessType, OHMMS_DIM> GGGType;
  typedef Vector<GGGType> GGGVector_t;
  typedef Matrix<GGGType> GGGMatrix_t;
  typedef ParticleSet::Walker_t Walker_t;


  ///constructor
  MultiSlaterDeterminantFast(ParticleSet& targetPtcl, std::vector<std::unique_ptr<MultiDiracDeterminant>>&& dets, bool use_pre_computing);

  ///destructor
  ~MultiSlaterDeterminantFast();

  void checkInVariables(opt_variables_type& active) override;
  void checkOutVariables(const opt_variables_type& active) override;
  void resetParameters(const opt_variables_type& active) override;
  void reportStatus(std::ostream& os) override;

  //builds orbital rotation parameters using MultiSlater member variables
  void buildOptVariables();

  ///set BF pointers
  void setBF(BackflowTransformation* bf)
  {
    usingBF = true;
    BFTrans = bf;
    Dets[0]->setBF(bf);
    Dets[1]->setBF(bf);
  }

  PsiValueType evaluate_vgl_impl(ParticleSet& P,
                                 ParticleSet::ParticleGradient_t& g_tmp,
                                 ParticleSet::ParticleLaplacian_t& l_tmp);

  PsiValueType evaluate(ParticleSet& P, ParticleSet::ParticleGradient_t& G, ParticleSet::ParticleLaplacian_t& L);

  LogValueType evaluateLog(ParticleSet& P,
                           ParticleSet::ParticleGradient_t& G,
                           ParticleSet::ParticleLaplacian_t& L) override;

  void prepareGroup(ParticleSet& P, int ig) override;

  GradType evalGrad(ParticleSet& P, int iat) override;
  PsiValueType evalGrad_impl(ParticleSet& P, int iat, bool newpos, GradType& g_at);
  PsiValueType evalGrad_impl_no_precompute(ParticleSet& P, int iat, bool newpos, GradType& g_at);

  PsiValueType ratio(ParticleSet& P, int iat) override;
  PsiValueType ratioGrad(ParticleSet& P, int iat, GradType& grad_iat) override;
  PsiValueType ratio_impl(ParticleSet& P, int iat);
  PsiValueType ratio_impl_no_precompute(ParticleSet& P, int iat);

  void evaluateRatiosAlltoOne(ParticleSet& P, std::vector<ValueType>& ratios) override
  {
    // the base class routine may probably work, just never tested.
    // it can also be highly optimized with a specialized implementation.
    APP_ABORT(" Need to implement MultiSlaterDeterminantFast::evaluateRatiosAlltoOne. \n");
  }

  void acceptMove(ParticleSet& P, int iat, bool safe_to_delay = false) override;
  void restore(int iat) override;

  void registerData(ParticleSet& P, WFBufferType& buf) override;
  LogValueType updateBuffer(ParticleSet& P, WFBufferType& buf, bool fromscratch = false) override;
  void copyFromBuffer(ParticleSet& P, WFBufferType& buf) override;

  WaveFunctionComponentPtr makeClone(ParticleSet& tqp) const override;
  void evaluateDerivatives(ParticleSet& P,
                           const opt_variables_type& optvars,
                           std::vector<ValueType>& dlogpsi,
                           std::vector<ValueType>& dhpsioverpsi) override;

  void evaluateDerivativesWF(ParticleSet& P,
                             const opt_variables_type& optvars,
                             std::vector<ValueType>& dlogpsi) override;

  void resize(int, int);
  void initialize();

  void testMSD(ParticleSet& P, int iat);

  /// if true, the CI coefficients are optimized
  bool CI_Optimizable;
  size_t ActiveSpin;
  bool usingCSF;
  PsiValueType curRatio;
  PsiValueType psiCurrent;

  // assume Dets[0]: up, Dets[1]:down
  std::vector<std::unique_ptr<MultiDiracDeterminant>> Dets;
  std::map<std::string, size_t> SPOSetID;

  /** map determinant in linear combination to unique det list
   * map global det id to unique det id. [spin, global det id] = unique det id
   */
  std::shared_ptr<std::vector<std::vector<size_t>>> C2node;
  /// CI coefficients
  std::shared_ptr<std::vector<ValueType>> C;
  /// C_n x D^1_n x D^2_n ... D^3 with one D removed. Sumed by group. [spin, unique det id]
  std::vector<std::vector<ValueType>> C_otherDs;

  ParticleSet::ParticleGradient_t myG, myG_temp;
  ParticleSet::ParticleLaplacian_t myL, myL_temp;
  ValueVector_t laplSum_up;
  ValueVector_t laplSum_dn;

  //optimizable variable is shared with the clones
  std::shared_ptr<opt_variables_type> myVars;
  // coefficients of csfs, these are only used during optm
  std::shared_ptr<std::vector<ValueType>> CSFcoeff;
  // number of dets per csf
  std::shared_ptr<std::vector<size_t>> DetsPerCSF;
  // coefficient of csf expansion (smaller dimension)
  std::shared_ptr<std::vector<RealType>> CSFexpansion;

  // transformation
  BackflowTransformation* BFTrans;
  bool usingBF;

  // temporary storage for evaluateDerivatives
  ParticleSet::ParticleGradient_t gmPG;
  Matrix<RealType> dpsia_up, dLa_up;
  Matrix<RealType> dpsia_dn, dLa_dn;
  Array<GradType, OHMMS_DIM> dGa_up, dGa_dn;
<<<<<<< HEAD

private:
  //get Det ID. It should be consistent with particle group id within the particle set.
  inline int getDetID(const int iat) const
  {
    int id = 0;
    while (iat > Last[id])
      id++;
    return id;
  }

  ///the last particle of each group
  std::vector<int> Last;
  ///use pre-compute (fast) algorithm
  const bool use_pre_computing_;
=======
>>>>>>> 26023f3b
};

} // namespace qmcplusplus
#endif<|MERGE_RESOLUTION|>--- conflicted
+++ resolved
@@ -184,7 +184,6 @@
   Matrix<RealType> dpsia_up, dLa_up;
   Matrix<RealType> dpsia_dn, dLa_dn;
   Array<GradType, OHMMS_DIM> dGa_up, dGa_dn;
-<<<<<<< HEAD
 
 private:
   //get Det ID. It should be consistent with particle group id within the particle set.
@@ -200,8 +199,6 @@
   std::vector<int> Last;
   ///use pre-compute (fast) algorithm
   const bool use_pre_computing_;
-=======
->>>>>>> 26023f3b
 };
 
 } // namespace qmcplusplus
