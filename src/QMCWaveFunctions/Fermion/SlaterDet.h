//////////////////////////////////////////////////////////////////////////////////////
// This file is distributed under the University of Illinois/NCSA Open Source License.
// See LICENSE file in top directory for details.
//
// Copyright (c) 2016 Jeongnim Kim and QMCPACK developers.
//
// File developed by: Ken Esler, kpesler@gmail.com, University of Illinois at Urbana-Champaign
//                    Miguel Morales, moralessilva2@llnl.gov, Lawrence Livermore National Laboratory
//                    Jeremy McMinnis, jmcminis@gmail.com, University of Illinois at Urbana-Champaign
//                    Jeongnim Kim, jeongnim.kim@gmail.com, University of Illinois at Urbana-Champaign
//                    Raymond Clay III, j.k.rofling@gmail.com, Lawrence Livermore National Laboratory
//                    Mark A. Berrill, berrillma@ornl.gov, Oak Ridge National Laboratory
//
// File created by: Jeongnim Kim, jeongnim.kim@gmail.com, University of Illinois at Urbana-Champaign
//////////////////////////////////////////////////////////////////////////////////////


#ifndef QMCPLUSPLUS_SLATERDETERMINANT_WITHBASE_H
#define QMCPLUSPLUS_SLATERDETERMINANT_WITHBASE_H
#include "QMCWaveFunctions/Fermion/DiracDeterminantBase.h"
#include "QMCWaveFunctions/Fermion/BackflowTransformation.h"
#include <map>

namespace qmcplusplus
{
// NOTE NOTE NOTE
// template<bool backflow>
//  class SlaterDet: public WaveFunctionComponent {}
//     then change SlaterDet to SlaterDet<false>
//     and SlaterDeterminantWithBackflow to SlaterDet<true>
//     and remove all virtuals and inline them

class SlaterDet : public WaveFunctionComponent
{
public:
  typedef DiracDeterminantBase Determinant_t;
  ///container for the DiracDeterminants
  std::vector<Determinant_t*> Dets;
  ///the last particle of each group
  std::vector<int> Last;
  std::map<std::string, SPOSetPtr> mySPOSet;

  /**  constructor
   * @param targetPtcl target Particleset
   */
  SlaterDet(ParticleSet& targetPtcl);

  ///destructor
  ~SlaterDet();

  ///add a SPOSet
  void add(SPOSetPtr sposet, const std::string& aname);

  ///add a new DiracDeterminant to the list of determinants
  virtual void add(Determinant_t* det, int ispin);

  ///set BF pointers
  virtual void setBF(BackflowTransformation* BFTrans) {}

  virtual void checkInVariables(opt_variables_type& active) override;

  virtual void checkOutVariables(const opt_variables_type& active) override;

  ///reset all the Dirac determinants, Optimizable is true
  virtual void resetParameters(const opt_variables_type& optVariables) override;

  void reportStatus(std::ostream& os) override;

  virtual void resetTargetParticleSet(ParticleSet& P) override;

  virtual RealType evaluateLog(ParticleSet& P, ParticleSet::ParticleGradient_t& G, ParticleSet::ParticleLaplacian_t& L) override;

<<<<<<< HEAD
  virtual LogValueType evaluateLog(ParticleSet& P, ParticleSet::ParticleGradient_t& G, ParticleSet::ParticleLaplacian_t& L);
=======
  virtual void mw_evaluateLog(const std::vector<WaveFunctionComponent*>& WFC_list,
                              const std::vector<ParticleSet*>& P_list,
                              const std::vector<ParticleSet::ParticleGradient_t*>& G_list,
                              const std::vector<ParticleSet::ParticleLaplacian_t*>& L_list) override;
>>>>>>> 9413b09b

  virtual void recompute(ParticleSet& P) override;

  virtual void evaluateHessian(ParticleSet& P, HessVector_t& grad_grad_psi) override;

  ///return the total number of Dirac determinants
  inline int size() const { return Dets.size(); }

  virtual void registerData(ParticleSet& P, WFBufferType& buf) override;

<<<<<<< HEAD
  virtual LogValueType updateBuffer(ParticleSet& P, WFBufferType& buf, bool fromscratch = false);
=======
  virtual RealType updateBuffer(ParticleSet& P, WFBufferType& buf, bool fromscratch = false) override;
>>>>>>> 9413b09b

  virtual void copyFromBuffer(ParticleSet& P, WFBufferType& buf) override;

  virtual inline void evaluateRatios(VirtualParticleSet& VP, std::vector<ValueType>& ratios) override
  {
    return Dets[getDetID(VP.refPtcl)]->evaluateRatios(VP, ratios);
  }

  virtual inline ValueType ratioGrad(ParticleSet& P, int iat, GradType& grad_iat) override
  {
    return Dets[getDetID(iat)]->ratioGrad(P, iat, grad_iat);
  }

  virtual void mw_ratioGrad(const std::vector<WaveFunctionComponent*>& WFC_list,
                            const std::vector<ParticleSet*>& P_list,
                            int iat,
                            std::vector<PsiValueType>& ratios,
                            std::vector<GradType>& grad_now) override
  {
    const int det_id = getDetID(iat);
    Dets[det_id]->mw_ratioGrad(extract_Det_list(WFC_list, det_id), P_list, iat, ratios, grad_now);
  }

  virtual GradType evalGrad(ParticleSet& P, int iat) override { return Dets[getDetID(iat)]->evalGrad(P, iat); }

  virtual void mw_evalGrad(const std::vector<WaveFunctionComponent*>& WFC_list,
                           const std::vector<ParticleSet*>& P_list,
                           int iat,
                           std::vector<GradType>& grad_now) override
  {
    const int det_id = getDetID(iat);
    Dets[det_id]->mw_evalGrad(extract_Det_list(WFC_list, det_id), P_list, iat, grad_now);
  }

  virtual GradType evalGradSource(ParticleSet& P, ParticleSet& src, int iat) override
  {
    GradType G = GradType();
    for (int iz = 0; iz < size(); iz++)
      G += Dets[iz]->evalGradSource(P, src, iat);
    return G;
  }

  virtual GradType evalGradSource(ParticleSet& P,
                                  ParticleSet& src,
                                  int iat,
                                  TinyVector<ParticleSet::ParticleGradient_t, OHMMS_DIM>& grad_grad,
                                  TinyVector<ParticleSet::ParticleLaplacian_t, OHMMS_DIM>& lapl_grad) override
  {
    GradType G = GradType();
    for (int iz = 0; iz < size(); iz++)
      G += Dets[iz]->evalGradSource(P, src, iat, grad_grad, lapl_grad);
    return G;
  }

  virtual inline void restore(int iat) override { return Dets[getDetID(iat)]->restore(iat); }

  virtual void mw_restore(const std::vector<WaveFunctionComponent*>& WFC_list,
                          int iat) override
  {
    const int det_id = getDetID(iat);
    Dets[det_id]->mw_restore(extract_Det_list(WFC_list, det_id), iat);
  }

  virtual inline void acceptMove(ParticleSet& P, int iat) override
  {
    Dets[getDetID(iat)]->acceptMove(P, iat);

    LogValue   = 0.0;
    for (int i = 0; i < Dets.size(); ++i)
      LogValue += Dets[i]->LogValue;
  }

  virtual void mw_acceptMove(const std::vector<WaveFunctionComponent*>& WFC_list,
                             const std::vector<ParticleSet*>& P_list,
                             int iat) override
  {
    constexpr RealType czero(0);

    for (int iw = 0; iw < WFC_list.size(); iw++)
    {
      WFC_list[iw]->LogValue   = czero;
      WFC_list[iw]->PhaseValue = czero;
    }

    for (int i = 0; i < Dets.size(); ++i)
    {
      const std::vector<WaveFunctionComponent*> Det_list(extract_Det_list(WFC_list, i));

      if (i == getDetID(iat))
        Dets[i]->mw_acceptMove(Det_list, P_list, iat);

      for (int iw = 0; iw < WFC_list.size(); iw++)
      {
        WFC_list[iw]->LogValue += Det_list[iw]->LogValue;
        WFC_list[iw]->PhaseValue += Det_list[iw]->PhaseValue;
      }
    }
  }

  virtual void completeUpdates() override
  {
    for (int i = 0; i < Dets.size(); i++)
      Dets[i]->completeUpdates();
  }

  virtual void mw_completeUpdates(const std::vector<WaveFunctionComponent*>& WFC_list) override
  {
    for (int i = 0; i < Dets.size(); i++)
      Dets[i]->mw_completeUpdates(extract_Det_list(WFC_list, i));
  }

  virtual inline ValueType ratio(ParticleSet& P, int iat) override { return Dets[getDetID(iat)]->ratio(P, iat); }

  virtual void mw_calcRatio(const std::vector<WaveFunctionComponent*>& WFC_list,
                        const std::vector<ParticleSet*>& P_list,
                        int iat,
                        std::vector<PsiValueType>& ratios) override
  {
    const int det_id = getDetID(iat);
    Dets[det_id]->mw_calcRatio(extract_Det_list(WFC_list, det_id), P_list, iat, ratios);
  }

  virtual WaveFunctionComponentPtr makeClone(ParticleSet& tqp) const override;

  virtual SPOSetPtr getPhi(int i = 0) { return Dets[i]->getPhi(); }

  virtual void evaluateRatiosAlltoOne(ParticleSet& P, std::vector<ValueType>& ratios) override;

  void evaluateDerivatives(ParticleSet& P,
                           const opt_variables_type& active,
                           std::vector<ValueType>& dlogpsi,
                           std::vector<ValueType>& dhpsioverpsi) override
  {
    // First zero out values, since each determinant only adds on
    // its contribution (i.e. +=) , rather than setting the value
    // (i.e. =)
    for (int k = 0; k < myVars.size(); ++k)
    {
      int kk = myVars.where(k);
      if (kk >= 0)
        dlogpsi[kk] = dhpsioverpsi[kk] = 0.0;
    }
    // Now add on contribution from each determinant to the derivatives
    for (int i = 0; i < Dets.size(); i++)
      Dets[i]->evaluateDerivatives(P, active, dlogpsi, dhpsioverpsi);
  }

  void evaluateGradDerivatives(const ParticleSet::ParticleGradient_t& G_in, std::vector<ValueType>& dgradlogpsi) override
  {
    for (int i = 0; i < Dets.size(); i++)
      Dets[i]->evaluateGradDerivatives(G_in, dgradlogpsi);
  }

#ifdef QMC_CUDA
  /////////////////////////////////////////////////////
  // Functions for vectorized evaluation and updates //
  /////////////////////////////////////////////////////
  void recompute(MCWalkerConfiguration& W, bool firstTime)
  {
    for (int id = 0; id < Dets.size(); id++)
      Dets[id]->recompute(W, firstTime);
  }

  void reserve(PointerPool<gpu::device_vector<CTS::ValueType>>& pool, int kblocksize = 1)
  {
    for (int id = 0; id < Dets.size(); id++)
      Dets[id]->reserve(pool, kblocksize);
  }

  void addLog(MCWalkerConfiguration& W, std::vector<RealType>& logPsi)
  {
    for (int id = 0; id < Dets.size(); id++)
      Dets[id]->addLog(W, logPsi);
  }

  void ratio(MCWalkerConfiguration& W,
             int iat,
             std::vector<ValueType>& psi_ratios,
             std::vector<GradType>& grad,
             std::vector<ValueType>& lapl)
  {
    Dets[getDetID(iat)]->ratio(W, iat, psi_ratios, grad, lapl);
  }

  void det_lookahead(MCWalkerConfiguration& W,
                     std::vector<ValueType>& psi_ratios,
                     std::vector<GradType>& grad,
                     std::vector<ValueType>& lapl,
                     int iat,
                     int k,
                     int kd,
                     int nw)
  {
    Dets[getDetID(iat)]->det_lookahead(W, psi_ratios, grad, lapl, iat, k, kd, nw);
  }
  void calcRatio(MCWalkerConfiguration& W,
                 int iat,
                 std::vector<ValueType>& psi_ratios,
                 std::vector<GradType>& grad,
                 std::vector<ValueType>& lapl)
  {
    Dets[getDetID(iat)]->calcRatio(W, iat, psi_ratios, grad, lapl);
  }

  void addRatio(MCWalkerConfiguration& W,
                int iat,
                int k,
                std::vector<ValueType>& psi_ratios,
                std::vector<GradType>& grad,
                std::vector<ValueType>& lapl)
  {
    Dets[getDetID(iat)]->addRatio(W, iat, k, psi_ratios, grad, lapl);
  }

  void ratio(std::vector<Walker_t*>& walkers,
             std::vector<int>& iatList,
             std::vector<PosType>& rNew,
             std::vector<ValueType>& psi_ratios,
             std::vector<GradType>& grad,
             std::vector<ValueType>& lapl);

  void calcGradient(MCWalkerConfiguration& W, int iat, int k, std::vector<GradType>& grad)
  {
    Dets[getDetID(iat)]->calcGradient(W, iat, k, grad);
  }

  void addGradient(MCWalkerConfiguration& W, int iat, std::vector<GradType>& grad)
  {
    Dets[getDetID(iat)]->addGradient(W, iat, grad);
  }

  void update(MCWalkerConfiguration* W, std::vector<Walker_t*>& walkers, int iat, std::vector<bool>* acc, int k)
  {
    Dets[getDetID(iat)]->update(W, walkers, iat, acc, k);
  }

  void update(const std::vector<Walker_t*>& walkers, const std::vector<int>& iatList);

  void gradLapl(MCWalkerConfiguration& W, GradMatrix_t& grads, ValueMatrix_t& lapl)
  {
    for (int id = 0; id < Dets.size(); id++)
      Dets[id]->gradLapl(W, grads, lapl);
  }

  void NLratios(MCWalkerConfiguration& W,
                std::vector<NLjob>& jobList,
                std::vector<PosType>& quadPoints,
                std::vector<ValueType>& psi_ratios)
  {
    for (int id = 0; id < Dets.size(); id++)
      Dets[id]->NLratios(W, jobList, quadPoints, psi_ratios);
  }
#endif

private:
  SlaterDet() {}

  //get Det ID
  inline int getDetID(const int iat)
  {
    int id = 0;
    while (iat > Last[id])
      id++;
    return id;
  }

  // helper function for extracting a list of WaveFunctionComponent from a list of TrialWaveFunction
  std::vector<WaveFunctionComponent*> extract_Det_list(const std::vector<WaveFunctionComponent*>& WFC_list, int det_id) const
  {
    std::vector<WaveFunctionComponent*> Det_list;
    Det_list.reserve(WFC_list.size());
    for (auto WFC : WFC_list)
      Det_list.push_back(dynamic_cast<SlaterDet*>(WFC)->Dets[det_id]);
    return Det_list;
  }

};
} // namespace qmcplusplus
#endif<|MERGE_RESOLUTION|>--- conflicted
+++ resolved
@@ -68,16 +68,12 @@
 
   virtual void resetTargetParticleSet(ParticleSet& P) override;
 
-  virtual RealType evaluateLog(ParticleSet& P, ParticleSet::ParticleGradient_t& G, ParticleSet::ParticleLaplacian_t& L) override;
-
-<<<<<<< HEAD
-  virtual LogValueType evaluateLog(ParticleSet& P, ParticleSet::ParticleGradient_t& G, ParticleSet::ParticleLaplacian_t& L);
-=======
+  virtual LogValueType evaluateLog(ParticleSet& P, ParticleSet::ParticleGradient_t& G, ParticleSet::ParticleLaplacian_t& L) override;
+
   virtual void mw_evaluateLog(const std::vector<WaveFunctionComponent*>& WFC_list,
                               const std::vector<ParticleSet*>& P_list,
                               const std::vector<ParticleSet::ParticleGradient_t*>& G_list,
                               const std::vector<ParticleSet::ParticleLaplacian_t*>& L_list) override;
->>>>>>> 9413b09b
 
   virtual void recompute(ParticleSet& P) override;
 
@@ -88,11 +84,7 @@
 
   virtual void registerData(ParticleSet& P, WFBufferType& buf) override;
 
-<<<<<<< HEAD
-  virtual LogValueType updateBuffer(ParticleSet& P, WFBufferType& buf, bool fromscratch = false);
-=======
-  virtual RealType updateBuffer(ParticleSet& P, WFBufferType& buf, bool fromscratch = false) override;
->>>>>>> 9413b09b
+  virtual LogValueType updateBuffer(ParticleSet& P, WFBufferType& buf, bool fromscratch = false) override;
 
   virtual void copyFromBuffer(ParticleSet& P, WFBufferType& buf) override;
 
@@ -172,10 +164,7 @@
     constexpr RealType czero(0);
 
     for (int iw = 0; iw < WFC_list.size(); iw++)
-    {
       WFC_list[iw]->LogValue   = czero;
-      WFC_list[iw]->PhaseValue = czero;
-    }
 
     for (int i = 0; i < Dets.size(); ++i)
     {
@@ -185,10 +174,7 @@
         Dets[i]->mw_acceptMove(Det_list, P_list, iat);
 
       for (int iw = 0; iw < WFC_list.size(); iw++)
-      {
         WFC_list[iw]->LogValue += Det_list[iw]->LogValue;
-        WFC_list[iw]->PhaseValue += Det_list[iw]->PhaseValue;
-      }
     }
   }
 
