//////////////////////////////////////////////////////////////////////////////////////
// This file is distributed under the University of Illinois/NCSA Open Source License.
// See LICENSE file in top directory for details.
//
// Copyright (c) 2016 Jeongnim Kim and QMCPACK developers.
//
// File developed by: Bryan Clark, bclark@Princeton.edu, Princeton University
//                    Ken Esler, kpesler@gmail.com, University of Illinois at Urbana-Champaign
//                    Miguel Morales, moralessilva2@llnl.gov, Lawrence Livermore National Laboratory
//                    Jeremy McMinnis, jmcminis@gmail.com, University of Illinois at Urbana-Champaign
//                    Jaron T. Krogel, krogeljt@ornl.gov, Oak Ridge National Laboratory
//                    Jeongnim Kim, jeongnim.kim@gmail.com, University of Illinois at Urbana-Champaign
//                    Mark A. Berrill, berrillma@ornl.gov, Oak Ridge National Laboratory
//
// File created by: Jeongnim Kim, jeongnim.kim@gmail.com, University of Illinois at Urbana-Champaign
//////////////////////////////////////////////////////////////////////////////////////
    
    
#include "QMCWaveFunctions/SPOSetBuilderFactory.h"
#include "QMCWaveFunctions/SPOSetScanner.h"
#include "QMCWaveFunctions/Fermion/SlaterDetBuilder.h"
#include "Utilities/ProgressReportEngine.h"
#include "OhmmsData/AttributeSet.h"

#include "QMCWaveFunctions/Fermion/MultiSlaterDeterminant.h"
#include "QMCWaveFunctions/Fermion/MultiSlaterDeterminantFast.h"
#if !defined(QMC_COMPLEX) && !defined(ENABLE_SOA)
//Cannot use complex with SlaterDetOpt
#include "QMCWaveFunctions/MolecularOrbitals/NGOBuilder.h"
#include "QMCWaveFunctions/MolecularOrbitals/LocalizedBasisSet.h"
#include "QMCWaveFunctions/MolecularOrbitals/LCOrbitalSetOpt.h"
#include "QMCWaveFunctions/Fermion/SlaterDetOpt.h"
#endif
#if defined(QMC_CUDA)
#include "QMCWaveFunctions/Fermion/DiracDeterminantCUDA.h"
#endif
#if defined(ENABLE_CUBLAS)
#include "QMCWaveFunctions/Fermion/DiracDeterminantCUBLAS.h"
#endif
#include "QMCWaveFunctions/Fermion/BackflowBuilder.h"
#include "QMCWaveFunctions/Fermion/SlaterDetWithBackflow.h"
#include "QMCWaveFunctions/Fermion/MultiSlaterDeterminantWithBackflow.h"
#include "QMCWaveFunctions/Fermion/DiracDeterminantWithBackflow.h"
#include<vector>
//#include "QMCWaveFunctions/Fermion/ci_node.h"
#include "QMCWaveFunctions/Fermion/ci_configuration.h"
#include "QMCWaveFunctions/Fermion/ci_configuration2.h"
#include "QMCWaveFunctions/Fermion/SPOSetProxy.h"
#include "QMCWaveFunctions/Fermion/SPOSetProxyForMSD.h"

#include <bitset>
#include <unordered_map>

namespace qmcplusplus
{

SlaterDetBuilder::SlaterDetBuilder(ParticleSet& els, TrialWaveFunction& psi,
                                   PtclPoolType& psets)
  : WaveFunctionComponentBuilder(els,psi), ptclPool(psets)
  , mySPOSetBuilderFactory(0), slaterdet_0(0), multislaterdet_0(0)
  , multislaterdetfast_0(0)
{
  ClassName="SlaterDetBuilder";
  BFTrans=0;
  UseBackflow=false;
}

SlaterDetBuilder::~SlaterDetBuilder()
{
  DEBUG_MEMORY("SlaterDetBuilder::~SlaterDetBuilder");
  if (mySPOSetBuilderFactory)
  {
    delete mySPOSetBuilderFactory;
  }
}

/** process <determinantset>
 *
 * determinantset
 * - basiset 0..1
 * - sposet 0..*
 * - slaterdeterminant
 *   - determinant 0..*
 * - ci
 */
bool SlaterDetBuilder::put(xmlNodePtr cur)
{
  ReportEngine PRE(ClassName,"put(xmlNodePtr)");
  ///save the current node
  xmlNodePtr curRoot=cur;
  xmlNodePtr BFnode;
  bool success=true, FastMSD=true;
  std::string cname, tname;
  std::map<std::string,SPOSetPtr> spomap;
  bool multiDet=false;

  if (mySPOSetBuilderFactory == 0)
  {//always create one, using singleton and just to access the member functions
    mySPOSetBuilderFactory = new SPOSetBuilderFactory(targetPtcl, targetPsi, ptclPool);
    mySPOSetBuilderFactory->createSPOSetBuilder(curRoot);
  }

  //check the basis set
  cur = curRoot->children;
  while (cur != NULL)//check the basis set
  {
    getNodeName(cname,cur);
    if (cname == basisset_tag)
    {
      mySPOSetBuilderFactory->loadBasisSetFromXML(cur);
    }
    else if ( cname == sposet_tag )
    {
      app_log() << "Creating SPOSet in SlaterDetBuilder::put(xmlNodePtr cur).\n";
      std::string spo_name;
      OhmmsAttributeSet spoAttrib;
      spoAttrib.add (spo_name, "name");
      spoAttrib.put(cur);
      app_log() << "spo_name = " << spo_name << std::endl;
      SPOSetPtr spo = mySPOSetBuilderFactory->createSPOSet(cur);
      //spo->put(cur, spomap);
      if (spomap.find(spo_name) != spomap.end())
      {
        app_error() << "SPOSet name \"" << spo_name << "\" is already in use.\n";
        abort();
      }
      spomap[spo_name] = spo;
      spo->objectName=spo_name;
      assert(spomap.find(spo_name) != spomap.end());
      //	slaterdet_0->add(spo,spo_name);
    }
    else if(cname == backflow_tag)
    {
      app_log() <<"Creating Backflow transformation in SlaterDetBuilder::put(xmlNodePtr cur).\n";
      // to simplify the logic inside DiracDeterminantWithBackflow,
      // I'm requiring that only a single <backflow> block appears
      // in the xml file
      if(BFTrans != 0)
      {
        APP_ABORT("Only a single backflow block is allowed in the xml. Please collect all transformations into a single block. \n");
      }
      UseBackflow=true;
      // creating later due to problems with ParticleSets
      //BFTrans = new BackflowTransformation(targetPtcl,ptclPool);
      BFTrans = NULL;
      BFnode=cur;
      // read xml later, in case some ParticleSets are read from hdf5 file.
      //BFTrans->put(cur);
    }
    cur = cur->next;
  }

  //sposet_builder is defined outside <determinantset/>
  if(spomap.empty())
  {
    cur = curRoot->children;
    while (cur != NULL)//check the basis set
    {
      getNodeName(cname,cur);
      if (cname == sd_tag)
      {
        xmlNodePtr cur1=cur->children;
        while(cur1!=NULL)
        {
          getNodeName(tname,cur1);
          if(tname == det_tag)
          {
            std::string aspo,did;
            OhmmsAttributeSet a;
            a.add(did,"id");
            a.add(aspo,"sposet");
            a.put(cur1);
            if(aspo.empty()) aspo=did;
            SPOSet* aset=get_sposet(aspo);
            if(aset) 
              spomap[aspo]=aset;
            else
            {
              mySPOSetBuilderFactory->createSPOSetBuilder(curRoot);
              aset = mySPOSetBuilderFactory->createSPOSet(cur1);
              if(aset) spomap[aspo]=aset;
            }
          }
          cur1=cur1->next;
        }
      }
      else if(cname == multisd_tag)
      {
        std::string spo_alpha;
        std::string spo_beta;
        OhmmsAttributeSet a;
        a.add (spo_alpha, "spo_up");
        a.add (spo_beta, "spo_dn");
        a.put(cur);
        SPOSet* alpha=get_sposet(spo_alpha);
        SPOSet* beta=get_sposet(spo_beta);
        if(alpha && beta)
        { 
          spomap[spo_alpha]=alpha;
          spomap[spo_beta]=beta;
        }
      }
      cur=cur->next;
    }
  }

  if(spomap.empty())
  {
    APP_ABORT_TRACE(__FILE__,__LINE__," No sposet is found to build slaterdeterminant or multideterminant");
  }

  cur = curRoot->children;
  while (cur != NULL)//check the basis set
  {
    getNodeName(cname,cur);
    if (cname == sposcanner_tag)
    {
      if(myComm->rank()==0)
      {
        SPOSetScanner ascanner(spomap, targetPtcl, ptclPool);
        ascanner.put(cur);
      }
    }
    else if (cname == sd_tag)
    {
      multiDet=false;
      if(slaterdet_0)
      {
        APP_ABORT("slaterdet is already instantiated.");
      }
      if(UseBackflow)
        slaterdet_0 = new SlaterDetWithBackflow(targetPtcl,BFTrans);
      else
        slaterdet_0 = new SlaterDeterminant_t(targetPtcl);

      // Copy any entries in sposetmap into slaterdet_0
      std::map<std::string,SPOSetPtr>::iterator iter;
      for (iter=spomap.begin(); iter!=spomap.end(); iter++)
      {
        slaterdet_0->add(iter->second,iter->first);
      }
      size_t spin_group = 0;
      xmlNodePtr tcur = cur->children;
      while (tcur != NULL)
      {
        getNodeName(tname,tcur);
        if (tname == det_tag || tname == rn_tag)
        {
          if(putDeterminant(tcur, spin_group))
            spin_group++;
        }
        tcur = tcur->next;
      }
    }
    else if(cname == multisd_tag)
    {
      multiDet=true;
      if(slaterdet_0)
      {
        APP_ABORT("can't combine slaterdet with multideterminant.");
      }
      if(multislaterdet_0 || multislaterdetfast_0)
      {
        APP_ABORT("multideterminant is already instantiated.");
      }
      std::string spo_alpha;
      std::string spo_beta;
      std::string fastAlg("yes");
      OhmmsAttributeSet spoAttrib;
      spoAttrib.add (spo_alpha, "spo_up");
      spoAttrib.add (spo_beta, "spo_dn");
      spoAttrib.add (fastAlg, "Fast");
      spoAttrib.put(cur);
      if(spo_alpha == spo_beta)
      {
        app_error() << "In SlaterDetBuilder: In MultiSlaterDeterminant construction, SPO sets must be different. spo_up: " <<spo_alpha <<"  spo_dn: " <<spo_beta <<"\n";
        abort();
      }
      if (spomap.find(spo_alpha) == spomap.end())
      {
        app_error() << "In SlaterDetBuilder: SPOSet \"" << spo_alpha << "\" is not found. Expected for MultiSlaterDeterminant.\n";
        abort();
      }
      if (spomap.find(spo_beta) == spomap.end())
      {
        app_error() << "In SlaterDetBuilder: SPOSet \"" << spo_beta << "\" is not found. Expected for MultiSlaterDeterminant.\n";
        abort();
      }
      FastMSD = (fastAlg=="yes");
      if(FastMSD)
      {
        if(UseBackflow)
        {
          APP_ABORT("Backflow is not implemented with multi determinants.");
        }
        app_log() <<"Using Bryan's algorithm for MultiSlaterDeterminant expansion. \n";
        MultiDiracDeterminant* up_det=0;
        MultiDiracDeterminant* dn_det=0;
        app_log() <<"Creating base determinant (up) for MSD expansion. \n";
        up_det = new MultiDiracDeterminant((SPOSetPtr) spomap.find(spo_alpha)->second,0);
        app_log() <<"Creating base determinant (down) for MSD expansion. \n";
        dn_det = new MultiDiracDeterminant((SPOSetPtr) spomap.find(spo_beta)->second,1);
        multislaterdetfast_0 = new MultiSlaterDeterminantFast(targetPtcl,up_det,dn_det);
        success = createMSDFast(multislaterdetfast_0,cur);
      }
      else
      {
        SPOSetProxyForMSD* spo_up;
        SPOSetProxyForMSD* spo_dn;
        spo_up=new SPOSetProxyForMSD(spomap.find(spo_alpha)->second,targetPtcl.first(0),targetPtcl.last(0));
        spo_dn=new SPOSetProxyForMSD(spomap.find(spo_beta)->second,targetPtcl.first(1),targetPtcl.last(1));
        if(UseBackflow)
        {
          app_log() <<"Multi-Slater Determinant expansion with Backflow. \n";
          app_log() <<"Using a list of dirac determinants for MultiSlaterDeterminant expansion. \n";
          multislaterdet_0 = new MultiSlaterDeterminantWithBackflow(targetPtcl,spo_up,spo_dn,BFTrans);
          success = createMSD(multislaterdet_0,cur);
        }
        else
        {
          app_log() <<"Using a list of dirac determinants for MultiSlaterDeterminant expansion. \n";
          multislaterdet_0 = new MultiSlaterDeterminant(targetPtcl,spo_up,spo_dn);
          success = createMSD(multislaterdet_0,cur);
        }
      }
    }
    cur = cur->next;
  }


  if (!multiDet && !slaterdet_0)
  {
    //fatal
    PRE.error("Failed to create a SlaterDeterminant.",true);
    return false;
  }
  if(multiDet && (!multislaterdet_0 && !multislaterdetfast_0 ) )
  {
    //fatal
    PRE.error("Failed to create a MultiSlaterDeterminant.",true);
    return false;
  }
  // change DistanceTables if using backflow
  if(UseBackflow)
  {
    BackflowBuilder* bfbuilder = new BackflowBuilder(targetPtcl,ptclPool,targetPsi);
    bfbuilder->put(BFnode);
    BFTrans = bfbuilder->getBFTrans();
    delete bfbuilder;
    if(multiDet)
    {
      if(FastMSD)
      {
        multislaterdetfast_0->setBF(BFTrans);
        multislaterdetfast_0->resetTargetParticleSet(BFTrans->QP);
//           if(BFTrans->isOptimizable()) multislaterdetfast_0->Optimizable = true;
      }
      else
      {
        multislaterdet_0->setBF(BFTrans);
        multislaterdet_0->resetTargetParticleSet(BFTrans->QP);
//           if(BFTrans->isOptimizable()) multislaterdet_0->Optimizable = true;
      }
    }
    else
    {
      slaterdet_0->setBF(BFTrans);
      slaterdet_0->resetTargetParticleSet(targetPtcl);
      if(BFTrans->isOptimizable())
        slaterdet_0->Optimizable = true;
    }
  }
  //only single slater determinant
  if(multiDet) {
    if(FastMSD)
      targetPsi.addOrbital(multislaterdetfast_0,"MultiSlaterDeterminantFast",true);
    else
      targetPsi.addOrbital(multislaterdet_0,"MultiSlaterDeterminant",true);
  } else {
    targetPsi.addOrbital(slaterdet_0,"SlaterDet",true);
  }
  delete mySPOSetBuilderFactory;
  mySPOSetBuilderFactory=0;
  return success;
}


/** process determiment element
 *
 * determinant has
 * - id unique name
 * - sposet reference to the pre-defined sposet; when missing, use id
 * - group electron species name, u or d
magnetic system
 * Extra attributes to handled the original released-node case
 */
bool SlaterDetBuilder::putDeterminant(xmlNodePtr cur, int spin_group)
{
  ReportEngine PRE(ClassName,"putDeterminant(xmlNodePtr,int)");

  SpeciesSet& myspecies=targetPtcl.mySpecies;

  std::string spin_name=myspecies.speciesName[spin_group];
  std::string sposet; 
  std::string basisName("invalid");
  std::string detname("0"), refname("0");
  std::string s_detSize("0");

  OhmmsAttributeSet aAttrib;
  aAttrib.add(basisName,basisset_tag);
  aAttrib.add(detname,"id"); 
  aAttrib.add(sposet,"sposet");
  aAttrib.add(refname,"ref");
  aAttrib.add(s_detSize,"DetSize");

  std::string s_cutoff("0.0");
  std::string s_radius("0.0");
  int s_smallnumber(-999999);
  int rntype(0);
  aAttrib.add(s_cutoff,"Cutoff");
  aAttrib.add(s_radius,"Radius");
  aAttrib.add(s_smallnumber,"smallnumber");
  aAttrib.add(s_smallnumber,"eps");
  aAttrib.add(rntype,"primary");
  aAttrib.add(spin_name,"group");
  aAttrib.put(cur);

  // whether to use an optimizable slater determinant
  std::string optimize("no");
#if defined(ENABLE_CUBLAS)
  std::string useGPU("yes");
#else
  std::string useGPU("no");
#endif
  int delay_rank(1);
  OhmmsAttributeSet sdAttrib;
  sdAttrib.add(delay_rank,"delay_rank");
  sdAttrib.add(optimize, "optimize");
  sdAttrib.add(useGPU, "gpu");
  sdAttrib.put(cur->parent);

  { //check determinant@group
    int spin_group_in=spin_group;
    if(isdigit(spin_name[0])) 
      spin_group_in=atoi(spin_name.c_str());
    else
      spin_group_in=myspecies.findSpecies(spin_name);
    if(spin_group_in<myspecies.size() && spin_group_in != spin_group)
    {
      spin_group=spin_group_in;
      app_log() << "  Overwrite group = " << spin_group << std::endl;
    }
  }

  //old input does not have sposet
  if(sposet.empty()) sposet=detname;

  app_log() << "  Creating a determinant " << detname << " group=" << spin_group << " sposet=" << sposet << std::endl;

  std::map<std::string,SPOSetPtr>& spo_ref(slaterdet_0->mySPOSet);
  std::map<std::string,SPOSetPtr>::iterator lit(spo_ref.find(sposet));
  SPOSetPtr psi=0;
  if (lit == spo_ref.end()) 
  {
    psi=get_sposet(sposet); //check if the named sposet exists 
    if(psi==0) 
    {
      //SPOSet[detname]=psi;
      app_log() << "  Create a new SPO set " << sposet << std::endl;
#if defined(ENABLE_SMARTPOINTER)
      psi.reset(mySPOSetBuilderFactory->createSPOSet(cur));
#else
      psi = mySPOSetBuilderFactory->createSPOSet(cur);
#endif
    }
    //psi->put(cur); 
    psi->checkObject();
    slaterdet_0->add(psi,detname);
  }
  else
  {
    app_log() << "  Reusing a SPO set " << sposet << std::endl;
    psi = (*lit).second;
  }

  int firstIndex=targetPtcl.first(spin_group);
  int lastIndex=targetPtcl.last(spin_group);
  if(firstIndex==lastIndex)
    return true;
  std::string dname;
  getNodeName(dname,cur);
  DiracDeterminantBase* adet=0;
  {
#if defined(QMC_CUDA)
    adet = new DiracDeterminantCUDA(psi,firstIndex);
#else
    if(UseBackflow)
      adet = new DiracDeterminantWithBackflow(targetPtcl,psi,BFTrans,firstIndex);
#ifndef ENABLE_SOA
    else if (optimize == "yes")
    {
#ifdef QMC_COMPLEX
      app_error() << "Orbital optimization via rotation doesn't support complex wavefunction yet.\n";
      abort();
#else
      std::vector<RealType> params;
      bool params_supplied = false;

      // Search for the XML tag called "opt_vars", which will specify
      // initial values for the determinant's optimiziable variables.
      std::string subdet_name;
      for (xmlNodePtr subdet_cur = cur->children; subdet_cur != NULL; subdet_cur = subdet_cur->next) {
        getNodeName(subdet_name, subdet_cur);
        if ( subdet_name == "opt_vars" ) {
          params_supplied = true;
          putContent(params, subdet_cur);
        }
      }

      // YE: need check
      // get a pointer to the single particle orbital set and make sure it is of the correct type
      if ( ! psi->is_of_type_LCOrbitalSetOpt() ) {
        std::string newname = "LCOrbitalSetOpt_" + psi->objectName;
        SPOSetPtr newpsi = get_sposet(newname);
        if(newpsi == nullptr)
        {
          app_log() << "using an existing SPO object " << psi->objectName << " (not a clone) for the basis of an optimizable SPO set.\n";
          newpsi = new LCOrbitalSetOpt<LocalizedBasisSet<NGOBuilder::CenteredOrbitalType> >(psi);
          // YE: FIXME, need to register newpsi
        }
        else
        {
          psi = newpsi;
        }
      }

      // build the optimizable slater determinant
      SlaterDetOpt * const retval = new SlaterDetOpt(targetPtcl, psi, spin_group);

      // load extra parameters for SlaterDetOpt
      retval->buildOptVariables(params, params_supplied, true);

      adet = retval;
#endif
    }
#endif
<<<<<<< HEAD
    else if (psi->Optimizable)
      adet = new DiracDeterminantOpt(targetPtcl, psi, firstIndex);
#if defined(ENABLE_CUBLAS)
    else if (useGPU == "yes")
    {
      app_log()<<"Using DiracDeterminantCUBLAS"<< std::endl;
      adet = new DiracDeterminantCUBLAS(psi,firstIndex);
    }
#endif
=======
>>>>>>> 6f91e837
    else
    {
      app_log()<<"Using DiracDeterminant"<< std::endl;
      adet = new DiracDeterminant(psi,firstIndex);
    }
#endif
  }
  if( delay_rank<=0 || delay_rank>lastIndex-firstIndex )
  {
    std::ostringstream err_msg;
    err_msg << "SlaterDetBuilder::putDeterminant delay_rank must be positive "
            << "and no larger than the electron count within a determinant!\n"
            << "Acceptable value [1," << lastIndex-firstIndex << "], "
            << "user input "+std::to_string(delay_rank);
    APP_ABORT(err_msg.str());
  }
  else if(delay_rank>1)
    app_log() << "Using rank-" << delay_rank << " delayed update" << std::endl;
  else
    app_log() << "Using rank-1 Sherman-Morrison Fahy update" << std::endl;
  adet->set(firstIndex,lastIndex-firstIndex, delay_rank);
#ifdef QMC_CUDA
  targetPsi.setndelay(delay_rank);
#endif
  slaterdet_0->add(adet,spin_group);
  if (psi->Optimizable)
    slaterdet_0->Optimizable = true;

  app_log() << std::endl;
  app_log().flush();
  return true;
}

bool SlaterDetBuilder::createMSDFast(MultiSlaterDeterminantFast* multiSD, xmlNodePtr cur)
{
  bool success=true;
  std::vector<ci_configuration> uniqueConfg_up, uniqueConfg_dn;
  std::vector<std::string> CItags;
  std::string HDF5Path(""),cname;
  bool optimizeCI;
  int nels_up = multiSD->nels_up;
  int nels_dn = multiSD->nels_dn;
  multiSD->initialize();
  //Check id multideterminants are in HDF5

  xmlNodePtr  curTemp=cur,DetListNode;
  curTemp=curTemp->children;
  OhmmsAttributeSet ciAttrib;
  while (curTemp != NULL)//check the basis set
  {
    getNodeName(cname,curTemp);
    if(cname == "detlist")
    {
      DetListNode=curTemp;
    }
    curTemp = curTemp->next;
  }
  ciAttrib.add (HDF5Path,"href");
  ciAttrib.put(DetListNode);

  if (HDF5Path!="")
  {
     app_log()<<"Found Multideterminants in H5 File"<< std::endl;
     success = readDetListH5(cur,uniqueConfg_up,uniqueConfg_dn,
         *(multiSD->C2node_up), *(multiSD->C2node_dn),CItags,
         *(multiSD->C),optimizeCI,nels_up,nels_dn);
  }  
  else
      success = readDetList(cur,uniqueConfg_up,uniqueConfg_dn,
         *(multiSD->C2node_up), *(multiSD->C2node_dn),CItags,
         *(multiSD->C),optimizeCI,nels_up,nels_dn,
         *(multiSD->CSFcoeff),*(multiSD->DetsPerCSF),*(multiSD->CSFexpansion),multiSD->usingCSF);
  if(!success)
    return false;
// you should choose the det with highest weight for reference
  multiSD->Dets[0]->ReferenceDeterminant = 0; // for now
  multiSD->Dets[0]->NumDets=uniqueConfg_up.size();
  std::vector<ci_configuration2>& list_up = *(multiSD->Dets[0]->ciConfigList);
  list_up.resize(uniqueConfg_up.size());
  for(int i=0; i<list_up.size(); i++)
  {
    list_up[i].occup.resize(nels_up);
    int cnt=0;
    for(int k=0; k<uniqueConfg_up[i].occup.size(); k++)
      if(uniqueConfg_up[i].occup[k])
        list_up[i].occup[cnt++]=k;
    if(cnt!=nels_up)
    {
      APP_ABORT("Error in SlaterDetBuilder::createMSDFast, problems with ci configuration list. \n");
    }
  }
  multiSD->Dets[0]->set(multiSD->FirstIndex_up,nels_up,multiSD->Dets[0]->Phi->getOrbitalSetSize());
  multiSD->Dets[1]->ReferenceDeterminant = 0; // for now
  multiSD->Dets[1]->NumDets=uniqueConfg_dn.size();
  std::vector<ci_configuration2>& list_dn = *(multiSD->Dets[1]->ciConfigList);
  list_dn.resize(uniqueConfg_dn.size());
  for(int i=0; i<list_dn.size(); i++)
  {
    list_dn[i].occup.resize(nels_dn);
    int cnt=0;
    for(int k=0; k<uniqueConfg_dn[i].occup.size(); k++)
      if(uniqueConfg_dn[i].occup[k])
        list_dn[i].occup[cnt++]=k;
    if(cnt!=nels_dn)
    {
      APP_ABORT("Error in SlaterDetBuilder::createMSDFast, problems with ci configuration list. \n");
    }
  }
  multiSD->Dets[1]->set(multiSD->FirstIndex_dn,nels_dn,multiSD->Dets[1]->Phi->getOrbitalSetSize());
  if (multiSD->CSFcoeff->size()==1)
    optimizeCI=false;
  if(optimizeCI)
  {
    app_log() <<"CI coefficients are optimizable. \n";
    std::string resetCI("no");
    OhmmsAttributeSet spoAttrib;
    spoAttrib.add (resetCI, "reset_coeff");
    spoAttrib.put(cur);
    if (resetCI=="yes")
    {
      if(multiSD->usingCSF)
        for(int i=1; i<multiSD->CSFcoeff->size(); i++)
          (*(multiSD->CSFcoeff))[i]=0;
      else
        for(int i=1; i<multiSD->C->size(); i++)
          (*(multiSD->C))[i]=0;
      app_log() <<"CI coefficients are reset. \n";
    }
    multiSD->Optimizable = multiSD->CI_Optimizable = true;
    if(multiSD->usingCSF)
    {
//          multiSD->myVars.insert(CItags[0],multiSD->CSFcoeff[0],false,optimize::LINEAR_P);
      for(int i=1; i<multiSD->CSFcoeff->size(); i++)
      {
        //std::stringstream sstr;
        //sstr << "CIcoeff" << "_" << i;
        multiSD->myVars->insert(CItags[i],(*(multiSD->CSFcoeff))[i],true,optimize::LINEAR_P);
      }
    }
    else
    {
//          multiSD->myVars.insert(CItags[0],multiSD->C[0],false,optimize::LINEAR_P);
      for(int i=1; i<multiSD->C->size(); i++)
      {
        //std::stringstream sstr;
        //sstr << "CIcoeff" << "_" << i;
        multiSD->myVars->insert(CItags[i],(*(multiSD->C))[i],true,optimize::LINEAR_P);
      }
    }
  }
  else
  {
    app_log() <<"CI coefficients are not optimizable. \n";
    multiSD->CI_Optimizable=false;
  }

  if(multiSD->Dets[0]->Optimizable == true || multiSD->Dets[1]->Optimizable == true)
  { 
    //safety checks for orbital optimization
    if(multiSD->Dets[0]->Optimizable != multiSD->Dets[1]->Optimizable )
      APP_ABORT("Optimizing the SPOSet of only one spin is not supported!\n");
    if (multiSD->usingCSF)
      APP_ABORT("Currently, Using CSF is not available with MSJ Orbital Optimization!\n");

    //checks that the hartree fock determinant is the first in the multislater expansion
    for (int i=0; i < nels_up; i++)
    {
      if ( (uniqueConfg_up[0].occup[i] != true) || (uniqueConfg_dn[0].occup[i] != true) )
        APP_ABORT("The Hartree Fock Reference Determinant must be first in the Multi-Slater expansion for the input!\n");
    }

    app_log() << "WARNING: Unrestricted Orbital Optimization will be performed. Spin symmetry is not guaranteed to be preserved!\n";

    // mark the overall optimization flag
    multiSD->Optimizable = true;

    // The primary purpose of this function is to create all the optimizable orbital rotation parameters.
    // But if orbital rotation parameters were supplied by the user it will also apply a unitary transformation
    // and then remove the orbital rotation parameters
    multiSD->buildOptVariables();
  }

  return success;
}
/*
  bool SlaterDetBuilder::createMSD(MultiSlaterDeterminant* multiSD, xmlNodePtr cur)
  {
     bool success=true;

     std::vector<ci_configuration> uniqueConfg_up, uniqueConfg_dn;
     std::vector<std::string> CItags;
     bool optimizeCI;

     success = readDetList(cur,uniqueConfg_up,uniqueConfg_dn,multiSD->C2node_up, multiSD->C2node_dn,CItags,multiSD->C,optimizeCI,multiSD->nels_up,multiSD->nels_dn);
     if(!success) return false;

     multiSD->resize(uniqueConfg_up.size(),uniqueConfg_dn.size());
     SPOSetProxyForMSD* spo = multiSD->spo_up;
     spo->occup.resize(uniqueConfg_up.size(),multiSD->nels_up);
     for(int i=0; i<uniqueConfg_up.size(); i++)
     {
       int nq=0;
       ci_configuration& ci = uniqueConfg_up[i];
       for(int k=0; k<ci.occup.size(); k++) {
         if(ci.occup[k]) {
           spo->occup(i,nq++) = k;
         }
       }
       DiracDeterminant* adet = new DiracDeterminant((SPOSetPtr) spo,0);
       adet->set(multiSD->FirstIndex_up,multiSD->nels_up);
       multiSD->dets_up.push_back(adet);
     }
     spo = multiSD->spo_dn;
     spo->occup.resize(uniqueConfg_dn.size(),multiSD->nels_dn);
     for(int i=0; i<uniqueConfg_dn.size(); i++)
     {
       int nq=0;
       ci_configuration& ci = uniqueConfg_dn[i];
       for(int k=0; k<ci.occup.size(); k++) {
         if(ci.occup[k]) {
           spo->occup(i,nq++) = k;
         }
       }
       DiracDeterminant* adet = new DiracDeterminant((SPOSetPtr) spo,0);
       adet->set(multiSD->FirstIndex_dn,multiSD->nels_dn);
       multiSD->dets_dn.push_back(adet);
     }

     if(optimizeCI) {
       app_log() <<"CI coefficients are optimizable. ";
       multiSD->Optimizable=true;
       multiSD->myVars.insert(CItags[0],multiSD->C[0],false,optimize::LINEAR_P);
       for(int i=1; i<multiSD->C.size(); i++) {
         //std::stringstream sstr;
         //sstr << "CIcoeff" << "_" << i;
         multiSD->myVars.insert(CItags[i],multiSD->C[i],true,optimize::LINEAR_P);
       }
     }
     return success;
  }
*/
bool SlaterDetBuilder::createMSD(MultiSlaterDeterminant* multiSD, xmlNodePtr cur)
{
  bool success=true;
  std::vector<ci_configuration> uniqueConfg_up, uniqueConfg_dn;
  std::vector<std::string> CItags;
  bool optimizeCI;
  int nels_up = multiSD->nels_up;
  int nels_dn = multiSD->nels_dn;
  success = readDetList(cur,uniqueConfg_up,uniqueConfg_dn,multiSD->C2node_up, multiSD->C2node_dn,CItags,multiSD->C,
      optimizeCI,nels_up,nels_dn,multiSD->CSFcoeff,multiSD->DetsPerCSF,multiSD->CSFexpansion,multiSD->usingCSF);
  if(!success)
    return false;
  multiSD->resize(uniqueConfg_up.size(),uniqueConfg_dn.size());
  SPOSetProxyForMSD* spo = multiSD->spo_up;
  spo->occup.resize(uniqueConfg_up.size(),multiSD->nels_up);
  for(int i=0; i<uniqueConfg_up.size(); i++)
  {
    int nq=0;
    ci_configuration& ci = uniqueConfg_up[i];
    for(int k=0; k<ci.occup.size(); k++)
    {
      if(ci.occup[k])
      {
        spo->occup(i,nq++) = k;
      }
    }
    DiracDeterminantBase* adet;
    if(UseBackflow)
    {
      adet = new DiracDeterminantWithBackflow(targetPtcl,(SPOSetPtr) spo,0,0);
    }
    else
    {
      adet = new DiracDeterminant((SPOSetPtr) spo,0);
    }
    adet->set(multiSD->FirstIndex_up,multiSD->nels_up);
    multiSD->dets_up.push_back(adet);
  }
  spo = multiSD->spo_dn;
  spo->occup.resize(uniqueConfg_dn.size(),multiSD->nels_dn);
  for(int i=0; i<uniqueConfg_dn.size(); i++)
  {
    int nq=0;
    ci_configuration& ci = uniqueConfg_dn[i];
    for(int k=0; k<ci.occup.size(); k++)
    {
      if(ci.occup[k])
      {
        spo->occup(i,nq++) = k;
      }
    }
    DiracDeterminantBase* adet;
    if(UseBackflow)
    {
      adet = new DiracDeterminantWithBackflow(targetPtcl,(SPOSetPtr) spo,0,0);
    }
    else
    {
      adet = new DiracDeterminant((SPOSetPtr) spo,0);
    }
    adet->set(multiSD->FirstIndex_dn,multiSD->nels_dn);
    multiSD->dets_dn.push_back(adet);
  }
  if (multiSD->CSFcoeff.size()==1 || multiSD->C.size()==1)
    optimizeCI=false;
  if(optimizeCI)
  {
    app_log() <<"CI coefficients are optimizable. \n";
    std::string resetCI("no");
    OhmmsAttributeSet spoAttrib;
    spoAttrib.add (resetCI, "reset_coeff");
    spoAttrib.put(cur);
    if (resetCI=="yes")
    {
      if(multiSD->usingCSF)
        for(int i=1; i<multiSD->CSFcoeff.size(); i++)
          multiSD->CSFcoeff[i]=0;
      else
        for(int i=1; i<multiSD->C.size(); i++)
          multiSD->C[i]=0;
      app_log() <<"CI coefficients are reset. \n";
    }
    multiSD->Optimizable=true;
    if(multiSD->usingCSF)
    {
//          multiSD->myVars.insert(CItags[0],multiSD->CSFcoeff[0],false,optimize::LINEAR_P);
      for(int i=1; i<multiSD->CSFcoeff.size(); i++)
      {
        //std::stringstream sstr;
        //sstr << "CIcoeff" << "_" << i;
        multiSD->myVars.insert(CItags[i],multiSD->CSFcoeff[i],true,optimize::LINEAR_P);
      }
    }
    else
    {
//          multiSD->myVars.insert(CItags[0],multiSD->C[0],false,optimize::LINEAR_P);
      for(int i=1; i<multiSD->C.size(); i++)
      {
        //std::stringstream sstr;
        //sstr << "CIcoeff" << "_" << i;
        multiSD->myVars.insert(CItags[i],multiSD->C[i],true,optimize::LINEAR_P);
      }
    }
  }
  else
  {
    app_log() <<"CI coefficients are not optimizable. \n";
    multiSD->Optimizable=false;
  }
  return success;
}


bool SlaterDetBuilder::readDetList(xmlNodePtr cur, std::vector<ci_configuration>& uniqueConfg_up, std::vector<ci_configuration>& uniqueConfg_dn, std::vector<size_t>& C2node_up, std::vector<size_t>& C2node_dn, std::vector<std::string>& CItags, std::vector<RealType>& coeff, bool& optimizeCI, int nels_up, int nels_dn,  std::vector<RealType>& CSFcoeff, std::vector<size_t>& DetsPerCSF, std::vector<RealType>& CSFexpansion, bool& usingCSF)
{
  bool success=true;
  uniqueConfg_up.clear();
  uniqueConfg_dn.clear();
  C2node_up.clear();
  C2node_dn.clear();
  CItags.clear();
  coeff.clear();
  CSFcoeff.clear();
  DetsPerCSF.clear();
  CSFexpansion.clear();
  std::vector<ci_configuration> confgList_up;
  std::vector<ci_configuration> confgList_dn;
  std::string optCI="no";
  RealType cutoff=0.0;
  RealType zero_cutoff=0.0;
  OhmmsAttributeSet ciAttrib;
  ciAttrib.add (optCI,"optimize");
  ciAttrib.add (optCI,"Optimize");
  ciAttrib.put(cur);
  optimizeCI = (optCI=="yes");
  xmlNodePtr curRoot=cur,DetListNode;
  std::string cname,cname0;
  cur = curRoot->children;
  while (cur != NULL)//check the basis set
  {
    getNodeName(cname,cur);
    if(cname == "detlist")
    {
      DetListNode=cur;
      app_log() <<"Found determinant list. \n";
    }
    cur = cur->next;
  }
  size_t NCA,NCB,NEA,NEB,nstates,ndets=0,count=0,cnt0=0;
  std::string Dettype="DETS";
  std::string CSFChoice="qchem_coeff";
  OhmmsAttributeSet spoAttrib;
  spoAttrib.add (NCA, "nca");
  spoAttrib.add (NCB, "ncb");
  spoAttrib.add (NEA, "nea");
  spoAttrib.add (NEB, "neb");
  spoAttrib.add (ndets, "size");
  spoAttrib.add (Dettype, "type");
  spoAttrib.add (nstates, "nstates");
  spoAttrib.add (cutoff,"cutoff");
  spoAttrib.add (zero_cutoff,"zero_cutoff");
  spoAttrib.add (zero_cutoff,"zerocutoff");
  spoAttrib.add (CSFChoice,"sortby");
  spoAttrib.put(DetListNode);
  if(ndets==0)
  {
    APP_ABORT("size==0 in detlist is not allowed. Use slaterdeterminant in this case.\n");
  }
  if(Dettype == "DETS" || Dettype == "Determinants")
    usingCSF=false;
  else
    if(Dettype == "CSF")
      usingCSF=true;
    else
    {
      APP_ABORT("Only allowed type in detlist is DETS or CSF.\n");
    }
  if(zero_cutoff>0)
    app_log()<<"  Initializing CI coeffs less than "<<zero_cutoff<<" to zero."<< std::endl;
// cheating until I fix the converter
  NCA = nels_up-NEA;
  NCB = nels_dn-NEB;
// mmorales: a little messy for now, clean up later
  cur = DetListNode->children;
  ci_configuration dummyC_alpha;
  ci_configuration dummyC_beta;
  dummyC_alpha.occup.resize(NCA+nstates,false);
  for(size_t i=0; i<NCA+NEA; i++)
    dummyC_alpha.occup[i]=true;
  dummyC_beta.occup.resize(NCB+nstates,false);
  for(size_t i=0; i<NCB+NEB; i++)
    dummyC_beta.occup[i]=true;
  RealType sumsq_qc=0.0;
  RealType sumsq=0.0;
  //app_log() <<"alpha reference: \n" <<dummyC_alpha;
  //app_log() <<"beta reference: \n" <<dummyC_beta;
  if(usingCSF)
  {
    app_log() <<"Reading CSFs." << std::endl;
    while (cur != NULL)//check the basis set
    {
      getNodeName(cname,cur);
      if(cname == "csf")
      {
        RealType exctLvl,ci=0.0,qc_ci=0.0;
        OhmmsAttributeSet confAttrib;
        std::string tag,OccString;
        confAttrib.add(ci,"coeff");
        confAttrib.add(qc_ci,"qchem_coeff");
        confAttrib.add(tag,"id");
        confAttrib.add(OccString,"occ");
        confAttrib.add(exctLvl,"exctLvl");
        confAttrib.put(cur);
        if(qc_ci == 0.0)
          qc_ci = ci;
        //Can discriminate based on any of 3 criterion
        if(((std::abs(qc_ci) < cutoff)&&(CSFChoice=="qchem_coeff"))||((CSFChoice=="exctLvl")&&(exctLvl>cutoff))||((CSFChoice=="coeff")&&(std::abs(ci) < cutoff)))
        {
          cur = cur->next;
          cnt0++;
          continue;
        }
        cnt0++;
        if(std::abs(qc_ci)<zero_cutoff)
          ci=0.0;
        CSFcoeff.push_back(ci);
        sumsq_qc += qc_ci*qc_ci;
        DetsPerCSF.push_back(0);
        CItags.push_back(tag);
        count++;
        xmlNodePtr csf=cur->children;
        while(csf != NULL)
        {
          getNodeName(cname0,csf);
          if(cname0 == "det")
          {
            std::string alpha,beta,tag0;
            RealType coef=0.0;
            OhmmsAttributeSet detAttrib;
            detAttrib.add(tag0,"id");
            detAttrib.add(coef,"coeff");
            detAttrib.add(beta,"beta");
            detAttrib.add(alpha,"alpha");
            detAttrib.put(csf);
            size_t nq=0;
            if(alpha.size() < nstates)
            {
              std::cerr <<"alpha: " <<alpha << std::endl;
              APP_ABORT("Found incorrect alpha determinant label. size < nca+nstates");
            }
            for(size_t i=0; i<nstates; i++)
            {
              if(alpha[i] != '0' && alpha[i] != '1')
              {
                std::cerr <<alpha << std::endl;
                APP_ABORT("Found incorrect determinant label.");
              }
              if(alpha[i] == '1')
                nq++;
            }
            if(nq != NEA)
            {
              std::cerr <<"alpha: " <<alpha << std::endl;
              APP_ABORT("Found incorrect alpha determinant label. noccup != nca+nea");
            }
            nq=0;
            if(beta.size() < nstates)
            {
              std::cerr <<"beta: " <<beta << std::endl;
              APP_ABORT("Found incorrect beta determinant label. size < ncb+nstates");
            }
            for(size_t i=0; i<nstates; i++)
            {
              if(beta[i] != '0' && beta[i] != '1')
              {
                std::cerr <<beta << std::endl;
                APP_ABORT("Found incorrect determinant label.");
              }
              if(beta[i] == '1')
                nq++;
            }
            if(nq != NEB)
            {
              std::cerr <<"beta: " <<beta << std::endl;
              APP_ABORT("Found incorrect beta determinant label. noccup != ncb+neb");
            }
//app_log() <<" <ci id=\"coeff_" <<ntot++ <<"\" coeff=\"" <<ci*coef <<"\" alpha=\"" <<alpha <<"\" beta=\"" <<beta <<"\" />" << std::endl;
            DetsPerCSF.back()++;
            CSFexpansion.push_back(coef);
            coeff.push_back(coef*ci);
            confgList_up.push_back(dummyC_alpha);
            for(size_t i=0; i<NCA; i++)
              confgList_up.back().occup[i]=true;
            for(size_t i=NCA; i<NCA+nstates; i++)
              confgList_up.back().occup[i]= (alpha[i-NCA]=='1');
            confgList_dn.push_back(dummyC_beta);
            for(size_t i=0; i<NCB; i++)
              confgList_dn.back().occup[i]=true;
            for(size_t i=NCB; i<NCB+nstates; i++)
              confgList_dn.back().occup[i]=(beta[i-NCB]=='1');
          } // if(name=="det")
          csf = csf->next;
        } // csf loop
        if(DetsPerCSF.back() == 0)
        {
          APP_ABORT("Found empty CSF (no det blocks).");
        }
      } // if (name == "csf")
      cur = cur->next;
    }
    if(cnt0 != ndets)
    {
      std::cerr <<"count, ndets: " <<cnt0 <<"  " <<ndets << std::endl;
      APP_ABORT("Problems reading determinant ci_configurations. Found a number of determinants inconsistent with xml file size parameter.\n");
    }
    //if(!usingCSF)
    //  if(confgList_up.size() != ndets || confgList_dn.size() != ndets || coeff.size() != ndets) {
    //    APP_ABORT("Problems reading determinant ci_configurations.");
    //  }
    C2node_up.resize(coeff.size());
    C2node_dn.resize(coeff.size());
    app_log() <<"Found " <<coeff.size() <<" terms in the MSD expansion.\n";
    RealType sumsq=0.0;
    for(size_t i=0; i<coeff.size(); i++)
      sumsq += coeff[i]*coeff[i];
    app_log() <<"Norm of ci vector (sum of ci^2): " <<sumsq << std::endl;
    app_log() <<"Norm of qchem ci vector (sum of qchem_ci^2): " <<sumsq_qc << std::endl;
    for(size_t i=0; i<confgList_up.size(); i++)
    {
      bool found=false;
      size_t k=-1;
      for(size_t j=0; j<uniqueConfg_up.size(); j++)
      {
        if(confgList_up[i] == uniqueConfg_up[j])
        {
          found=true;
          k=j;
          break;
        }
      }
      if(found)
      {
        C2node_up[i]=k;
      }
      else
      {
        uniqueConfg_up.push_back(confgList_up[i]);
        C2node_up[i]=uniqueConfg_up.size()-1;
      }
    }
    for(size_t i=0; i<confgList_dn.size(); i++)
    {
      bool found=false;
      size_t k=-1;
      for(size_t j=0; j<uniqueConfg_dn.size(); j++)
      {
        if(confgList_dn[i] == uniqueConfg_dn[j])
        {
          found=true;
          k=j;
          break;
        }
      }
      if(found)
      {
        C2node_dn[i]=k;
      }
      else
      {
        uniqueConfg_dn.push_back(confgList_dn[i]);
        C2node_dn[i]=uniqueConfg_dn.size()-1;
      }
    }
  }
  else
  {
    app_log() <<"Reading CI expansion." << std::endl;

    int cntup=0;
    int cntdn=0;
    std::unordered_map<std::string,int>  MyMapUp;
    std::unordered_map<std::string,int>  MyMapDn;
    while (cur != NULL)//check the basis set
    {
      getNodeName(cname,cur);
      if(cname == "configuration" || cname == "ci")
      {
        RealType ci=0.0, qc_ci=0.0;
        std::string alpha,beta,tag;
        OhmmsAttributeSet confAttrib;
        confAttrib.add(ci,"coeff");
        confAttrib.add(qc_ci,"qchem_coeff");
        confAttrib.add(alpha,"alpha");
        confAttrib.add(beta,"beta");
        confAttrib.add(tag,"id");
        confAttrib.put(cur);

        
       //Will always loop through the whole determinant set as no assumption on the order of the determinant is made 
        if(std::abs(ci) < cutoff)
        {
          cur = cur->next;
          continue;
        }

        for(size_t i=0; i<nstates; i++){
          if(alpha[i] != '0' && alpha[i] != '1')
          {
            std::cerr <<alpha << std::endl;
            APP_ABORT("Found incorrect determinant label.");
          }
          if(beta[i] != '0' && beta[i] != '1')
          {
            std::cerr <<beta << std::endl;
            APP_ABORT("Found incorrect determinant label.");
          }
        }
 
        if(alpha.size() < nstates)
        {
          std::cerr <<"alpha: " <<alpha << std::endl;
          APP_ABORT("Found incorrect alpha determinant label. size < nca+nstates");
        }
        if(beta.size() < nstates)
        {
          std::cerr <<"beta: " <<beta << std::endl;
          APP_ABORT("Found incorrect beta determinant label. size < ncb+nstates");
        }

        coeff.push_back(ci);
        CItags.push_back(tag);

        std::unordered_map<std::string,int>::const_iterator gotup = MyMapUp.find (alpha);


        if(gotup==MyMapUp.end()){
           uniqueConfg_up.push_back(dummyC_alpha);
           uniqueConfg_up.back().add_occupation(alpha);
           C2node_up.push_back(cntup);
           MyMapUp.insert (std::pair<std::string,int>(alpha,cntup));
           cntup++;
        }
        else{
           C2node_up.push_back(gotup->second);
        }

        std::unordered_map<std::string,int>::const_iterator gotdn = MyMapDn.find (beta);

        if(gotdn==MyMapDn.end()){
           uniqueConfg_dn.push_back(dummyC_beta);
           uniqueConfg_dn.back().add_occupation(beta);
           C2node_dn.push_back(cntdn);
           MyMapDn.insert (std::pair<std::string,int>(beta,cntdn));
           cntdn++;
        }
        else{
           C2node_dn.push_back(gotdn->second);
        }

        if(qc_ci == 0.0)
          qc_ci = ci;
         
        cnt0++;
        sumsq_qc += qc_ci*qc_ci;
        sumsq += ci*ci;
      }
      cur = cur->next;
    }

    app_log() <<"Found " <<coeff.size() <<" terms in the MSD expansion.\n";
    app_log() <<"Norm of ci vector (sum of ci^2): " <<sumsq << std::endl;
    app_log() <<"Norm of qchem ci vector (sum of qchem_ci^2): " <<sumsq_qc << std::endl;

  } //usingCSF
  
  app_log() <<"Found " <<uniqueConfg_up.size() <<" unique up determinants.\n";
  app_log() <<"Found " <<uniqueConfg_dn.size() <<" unique down determinants.\n";
  
  return success;
}



bool SlaterDetBuilder::readDetListH5(xmlNodePtr cur, std::vector<ci_configuration>& uniqueConfg_up, std::vector<ci_configuration>& uniqueConfg_dn, std::vector<size_t>& C2node_up, std::vector<size_t>& C2node_dn, std::vector<std::string>& CItags, std::vector<RealType>& coeff, bool& optimizeCI, int nels_up, int nels_dn)
{

  bool success=true;
  uniqueConfg_up.clear();
  uniqueConfg_dn.clear();
  C2node_up.clear();
  C2node_dn.clear();
  CItags.clear();
  coeff.clear();
  std::vector<ci_configuration> confgList_up;
  std::vector<ci_configuration> confgList_dn;
  std::vector<RealType> CIcoeff;
  std::vector<std::string> ConfigTag;
  std::string optCI="no";
  RealType cutoff=0.0;
  OhmmsAttributeSet ciAttrib;
  ciAttrib.add (optCI,"optimize");
  ciAttrib.put(cur);
  optimizeCI = (optCI=="yes");
  xmlNodePtr curRoot=cur,DetListNode;
  std::string cname,cname0,multidetH5path;
  cur = curRoot->children;
  while (cur != NULL)//check the basis set
  {
    getNodeName(cname,cur);
    if(cname == "detlist")
    {
      DetListNode=cur;
      app_log() <<"Found determinant list. \n";
    }
    cur = cur->next;
  }
  size_t NCA,NCB,NEA,NEB,nstates,ndets=0,count=0,cnt0=0;
  size_t H5_ndets,H5_nstates;
  int N_int;
  const int bit_kind = 64; 
  std::string Dettype="DETS";
  RealType sumsq=0.0;
  OhmmsAttributeSet spoAttrib;
  spoAttrib.add (NCA, "nca");
  spoAttrib.add (NCB, "ncb");
  spoAttrib.add (NEA, "nea");
  spoAttrib.add (NEB, "neb");
  spoAttrib.add (ndets, "size");
  spoAttrib.add (Dettype, "type");
  spoAttrib.add (nstates, "nstates");
  spoAttrib.add (cutoff,"cutoff");
  spoAttrib.add (multidetH5path,"href");
  spoAttrib.put(DetListNode);
  if(ndets==0)
  {
    APP_ABORT("size==0 in detlist is not allowed. Use slaterdeterminant in this case.\n");
  }
  if(Dettype != "DETS" && Dettype != "Determinants")
    APP_ABORT("Reading from HDF5 is only enabled for CI DETS. Must be accessed through (type=\"DETS\") or (type=\"Determinants\") .\n");
  app_log() <<"Reading CI expansion from HDF5:" << multidetH5path<<std::endl;
   
  hdf_archive hin;
  if(!hin.open(multidetH5path.c_str(),H5F_ACC_RDONLY))
  {
      std::cerr<<"Could not open H5 file"<<std::endl;
      abort();
  }
      
  if(!hin.push("MultiDet"))
  {
      std::cerr<<"Could not open Multidet Group in H5 file"<<std::endl;
      abort();
  }

  hin.read(H5_ndets,"NbDet");
  if (ndets!=H5_ndets)
  {
      std::cerr<<"Number of determinants in H5 file ("<<H5_ndets<<") different from number of dets in XML ("<<ndets<<")"<<std::endl;
      abort();
  }
       
  hin.read(H5_nstates,"nstate");
  if  (nstates!=H5_nstates){
     std::cerr<<"Number of states/orbitals in H5 file ("<<H5_nstates<<") different from number of states/orbitals in XML ("<<nstates<<")"<<std::endl;
     abort();
  }
       
  hin.read(N_int,"Nbits");
  CIcoeff.resize(ndets);
  ConfigTag.resize(ndets);
  hin.read(CIcoeff,"Coeff");

  Matrix< long int> tempAlpha(ndets,N_int);
  hin.read(tempAlpha,"CI_Alpha");

  Matrix< long int> tempBeta(ndets,N_int);
  hin.read(tempBeta,"CI_Beta");
        
  std::string MyCIAlpha,MyCIBeta;
  MyCIAlpha.resize(nstates);
  MyCIBeta.resize(nstates);
   
  ci_configuration dummyC_alpha;
  ci_configuration dummyC_beta;

  dummyC_alpha.occup.resize(nstates,false);
  dummyC_beta.occup.resize(nstates,false);

  for(size_t i=0; i<nstates; i++)
    dummyC_alpha.occup[i]=true;

  for(size_t i=0; i<nstates; i++)
    dummyC_beta.occup[i]=true;

  hin.close(); 
  app_log() <<" Done reading CIs from H5!!"<< std::endl;

  int cntup=0;
  int cntdn=0;
  std::unordered_map<std::string,int>  MyMapUp;
  std::unordered_map<std::string,int>  MyMapDn;

  app_log() <<" Sorting unique CIs"<< std::endl;
  for (int ni=0; ni<ndets;ni++)
  {
     if(std::abs(CIcoeff[ni]) < cutoff)
          continue;

     int j=0;
     for (int k=0; k<N_int; k++)
     {
       long int a = tempAlpha[ni][k];
       std::bitset<bit_kind> a2 = a;
    		
       auto b = tempBeta[ni][k];
       auto b2 =  std::bitset<bit_kind>(b);

       for(int i=0; i<bit_kind;i++) 
       {
     	   if ( j <nstates ) 
           {
              MyCIAlpha[j] = a2[i] ? '1' : '0'; 
              MyCIBeta[j] = b2[i] ? '1' : '0'; 
              j++;
    	   }
       }
     }
     coeff.push_back(CIcoeff[ni]);
     std::ostringstream h5tag;
     h5tag<<"CIcoeff_" <<ni;
     CItags.push_back(h5tag.str());

     std::unordered_map<std::string,int>::const_iterator gotup = MyMapUp.find (MyCIAlpha);

     if(gotup==MyMapUp.end()){
        uniqueConfg_up.push_back(dummyC_alpha);
        uniqueConfg_up.back().add_occupation(MyCIAlpha);
        C2node_up.push_back(cntup);
        MyMapUp.insert (std::pair<std::string,int>(MyCIAlpha,cntup));
        cntup++;
     }
     else{
        C2node_up.push_back(gotup->second);
     }

     std::unordered_map<std::string,int>::const_iterator gotdn = MyMapDn.find (MyCIBeta);

     if(gotdn==MyMapDn.end()){
        uniqueConfg_dn.push_back(dummyC_beta);
        uniqueConfg_dn.back().add_occupation(MyCIBeta);
        C2node_dn.push_back(cntdn);
        MyMapDn.insert (std::pair<std::string,int>(MyCIBeta,cntdn));
        cntdn++;
     }
     else{
        C2node_dn.push_back(gotdn->second);
     }

     sumsq += CIcoeff[ni]*CIcoeff[ni];
  }
   
  app_log() <<" Done Sorting unique CIs"<< std::endl;
  app_log() <<"Found " <<coeff.size() <<" terms in the MSD expansion.\n";
  app_log() <<"Norm of ci vector (sum of ci^2): " <<sumsq << std::endl;
  
  app_log() <<"Found " <<uniqueConfg_up.size() <<" unique up determinants.\n";
  app_log() <<"Found " <<uniqueConfg_dn.size() <<" unique down determinants.\n";
  
  
  return success;
}
}<|MERGE_RESOLUTION|>--- conflicted
+++ resolved
@@ -544,9 +544,6 @@
 #endif
     }
 #endif
-<<<<<<< HEAD
-    else if (psi->Optimizable)
-      adet = new DiracDeterminantOpt(targetPtcl, psi, firstIndex);
 #if defined(ENABLE_CUBLAS)
     else if (useGPU == "yes")
     {
@@ -554,8 +551,6 @@
       adet = new DiracDeterminantCUBLAS(psi,firstIndex);
     }
 #endif
-=======
->>>>>>> 6f91e837
     else
     {
       app_log()<<"Using DiracDeterminant"<< std::endl;
