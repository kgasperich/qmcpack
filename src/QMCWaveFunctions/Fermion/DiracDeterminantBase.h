--- conflicted
+++ resolved
@@ -102,19 +102,7 @@
    *@param first index of first particle
    *@param nel number of particles in the determinant
    */
-<<<<<<< HEAD
   virtual void set(int first, int nel, int delay=0);
-  virtual RealType getAlternatePhaseDiff()
-  {
-    return 0.0;
-  }
-  virtual RealType getAlternatePhaseDiff(int iat)
-  {
-    return 0.0;
-  }
-=======
-  virtual void set(int first, int nel);
->>>>>>> 4f6ccf2c
 
   ///set BF pointers
   virtual
