//////////////////////////////////////////////////////////////////////////////////////
// This file is distributed under the University of Illinois/NCSA Open Source License.
// See LICENSE file in top directory for details.
//
// Copyright (c) 2018 QMCPACK developers.
//
// File developed by: Ye Luo, yeluo@anl.gov, Argonne National Laboratory
//
// File created by: Ye Luo, yeluo@anl.gov, Argonne National Laboratory
//////////////////////////////////////////////////////////////////////////////////////


/**@file DiracDeterminantBase.h
 * @brief Declaration of DiracDeterminantBase with a S(ingle)P(article)O(rbital)Set
 */
#ifndef QMCPLUSPLUS_DIRACDETERMINANT_BASE_H
#define QMCPLUSPLUS_DIRACDETERMINANT_BASE_H

#include "QMCWaveFunctions/WaveFunctionComponent.h"
#include "QMCWaveFunctions/SPOSet.h"
#include "Utilities/NewTimer.h"
#include "QMCWaveFunctions/Fermion/BackflowTransformation.h"

namespace qmcplusplus
{

class DiracDeterminantBase: public WaveFunctionComponent
{
public:
  /** constructor
   *@param spos the single-particle orbital set
   *@param first index of the first particle
   */
  DiracDeterminantBase(SPOSetPtr const spos, int first=0)
    : Phi(spos), FirstIndex(first), LastIndex(first+spos->size()),
    NumPtcls(spos->size()), NumOrbitals(spos->size()),
    UpdateTimer("DiracDeterminantBase::update",timer_level_fine),
    RatioTimer("DiracDeterminantBase::ratio",timer_level_fine),
    InverseTimer("DiracDeterminantBase::inverse",timer_level_fine),
    BufferTimer("DiracDeterminantBase::buffer",timer_level_fine),
    SPOVTimer("DiracDeterminantBase::spoval",timer_level_fine),
    SPOVGLTimer("DiracDeterminantBase::spovgl",timer_level_fine)
  {
    Optimizable = Phi->Optimizable;
    ClassName = "DiracDeterminantBase";
    registerTimers();
  }

  ///default destructor
  virtual ~DiracDeterminantBase() { }

  // copy constructor and assign operator disabled
  DiracDeterminantBase(const DiracDeterminantBase& s) = delete;
  DiracDeterminantBase& operator=(const DiracDeterminantBase& s) = delete;

  // get the SPO pointer
  inline SPOSetPtr getPhi() const { return Phi; }

  // get FirstIndex, Last Index
  inline int getFirstIndex() const { return FirstIndex; }
  inline int getLastIndex() const { return LastIndex; }

  /** set the index of the first particle in the determinant and reset the size of the determinant
   *@param first index of first particle
   *@param nel number of particles in the determinant
   */
  virtual void set(int first, int nel, int delay=1) { };

  ///set BF pointers
  virtual void setBF(BackflowTransformation* BFTrans) {}

  ///optimizations  are disabled
  virtual inline void checkInVariables(opt_variables_type& active)
  {
    Phi->checkInVariables(active);
    Phi->checkInVariables(myVars);
  }

  virtual inline void checkOutVariables(const opt_variables_type& active)
  {
    Phi->checkOutVariables(active);
    myVars.clear();
    myVars.insertFrom(Phi->myVars);
    myVars.getIndex(active);
  }

  virtual void resetParameters(const opt_variables_type& active)
  {
    Phi->resetParameters(active);
    for(int i=0; i<myVars.size(); ++i)
    {
      int ii=myVars.Index[i];
      if(ii>=0)
        myVars[i]= active[ii];
    }
  }

  // To be removed with AoS
  void resetTargetParticleSet(ParticleSet& P) final
  {
    Phi->resetTargetParticleSet(P);
    targetPtcl = &P;
  }

  inline void reportStatus(std::ostream& os) final { }

  // expose CPU interfaces
  using WaveFunctionComponent::evaluateDerivatives;
  using WaveFunctionComponent::evaluateLog;
  using WaveFunctionComponent::recompute;

  using WaveFunctionComponent::registerData;
  using WaveFunctionComponent::updateBuffer;
  using WaveFunctionComponent::copyFromBuffer;

  using WaveFunctionComponent::ratio;
  using WaveFunctionComponent::ratioGrad;
  using WaveFunctionComponent::evalGrad;
  using WaveFunctionComponent::acceptMove;
  using WaveFunctionComponent::restore;
  using WaveFunctionComponent::completeUpdates;

  using WaveFunctionComponent::evalGradSource;
  using WaveFunctionComponent::evaluateRatios;
  using WaveFunctionComponent::evaluateRatiosAlltoOne;
  using WaveFunctionComponent::evaluateHessian;

  // Stop makeClone
  WaveFunctionComponentPtr makeClone(ParticleSet& tqp) const final
  {
    APP_ABORT(" Illegal action. Cannot use DiracDeterminantBase::makeClone");
    return 0;
  }

  /** cloning function
   * @param tqp target particleset
   * @param spo spo set
   *
   * This interface is exposed only to SlaterDet and its derived classes
   * can overwrite to clone itself correctly.
   */
  virtual DiracDeterminantBase* makeCopy(SPOSet* spo) const = 0;

#ifdef QMC_CUDA
  // expose GPU interfaces
  //using WaveFunctionComponent::recompute;
  using WaveFunctionComponent::reserve;
  using WaveFunctionComponent::addLog;
  //using WaveFunctionComponent::ratio;
  using WaveFunctionComponent::addRatio;
  using WaveFunctionComponent::calcRatio;
  using WaveFunctionComponent::addGradient;
  using WaveFunctionComponent::calcGradient;
  using WaveFunctionComponent::update;
  using WaveFunctionComponent::gradLapl;
  using WaveFunctionComponent::NLratios;
#endif

  protected:
  /// Timers
  NewTimer UpdateTimer, RatioTimer, InverseTimer, BufferTimer, SPOVTimer, SPOVGLTimer;
  /// a set of single-particle orbitals used to fill in the  values of the matrix
  SPOSetPtr const Phi;
  ///index of the first particle with respect to the particle set
  int FirstIndex;
  ///index of the last particle with respect to the particle set
  int LastIndex;
<<<<<<< HEAD
  ///index of the particle (or row)
  int WorkingIndex;
  ///a set of single-particle orbitals used to fill in the  values of the matrix
  SPOSetBasePtr Phi;

  /////Current determinant value
  //ValueType CurrentDet;
  /// psiM(j,i) \f$= \psi_j({\bf r}_i)\f$
  ValueMatrix_t psiM, psiM_temp;

  /// temporary container for testing
  ValueMatrix_t psiMinv;

  /// dpsiM(i,j) \f$= \nabla_i \psi_j({\bf r}_i)\f$
  GradMatrix_t  dpsiM, dpsiM_temp;

  /// d2psiM(i,j) \f$= \nabla_i^2 \psi_j({\bf r}_i)\f$
  ValueMatrix_t d2psiM, d2psiM_temp;

  /// Used for force computations
  GradMatrix_t grad_source_psiM, grad_lapl_source_psiM;
  HessMatrix_t  grad_grad_source_psiM;
  
  GradMatrix_t phi_alpha_Minv, grad_phi_Minv;
  ValueMatrix_t lapl_phi_Minv;
  HessMatrix_t grad_phi_alpha_Minv;

  /// value of single-particle orbital for particle-by-particle update
  ValueVector_t psiV;
  GradVector_t dpsiV;
  ValueVector_t d2psiV;
  ValueVector_t workV1, workV2;
  GradVector_t workG;

#ifdef MIXED_PRECISION
  /// temporal matrix and workspace in higher precision for the accurate inversion.
  ValueMatrix_hp_t psiM_hp;
  Vector<ParticleSet::ParticleValue_t> WorkSpace_hp;
  DiracMatrix<mValueType> detEng_hp;
#endif
  DiracMatrix<ValueType> detEng;

  Vector<ValueType> WorkSpace;
  Vector<IndexType> Pivot;

  ValueType curRatio,cumRatio;
  ParticleSet::ParticleValue_t *FirstAddressOfG;
  ParticleSet::ParticleValue_t *LastAddressOfG;
  ValueType *FirstAddressOfdV;
  ValueType *LastAddressOfdV;
  //    double ComputeExtraTerms(int ptcl_gradient, int elDim,int ionDim);
  ParticleSet::ParticleGradient_t myG, myG_temp;
  ParticleSet::ParticleLaplacian_t myL, myL_temp;
//
  virtual inline void setLogEpsilon(ValueType x) { }

#ifdef QMC_CUDA
  /////////////////////////////////////////////////////
  // Functions for vectorized evaluation and updates //
  /////////////////////////////////////////////////////
  virtual void recompute(MCWalkerConfiguration &W, bool firstTime)
  {
    std::cerr << "Need specialization of DiracDetermiantBase::recompute.\n";
    abort();
  }

  virtual void
  reserve (PointerPool<gpu::device_vector<CudaValueType> > &pool, int kblocksize=1)
  {
    std::cerr << "Need specialization of DiracDetermiantBase::reserve.\n";
    abort();
  }

  virtual void
  addLog (MCWalkerConfiguration &W, std::vector<RealType> &logPsi)
  {
    std::cerr << "Need specialization of DiracDetermiantBase::addLog.\n";
    abort();
  }

  virtual void
  ratio (MCWalkerConfiguration &W, int iat,
         std::vector<ValueType> &psi_ratios,	std::vector<GradType>  &grad,
         std::vector<ValueType> &lapl)
  {
    std::cerr << "Need specialization of DiracDetermiantBase::ratio.\n";
    abort();
  }
  virtual void
  addRatio (MCWalkerConfiguration &W, int iat, int k,
            std::vector<ValueType> &psi_ratios,	std::vector<GradType>  &grad,
            std::vector<ValueType> &lapl)
  {
    std::cerr << "Need specialization of DiracDetermiantBase::addRatio.\n";
    abort();
  }
  virtual void
  calcRatio (MCWalkerConfiguration &W, int iat,
             std::vector<ValueType> &psi_ratios,	std::vector<GradType>  &grad,
             std::vector<ValueType> &lapl)
  {
    std::cerr << "Need specialization of DiracDetermiantBase::calcRatio.\n";
    abort();
  }

  virtual void
  det_lookahead (MCWalkerConfiguration &W,
                 std::vector<ValueType> &psi_ratios,
                 std::vector<GradType>  &grad,
                 std::vector<ValueType> &lapl,
                 int iat, int k, int kd, int nw)
  {
    std::cerr << "Need specialization of DiracDetermiantBase::det_lookahead.\n";
    abort();
  }

  virtual void
  ratio (std::vector<Walker_t*> &walkers,    std::vector<int> &iatList,
         std::vector<PosType> &rNew, std::vector<ValueType> &psi_ratios,
         std::vector<GradType>  &grad, std::vector<ValueType> &lapl)
  {
    std::cerr << "Need specialization of DiracDetermiantBase::ratio.\n";
    abort();
  }

  virtual void
  addGradient(MCWalkerConfiguration &W, int iat,
              std::vector<GradType> &grad)
  {
    std::cerr << "Need specialization of DiracDetermiantBase::addGradient.\n";
    abort();
  }
  virtual void
  calcGradient(MCWalkerConfiguration &W, int iat, int k,
               std::vector<GradType> &grad)
  {
    std::cerr << "Need specialization of DiracDetermiantBase::calcGradient.\n";
    abort();
  }


  virtual void update (MCWalkerConfiguration *W, std::vector<Walker_t*> &walkers, int iat, std::vector<bool> *acc, int k)
  {
    std::cerr << "Need specialization of DiracDetermiantBase::update.\n";
    abort();
  }

  virtual void
  update (const std::vector<Walker_t*> &walkers,
          const std::vector<int> &iatList)
  {
    std::cerr << "Need specialization of DiracDetermiantBase::update.\n";
    abort();
  }
=======
  ///number of single-particle orbitals which belong to this Dirac determinant
  int NumOrbitals;
  ///number of particles which belong to this Dirac determinant
  int NumPtcls;
  /// targetPtcl pointer. YE: to be removed.
  ParticleSet *targetPtcl;
>>>>>>> c4193faa

  /// register all the timers
  void registerTimers()
  {
    UpdateTimer.reset();
    RatioTimer.reset();
    TimerManager.addTimer (&UpdateTimer);
    TimerManager.addTimer (&RatioTimer);
    TimerManager.addTimer (&InverseTimer);
    TimerManager.addTimer (&BufferTimer);
    TimerManager.addTimer (&SPOVTimer);
    TimerManager.addTimer (&SPOVGLTimer);
  }

};

}
#endif<|MERGE_RESOLUTION|>--- conflicted
+++ resolved
@@ -151,6 +151,7 @@
   using WaveFunctionComponent::calcRatio;
   using WaveFunctionComponent::addGradient;
   using WaveFunctionComponent::calcGradient;
+  using WaveFunctionComponent::det_lookahead;
   using WaveFunctionComponent::update;
   using WaveFunctionComponent::gradLapl;
   using WaveFunctionComponent::NLratios;
@@ -165,169 +166,12 @@
   int FirstIndex;
   ///index of the last particle with respect to the particle set
   int LastIndex;
-<<<<<<< HEAD
-  ///index of the particle (or row)
-  int WorkingIndex;
-  ///a set of single-particle orbitals used to fill in the  values of the matrix
-  SPOSetBasePtr Phi;
-
-  /////Current determinant value
-  //ValueType CurrentDet;
-  /// psiM(j,i) \f$= \psi_j({\bf r}_i)\f$
-  ValueMatrix_t psiM, psiM_temp;
-
-  /// temporary container for testing
-  ValueMatrix_t psiMinv;
-
-  /// dpsiM(i,j) \f$= \nabla_i \psi_j({\bf r}_i)\f$
-  GradMatrix_t  dpsiM, dpsiM_temp;
-
-  /// d2psiM(i,j) \f$= \nabla_i^2 \psi_j({\bf r}_i)\f$
-  ValueMatrix_t d2psiM, d2psiM_temp;
-
-  /// Used for force computations
-  GradMatrix_t grad_source_psiM, grad_lapl_source_psiM;
-  HessMatrix_t  grad_grad_source_psiM;
-  
-  GradMatrix_t phi_alpha_Minv, grad_phi_Minv;
-  ValueMatrix_t lapl_phi_Minv;
-  HessMatrix_t grad_phi_alpha_Minv;
-
-  /// value of single-particle orbital for particle-by-particle update
-  ValueVector_t psiV;
-  GradVector_t dpsiV;
-  ValueVector_t d2psiV;
-  ValueVector_t workV1, workV2;
-  GradVector_t workG;
-
-#ifdef MIXED_PRECISION
-  /// temporal matrix and workspace in higher precision for the accurate inversion.
-  ValueMatrix_hp_t psiM_hp;
-  Vector<ParticleSet::ParticleValue_t> WorkSpace_hp;
-  DiracMatrix<mValueType> detEng_hp;
-#endif
-  DiracMatrix<ValueType> detEng;
-
-  Vector<ValueType> WorkSpace;
-  Vector<IndexType> Pivot;
-
-  ValueType curRatio,cumRatio;
-  ParticleSet::ParticleValue_t *FirstAddressOfG;
-  ParticleSet::ParticleValue_t *LastAddressOfG;
-  ValueType *FirstAddressOfdV;
-  ValueType *LastAddressOfdV;
-  //    double ComputeExtraTerms(int ptcl_gradient, int elDim,int ionDim);
-  ParticleSet::ParticleGradient_t myG, myG_temp;
-  ParticleSet::ParticleLaplacian_t myL, myL_temp;
-//
-  virtual inline void setLogEpsilon(ValueType x) { }
-
-#ifdef QMC_CUDA
-  /////////////////////////////////////////////////////
-  // Functions for vectorized evaluation and updates //
-  /////////////////////////////////////////////////////
-  virtual void recompute(MCWalkerConfiguration &W, bool firstTime)
-  {
-    std::cerr << "Need specialization of DiracDetermiantBase::recompute.\n";
-    abort();
-  }
-
-  virtual void
-  reserve (PointerPool<gpu::device_vector<CudaValueType> > &pool, int kblocksize=1)
-  {
-    std::cerr << "Need specialization of DiracDetermiantBase::reserve.\n";
-    abort();
-  }
-
-  virtual void
-  addLog (MCWalkerConfiguration &W, std::vector<RealType> &logPsi)
-  {
-    std::cerr << "Need specialization of DiracDetermiantBase::addLog.\n";
-    abort();
-  }
-
-  virtual void
-  ratio (MCWalkerConfiguration &W, int iat,
-         std::vector<ValueType> &psi_ratios,	std::vector<GradType>  &grad,
-         std::vector<ValueType> &lapl)
-  {
-    std::cerr << "Need specialization of DiracDetermiantBase::ratio.\n";
-    abort();
-  }
-  virtual void
-  addRatio (MCWalkerConfiguration &W, int iat, int k,
-            std::vector<ValueType> &psi_ratios,	std::vector<GradType>  &grad,
-            std::vector<ValueType> &lapl)
-  {
-    std::cerr << "Need specialization of DiracDetermiantBase::addRatio.\n";
-    abort();
-  }
-  virtual void
-  calcRatio (MCWalkerConfiguration &W, int iat,
-             std::vector<ValueType> &psi_ratios,	std::vector<GradType>  &grad,
-             std::vector<ValueType> &lapl)
-  {
-    std::cerr << "Need specialization of DiracDetermiantBase::calcRatio.\n";
-    abort();
-  }
-
-  virtual void
-  det_lookahead (MCWalkerConfiguration &W,
-                 std::vector<ValueType> &psi_ratios,
-                 std::vector<GradType>  &grad,
-                 std::vector<ValueType> &lapl,
-                 int iat, int k, int kd, int nw)
-  {
-    std::cerr << "Need specialization of DiracDetermiantBase::det_lookahead.\n";
-    abort();
-  }
-
-  virtual void
-  ratio (std::vector<Walker_t*> &walkers,    std::vector<int> &iatList,
-         std::vector<PosType> &rNew, std::vector<ValueType> &psi_ratios,
-         std::vector<GradType>  &grad, std::vector<ValueType> &lapl)
-  {
-    std::cerr << "Need specialization of DiracDetermiantBase::ratio.\n";
-    abort();
-  }
-
-  virtual void
-  addGradient(MCWalkerConfiguration &W, int iat,
-              std::vector<GradType> &grad)
-  {
-    std::cerr << "Need specialization of DiracDetermiantBase::addGradient.\n";
-    abort();
-  }
-  virtual void
-  calcGradient(MCWalkerConfiguration &W, int iat, int k,
-               std::vector<GradType> &grad)
-  {
-    std::cerr << "Need specialization of DiracDetermiantBase::calcGradient.\n";
-    abort();
-  }
-
-
-  virtual void update (MCWalkerConfiguration *W, std::vector<Walker_t*> &walkers, int iat, std::vector<bool> *acc, int k)
-  {
-    std::cerr << "Need specialization of DiracDetermiantBase::update.\n";
-    abort();
-  }
-
-  virtual void
-  update (const std::vector<Walker_t*> &walkers,
-          const std::vector<int> &iatList)
-  {
-    std::cerr << "Need specialization of DiracDetermiantBase::update.\n";
-    abort();
-  }
-=======
   ///number of single-particle orbitals which belong to this Dirac determinant
   int NumOrbitals;
   ///number of particles which belong to this Dirac determinant
   int NumPtcls;
   /// targetPtcl pointer. YE: to be removed.
   ParticleSet *targetPtcl;
->>>>>>> c4193faa
 
   /// register all the timers
   void registerTimers()
