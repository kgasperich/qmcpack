--- conflicted
+++ resolved
@@ -60,23 +60,19 @@
     delay_list.resize(delay);
   }
 
-<<<<<<< HEAD
-      /** initialize internal objects when Ainv is refreshed
-       * @param Ainv inverse matrix
-       */
-      inline void initializeInv(const Matrix<T>& Ainv)
-      {
-        // safe mechanism
-        delay_count = 0;
-      }
-
-      /** compute the row of up-to-date Ainv
-=======
+  /** initialize internal objects when Ainv is refreshed
+   * @param Ainv inverse matrix
+   */
+  inline void initializeInv(const Matrix<T>& Ainv)
+  {
+    // safe mechanism
+    delay_count = 0;
+  }
+
   /** compute the row of up-to-date Ainv
->>>>>>> c8ada56e
-       * @param Ainv inverse matrix
-       * @param rowchanged the row id corresponding to the proposed electron
-       */
+   * @param Ainv inverse matrix
+   * @param rowchanged the row id corresponding to the proposed electron
+   */
   template<typename VVT>
   inline void getInvRow(const Matrix<T>& Ainv, int rowchanged, VVT& invRow)
   {
