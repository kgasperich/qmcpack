--- conflicted
+++ resolved
@@ -136,28 +136,6 @@
         simd::copy_n(Ainv[rowchanged], norb, V[delay_count]);
         simd::copy_n(psiV.data(), norb, U[delay_count]);
         delay_list[delay_count] = rowchanged;
-<<<<<<< HEAD
-        // the new row in B has been computed, now compute the new column
-        if(delay_count==0)
-          Binv[0][0] = T(1) / curRatio;
-        else
-        {
-          // the new Binv is [[X Y] [Z x]]
-          BLAS::gemv('T', norb, delay_count+1, cminusone, V.data(), norb, psiV.data(), 1, czero, p.data(), 1);
-          // x
-          T y = -p[delay_count];
-          for(int i=0; i<delay_count; i++)
-            y += Binv[delay_count][i] * p[i];
-          Binv[delay_count][delay_count] = y = T(1) / y;
-          // Y
-          BLAS::gemv('T', delay_count, delay_count, y, Binv.data(), lda_Binv, p.data(), 1, czero, Binv.data()+delay_count, lda_Binv);
-          // X
-          BLAS::ger(delay_count, delay_count, cminusone, Binv[delay_count], 1, Binv.data()+delay_count, lda_Binv, Binv.data(), lda_Binv);
-          // Z
-          for(int i=0; i<delay_count; i++)
-            Binv[delay_count][i] *= -y;
-        }
-=======
         // the new Binv is [[X Y] [Z x]]
         BLAS::gemv('T', norb, delay_count+1, cminusone, V.data(), norb, psiV.data(), 1, czero, p.data(), 1);
         // x
@@ -172,7 +150,6 @@
         // Z
         for(int i=0; i<delay_count; i++)
           Binv[delay_count][i] *= -y;
->>>>>>> a3c62b35
         delay_count++;
         if(delay_count==lda_Binv) updateInvMat(Ainv);
       }
