--- conflicted
+++ resolved
@@ -23,18 +23,11 @@
   template<typename T>
     struct DelayedUpdate
     {
-<<<<<<< HEAD
-      Matrix<T> U, V, B, Binv, tempMat;
-      Vector<T> temp, rcopy;
-      Matrix<T_hp> Binv_hp;
-      DiracMatrix<T_hp> deteng;
-=======
       Matrix<T> U, V, Binv, tempMat;
       // temporal scratch space used by SM-1
       Vector<T> temp, rcopy;
       // auxiliary arrays for B
       Vector<T> p, qt_binv;
->>>>>>> 6aaff041
       std::vector<int> delay_list;
       int delay_count;
 
@@ -120,13 +113,8 @@
 
         const int m = a.rows();
         const int lda = a.cols();
-<<<<<<< HEAD
-        CONSTEXPR T cone(1);
-        CONSTEXPR T czero(0);
-=======
         const T cone(1);
         const T czero(0);
->>>>>>> 6aaff041
         temp.resize(lda);
         rcopy.resize(lda);
         T c_ratio = cone / curRatio;
@@ -183,7 +171,6 @@
         const int norb=Ainv.rows();
         if(delay_count==1)
         {
-          temp.resize(norb);
           // Only use the first norb elements of tempMat as a temporal array
           BLAS::gemv('T', norb, norb, cone, Ainv.data(), norb, U[0], 1, czero, temp.data(), 1);
           temp[delay_list[0]] -= cone;
