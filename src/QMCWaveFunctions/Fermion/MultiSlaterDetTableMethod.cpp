--- conflicted
+++ resolved
@@ -1002,18 +1002,13 @@
   evaluateMultiDiracDeterminantDerivativesWF(P, optvars, dlogpsi);
 }
 
-<<<<<<< HEAD
-
 void MultiSlaterDetTableMethod::evaluateDerivativesWF_local(Vector<ValueType>& dlogpsi)
 {
   evaluateDerivativesMSD(psi_ratio_to_ref_det_, dlogpsi);
 }
 
 
-void MultiSlaterDetTableMethod::evaluateDerivativesMSD(const PsiValueType& multi_det_to_ref,
-=======
 void MultiSlaterDetTableMethod::evaluateDerivativesMSD(const PsiValue& multi_det_to_ref,
->>>>>>> 148d66dd
                                                        Vector<ValueType>& dlogpsi,
                                                        int det_id) const
 {
