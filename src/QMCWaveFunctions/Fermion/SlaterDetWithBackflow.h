//////////////////////////////////////////////////////////////////////////////////////
// This file is distributed under the University of Illinois/NCSA Open Source License.
// See LICENSE file in top directory for details.
//
// Copyright (c) 2016 Jeongnim Kim and QMCPACK developers.
//
// File developed by: Jeongnim Kim, jeongnim.kim@gmail.com, University of Illinois at Urbana-Champaign
//                    Jeremy McMinnis, jmcminis@gmail.com, University of Illinois at Urbana-Champaign
//                    Miguel Morales, moralessilva2@llnl.gov, Lawrence Livermore National Laboratory
//                    Mark A. Berrill, berrillma@ornl.gov, Oak Ridge National Laboratory
//
// File created by: Jeongnim Kim, jeongnim.kim@gmail.com, University of Illinois at Urbana-Champaign
//////////////////////////////////////////////////////////////////////////////////////
    
    
#ifndef QMCPLUSPLUS_SLATERDETERMINANT_WITHBACKFLOW_H
#define QMCPLUSPLUS_SLATERDETERMINANT_WITHBACKFLOW_H
#include "QMCWaveFunctions/Fermion/DiracDeterminantWithBackflow.h"
#include "QMCWaveFunctions/Fermion/BackflowTransformation.h"
#include "QMCWaveFunctions/Fermion/SlaterDet.h"
#include<cmath>

namespace qmcplusplus
{

class SlaterDetWithBackflow: public SlaterDet
{
public:
  BackflowTransformation *BFTrans;

  /**  constructor
   * @param targetPtcl target Particleset
   * @param rn release node
   */
  SlaterDetWithBackflow(ParticleSet& targetPtcl,BackflowTransformation *BF);

  ///destructor
  ~SlaterDetWithBackflow();

  ///set BF pointers
  void setBF(BackflowTransformation* bf)
  {
    BFTrans = bf;
    for(int i=0; i<Dets.size(); i++)
      Dets[i]->setBF(BFTrans);
  }

  void resetTargetParticleSet(ParticleSet& P);
  void checkInVariables(opt_variables_type& active)
  {
    //if(Optimizable) {
    if(BFTrans->isOptimizable())
    {
      BFTrans->checkInVariables(active);
      for(int i=0; i<Dets.size(); i++)
        Dets[i]->checkInVariables(active);
    }
  }

  void checkOutVariables(const opt_variables_type& active)
  {
    //if(Optimizable) {
    if(BFTrans->isOptimizable())
    {
      BFTrans->checkOutVariables(active);
      for(int i=0; i<Dets.size(); i++)
        Dets[i]->checkOutVariables(active);
    }
  }

  ///reset all the Dirac determinants, Optimizable is true
  void resetParameters(const opt_variables_type& active)
  {
    //if(Optimizable) {
    if(BFTrans->isOptimizable())
    {
      BFTrans->resetParameters(active);
      for(int i=0; i<Dets.size(); i++)
        Dets[i]->resetParameters(active);
    }
  }

  ValueType evaluate(ParticleSet& P
                     ,ParticleSet::ParticleGradient_t& G
                     ,ParticleSet::ParticleLaplacian_t& L);

  RealType evaluateLog(ParticleSet& P
                       ,ParticleSet::ParticleGradient_t& G
                       ,ParticleSet::ParticleLaplacian_t& L);

<<<<<<< HEAD
  RealType evaluateLog(ParticleSet& P,
                       ParticleSet::ParticleGradient_t& G,
                       ParticleSet::ParticleLaplacian_t& L,
                       PooledData<RealType>& buf,
                       bool fillBuffer);

  void registerData(ParticleSet& P, WFBufferType& buf);
  RealType updateBuffer(ParticleSet& P, WFBufferType& buf, bool fromscratch=false);
  void copyFromBuffer(ParticleSet& P, WFBufferType& buf);
=======
  RealType registerData(ParticleSet& P, PooledData<RealType>& buf);
  RealType updateBuffer(ParticleSet& P, PooledData<RealType>& buf, bool fromscratch=false);
  void copyFromBuffer(ParticleSet& P, PooledData<RealType>& buf);
>>>>>>> d2b0cb9c

  inline ValueType ratioGrad(ParticleSet& P, int iat, GradType& grad_iat)
  {
    BFTrans->evaluatePbyPWithGrad(P,iat);
    //BFTrans->evaluate(P);
    ValueType psi=1.0;
    for(int i=0; i<Dets.size(); ++i)
      psi *= Dets[i]->ratioGrad(P,iat,grad_iat);
    return psi;
  }

  inline ValueType alternateRatioGrad(ParticleSet& P, int iat, GradType& grad_iat)
  {
    APP_ABORT("Need to implement SlaterDetWithBackflow::ratioGrad() \n");
    return ValueType();
  }

  GradType evalGrad(ParticleSet& P, int iat)
  {
    QMCTraits::GradType g;
    for(int i=0; i<Dets.size(); ++i)
      g += Dets[i]->evalGrad(P,iat);
    return g;
  }

  GradType alternateEvalGrad(ParticleSet& P, int iat)
  {
    APP_ABORT("Need to implement SlaterDetWithBackflow::alternateEvalGrad() \n");
    return GradType();
  }

  GradType evalGradSource(ParticleSet& P, ParticleSet &src, int iat)
  {
    APP_ABORT("Need to implement SlaterDetWithBackflow::evalGradSource() \n");
    return ValueType();
  }

  GradType evalGradSource (ParticleSet& P, ParticleSet& src, int iat,
                           TinyVector<ParticleSet::ParticleGradient_t, OHMMS_DIM> &grad_grad,
                           TinyVector<ParticleSet::ParticleLaplacian_t,OHMMS_DIM> &lapl_grad)
  {
    APP_ABORT("Need to implement SlaterDetWithBackflow::evalGradSource() \n");
    return GradType();
  }

  inline void acceptMove(ParticleSet& P, int iat)
  {
    BFTrans->acceptMove(P,iat);
    for(int i=0; i<Dets.size(); i++)
      Dets[i]->acceptMove(P,iat);
  }

  inline void restore(int iat)
  {
    BFTrans->restore(iat);
    for(int i=0; i<Dets.size(); i++)
      Dets[i]->restore(iat);
  }


  inline ValueType ratio(ParticleSet& P, int iat)
  {
    BFTrans->evaluatePbyP(P,iat);
    //BFTrans->evaluate(P);
    ValueType ratio=1.0;
    for(int i=0; i<Dets.size(); ++i)
      ratio*=Dets[i]->ratio(P,iat);
    return ratio;
  }

  inline ValueType alternateRatio(ParticleSet& P)
  {
    APP_ABORT("Need to implement SlaterDetWithBackflow::alternateRatio() \n");
    return ValueType();
  }

  inline void alternateGrad(ParticleSet::ParticleGradient_t& G)
  {
    APP_ABORT("Need to implement SlaterDetWithBackflow::alternateRatio() \n");
  }

  OrbitalBasePtr makeClone(ParticleSet& tqp) const;

  SPOSetBasePtr getPhi(int i=0)
  {
    return Dets[i]->getPhi();
  }

  void get_ratios(ParticleSet& P, std::vector<ValueType>& ratios);

  void evaluateDerivatives(ParticleSet& P,
                           const opt_variables_type& optvars,
                           std::vector<RealType>& dlogpsi,
                           std::vector<RealType>& dhpsioverpsi);

  void testDerivGL(ParticleSet& P);

  //private:
  //SlaterDetWithBackflow() {}
};
}
#endif<|MERGE_RESOLUTION|>--- conflicted
+++ resolved
@@ -88,21 +88,9 @@
                        ,ParticleSet::ParticleGradient_t& G
                        ,ParticleSet::ParticleLaplacian_t& L);
 
-<<<<<<< HEAD
-  RealType evaluateLog(ParticleSet& P,
-                       ParticleSet::ParticleGradient_t& G,
-                       ParticleSet::ParticleLaplacian_t& L,
-                       PooledData<RealType>& buf,
-                       bool fillBuffer);
-
   void registerData(ParticleSet& P, WFBufferType& buf);
   RealType updateBuffer(ParticleSet& P, WFBufferType& buf, bool fromscratch=false);
   void copyFromBuffer(ParticleSet& P, WFBufferType& buf);
-=======
-  RealType registerData(ParticleSet& P, PooledData<RealType>& buf);
-  RealType updateBuffer(ParticleSet& P, PooledData<RealType>& buf, bool fromscratch=false);
-  void copyFromBuffer(ParticleSet& P, PooledData<RealType>& buf);
->>>>>>> d2b0cb9c
 
   inline ValueType ratioGrad(ParticleSet& P, int iat, GradType& grad_iat)
   {
