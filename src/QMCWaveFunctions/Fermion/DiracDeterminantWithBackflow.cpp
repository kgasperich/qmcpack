--- conflicted
+++ resolved
@@ -333,123 +333,6 @@
 #endif
 }
 
-<<<<<<< HEAD
-/** return the ratio
- * @param P current configuration
- * @param iat particle whose position is moved
- * @param dG differential Gradients
- * @param dL differential Laplacians
- *
- * Data member *_temp contain the data assuming that the move is accepted
- * and are used to evaluate differential Gradients and Laplacians.
- */
-DiracDeterminantWithBackflow::ValueType DiracDeterminantWithBackflow::ratio(ParticleSet& P, int iat,
-    ParticleSet::ParticleGradient_t& dG,
-    ParticleSet::ParticleLaplacian_t& dL)
-{
-  // FIX FIX FIX : code Woodbury formula
-  psiM_temp=psiM;
-  dpsiM_temp=dpsiM;
-  grad_grad_psiM_temp = grad_grad_psiM;
-  UpdateMode=ORB_PBYP_ALL;
-  std::vector<int>::iterator it = BFTrans->indexQP.begin();
-  std::vector<int>::iterator it_end = BFTrans->indexQP.end();
-  while(it != it_end)
-  {
-    if(*it<FirstIndex || *it>=LastIndex )
-    {
-      ++it;
-      continue;
-    }
-    int jat = *it-FirstIndex;
-    PosType dr = BFTrans->newQP[*it] - BFTrans->QP.R[*it];
-    BFTrans->QP.makeMoveAndCheck(*it,dr);
-    Phi->evaluate(BFTrans->QP, *it, psiV, dpsiV, grad_gradV);
-    for(int orb=0; orb<psiV.size(); orb++)
-      psiM_temp(orb,jat) = psiV[orb];
-    std::copy(dpsiV.begin(),dpsiV.end(),dpsiM_temp.begin(jat));
-    std::copy(grad_gradV.begin(),grad_gradV.end(),grad_grad_psiM_temp.begin(jat));
-    BFTrans->QP.rejectMove(*it);
-    it++;
-  }
-  /*
-      std::vector<int>::iterator it = BFTrans->indexQP.begin();
-      std::vector<int>::iterator it_end = BFTrans->indexQP.end();
-      while(it != it_end) {
-        if(*it<FirstIndex || *it>=LastIndex ) { ++it; continue;}
-        int jat = *it-FirstIndex;
-        BFTrans->QP.R[*it] = BFTrans->newQP[*it];
-        it++;
-      }
-      BFTrans->QP.update(0);
-      Phi->evaluate(BFTrans->QP, FirstIndex, LastIndex, psiM_temp,dpsiM_temp,grad_grad_psiM_temp);
-      UpdateMode=ORB_PBYP_ALL;
-  */
-  // FIX FIX FIX : code Woodbury formula
-  psiMinv_temp = psiM_temp;
-  // FIX FIX FIX : code Woodbury formula
-  InverseTimer.start();
-  RealType NewPhase;
-  RealType NewLog=InvertWithLog(psiMinv_temp.data(),NumPtcls,NumOrbitals,WorkSpace.data(),Pivot.data(),NewPhase);
-  InverseTimer.stop();
-  for(int i=0; i<NumPtcls; i++)
-  {
-    for(int j=0; j<NumPtcls; j++)
-    {
-      Fmat(i,j)=simd::dot(psiMinv_temp[i],dpsiM_temp[j],NumOrbitals);
-    }
-    Fmatdiag_temp[i] = Fmat(i,i);
-  }
-  // calculate gradients and first piece of laplacians
-  GradType temp;
-  ValueType temp2;
-  int num = P.getTotalNum();
-  myG_temp = 0.0;
-  myL_temp = 0.0;
-  for(int i=0; i<num; i++)
-  {
-    temp=0.0;
-    temp2=0.0;
-    for(int j=0; j<NumPtcls; j++)
-    {
-      temp2 += rcdot(BFTrans->Bmat_temp(i,FirstIndex+j),Fmat(j,j));
-      temp  += dot(BFTrans->Amat_temp(i,FirstIndex+j),Fmat(j,j));
-    }
-    myG_temp[i] += temp;
-    myL_temp[i] += temp2;
-  }
-  for(int j=0; j<NumPtcls; j++)
-  {
-    HessType q_j;
-    for(int k=0; k<NumPtcls; k++)
-      q_j += psiMinv_temp(j,k)*grad_grad_psiM_temp(j,k);
-    for(int i=0; i<num; i++)
-    {
-      myL_temp[i] += traceAtB(dot(transpose(BFTrans->Amat_temp(i,FirstIndex+j)),BFTrans->Amat_temp(i,FirstIndex+j)),q_j);
-    }
-    for(int k=0; k<NumPtcls; k++)
-    {
-      for(int i=0; i<num; i++)
-      {
-        myL_temp[i] -= traceAtB(dot(transpose(BFTrans->Amat_temp(i,FirstIndex+j)),BFTrans->Amat_temp(i,FirstIndex+k)), outerProduct(Fmat(k,j),Fmat(j,k)));
-      }
-    }
-  }
-  for(int i=0; i<num; i++)
-  {
-    dG[i] += myG_temp[i] - myG[i];
-    dL[i] += myL_temp[i] - myL[i];
-  }
-#if defined(QMC_COMPLEX)
-  RealType ratioMag = std::exp(NewLog-LogValue);
-  return curRatio = std::complex<OHMMS_PRECISION>(std::cos(NewPhase-PhaseValue)*ratioMag,std::sin(NewPhase-PhaseValue)*ratioMag);
-#else
-  return curRatio = std::cos(NewPhase-PhaseValue)*std::exp(NewLog-LogValue);
-#endif
-}
-
-=======
->>>>>>> af960d3d
 void DiracDeterminantWithBackflow::testL(ParticleSet& P)
 {
   GradMatrix_t Fmat_p,Fmat_m;
