--- conflicted
+++ resolved
@@ -208,14 +208,8 @@
     DiracDeterminantSoA::evaluateLog(ParticleSet& P, ParticleSet::ParticleGradient_t& G, ParticleSet::ParticleLaplacian_t& L)
     {
       recompute(P);
-<<<<<<< HEAD
       mGradType rv;
       mValueType lap;
-=======
-
-      GradType rv;
-      ValueType lap;
->>>>>>> 743ae8c6
       for(size_t i=0,iat=FirstIndex; i<NumPtcls; ++i,++iat)
       {
         computeGL(psiM[i],mGL[i],rv,lap);
