//////////////////////////////////////////////////////////////////////////////////////
// This file is distributed under the University of Illinois/NCSA Open Source License.
// See LICENSE file in top directory for details.
//
// Copyright (c) 2016 Jeongnim Kim and QMCPACK developers.
//
// File developed by: Miguel Morales, moralessilva2@llnl.gov, Lawrence Livermore National Laboratory
//                    Jeongnim Kim, jeongnim.kim@gmail.com, University of Illinois at Urbana-Champaign
//                    Jeremy McMinnis, jmcminis@gmail.com, University of Illinois at Urbana-Champaign
//                    Mark A. Berrill, berrillma@ornl.gov, Oak Ridge National Laboratory
//
// File created by: Miguel Morales, moralessilva2@llnl.gov, Lawrence Livermore National Laboratory
//////////////////////////////////////////////////////////////////////////////////////
    
    
#include "QMCWaveFunctions/Fermion/MultiSlaterDeterminant.h"
#include "ParticleBase/ParticleAttribOps.h"

namespace qmcplusplus
{

MultiSlaterDeterminant::MultiSlaterDeterminant(ParticleSet& targetPtcl, SPOSetProxyPtr upspo, SPOSetProxyPtr dnspo):spo_up(upspo),spo_dn(dnspo),
  RatioTimer("MultiSlaterDeterminant::ratio"),
  Ratio1Timer("MultiSlaterDeterminant::detEval_ratio"),
  RatioGradTimer("MultiSlaterDeterminant::ratioGrad"),
  Ratio1GradTimer("MultiSlaterDeterminant::detEval_ratioGrad"),
  RatioAllTimer("MultiSlaterDeterminant::ratio(all)"),
  Ratio1AllTimer("MultiSlaterDeterminant::detEval_ratio(all)"),
  UpdateTimer("MultiSlaterDeterminant::updateBuffer"),
  AccRejTimer("MultiSlaterDeterminant::Accept_Reject"),
  EvaluateTimer("MultiSlaterDeterminant::evaluate"),
  evalOrbTimer("MultiSlaterDeterminant::evalOrbGrad")
{
  registerTimers();
  //Optimizable=true;
  Optimizable=false;
  OrbitalName="MultiSlaterDeterminant";
  usingCSF=false;
  FirstIndex_up = targetPtcl.first(0);
  LastIndex_up = targetPtcl.last(0);
  FirstIndex_dn = targetPtcl.first(1);
  LastIndex_dn = targetPtcl.last(1);
  nels_up = LastIndex_up-FirstIndex_up;
  nels_dn = LastIndex_dn-FirstIndex_dn;
  DetID.resize(targetPtcl.getTotalNum());
  for(int i=0; i<targetPtcl.groups(); ++i)
    for(int j=targetPtcl.first(i); j<targetPtcl.last(i); ++j)
      DetID[j]=i;
}

OrbitalBasePtr MultiSlaterDeterminant::makeClone(ParticleSet& tqp) const
{
  SPOSetProxyForMSD* spo_up_C = new SPOSetProxyForMSD(spo_up->refPhi->makeClone(),FirstIndex_up,LastIndex_up);
  SPOSetProxyForMSD* spo_dn_C = new SPOSetProxyForMSD(spo_dn->refPhi->makeClone(),FirstIndex_dn,LastIndex_dn);
  spo_up_C->occup= spo_up->occup;
  spo_dn_C->occup= spo_dn->occup;
  spo_up_C->refPhi->resetTargetParticleSet(tqp);
  spo_dn_C->refPhi->resetTargetParticleSet(tqp);
  MultiSlaterDeterminant* clone = new MultiSlaterDeterminant(tqp,spo_up_C,spo_dn_C);
  clone->C2node_up=C2node_up;
  clone->C2node_dn=C2node_dn;
  clone->resize(dets_up.size(),dets_dn.size());
  if (usingCSF)
  {
    clone->CSFcoeff=CSFcoeff;
    clone->CSFexpansion=CSFexpansion;
    clone->DetsPerCSF=DetsPerCSF;
  }
//     SPOSetProxyForMSD* spo = clone->spo_up;
//     spo->occup.resize(uniqueConfg_up.size(),clone->nels_up);
  for(int i=0; i<dets_up.size(); i++)
  {
//       int nq=0;
// //       configuration& ci = uniqueConfg_up[i];
//       for(int k=0; k<uniqueConfg_up[i].occup.size(); k++) {
//         if(uniqueConfg_up[i].occup[k]) {
//           spo->occup(i,nq++) = k;
//         }
//       }
    DiracDeterminantBase* adet = new DiracDeterminantBase((SPOSetBasePtr) clone->spo_up,0);
    adet->set(clone->FirstIndex_up,clone->nels_up);
    adet->resetTargetParticleSet(tqp);
    clone->dets_up.push_back(adet);
  }
//     spo = clone->spo_dn;
//     spo->occup.resize(uniqueConfg_dn.size(),clone->nels_dn);
  for(int i=0; i<dets_dn.size(); i++)
  {
//       int nq=0;
// //       configuration& ci = uniqueConfg_dn[i];
//       for(int k=0; k<uniqueConfg_dn[i].occup.size(); k++) {
//         if(uniqueConfg_dn[i].occup[k]) {
//           spo->occup(i,nq++) = k;
//         }
//       }
    DiracDeterminantBase* adet = new DiracDeterminantBase((SPOSetBasePtr) clone->spo_dn,0);
    adet->set(clone->FirstIndex_dn,clone->nels_dn);
    adet->resetTargetParticleSet(tqp);
    clone->dets_dn.push_back(adet);
  }
  clone->Optimizable=Optimizable;
  clone->C=C;
  clone->myVars=myVars;
  return clone;
}


MultiSlaterDeterminant::~MultiSlaterDeterminant() { }
void MultiSlaterDeterminant::resetTargetParticleSet(ParticleSet& P)
{
  for(int i=0; i<dets_up.size(); i++)
    dets_up[i]->resetTargetParticleSet(P);
  for(int i=0; i<dets_dn.size(); i++)
    dets_dn[i]->resetTargetParticleSet(P);
}

void MultiSlaterDeterminant::resize(int n1, int n2)
{
  NumUniqueDets_up=n1;
  NumUniqueDets_dn=n2;
  myG.resize(nels_up+nels_dn);
  myL.resize(nels_up+nels_dn);
  grads_up.resize(NumUniqueDets_up);
  grads_dn.resize(NumUniqueDets_dn);
  lapls_up.resize(NumUniqueDets_up);
  lapls_dn.resize(NumUniqueDets_dn);
  for(int i=0; i<NumUniqueDets_up; i++)
  {
    grads_up[i].resize(nels_up+nels_dn);
    lapls_up[i].resize(nels_up+nels_dn);
  }
  for(int i=0; i<NumUniqueDets_dn; i++)
  {
    grads_dn[i].resize(nels_up+nels_dn);
    lapls_dn[i].resize(nels_up+nels_dn);
  }
  detValues_up.resize(NumUniqueDets_up);
  detValues_dn.resize(NumUniqueDets_dn);
  int maxDet = NumUniqueDets_up;
  if(NumUniqueDets_dn > NumUniqueDets_up)
    maxDet=NumUniqueDets_dn;
  detsRatios.resize(maxDet);
  tempstorage_up.resize(NumUniqueDets_up);
  tempstorage_dn.resize(NumUniqueDets_dn);
  grad_temp.resize(maxDet);
  tempgrad.resize(maxDet);
  templapl.resize(maxDet);
  for(int i=0; i<maxDet; i++)
  {
    tempgrad[i].resize(nels_up+nels_dn);
    templapl[i].resize(nels_up+nels_dn);
  }
}

OrbitalBase::ValueType MultiSlaterDeterminant::evaluate(ParticleSet& P
    , ParticleSet::ParticleGradient_t& G, ParticleSet::ParticleLaplacian_t& L)
{
  EvaluateTimer.start();
// mmorales: For now always assume 2 electron components, up/down
  spo_up->evaluateForWalkerMove(P,FirstIndex_up,LastIndex_up);
  spo_dn->evaluateForWalkerMove(P,FirstIndex_dn,LastIndex_dn);
  for(int i=0; i<dets_up.size(); i++)
  {
    spo_up->prepareFor(i);
    grads_up[i]=0.0;
    lapls_up[i]=0.0;
    detValues_up[i]=dets_up[i]->evaluate(P,grads_up[i],lapls_up[i]);
    // need \nabla^2 Det / Det
    for(int k=FirstIndex_up; k<LastIndex_up; k++)
      lapls_up[i][k] += dot(grads_up[i][k],grads_up[i][k]);
  }
  for(int i=0; i<dets_dn.size(); i++)
  {
    spo_dn->prepareFor(i);
    grads_dn[i]=0.0;
    lapls_dn[i]=0.0;
    detValues_dn[i]=dets_dn[i]->evaluate(P,grads_dn[i],lapls_dn[i]);
    // need \nabla^2 Det / Det
    for(int k=FirstIndex_dn; k<LastIndex_dn; k++)
      lapls_dn[i][k] += dot(grads_dn[i][k],grads_dn[i][k]);
  }
  ValueType psi=0.0;
  myG=0.0;
  myL=0.0;
  for(int i=0; i<C.size(); i++)
  {
    int upC = C2node_up[i];
    int dnC = C2node_dn[i];
    ParticleSet::ParticleValue_t tmp = C[i]*detValues_up[upC]*detValues_dn[dnC];
    psi += tmp;
    //for(int n=FirstIndex_up; n<LastIndex_up; n++) {
    myG += grads_up[upC]*tmp; // other spin sector should be zero
    myL += lapls_up[upC]*tmp;
    //}
    //for(int n=FirstIndex_dn; n<LastIndex_dn; n++) {
    myG += grads_dn[dnC]*tmp; // other spin sector should be zero
    myL += lapls_dn[dnC]*tmp;
    //}
  }
  ValueType psiinv = (RealType)1.0/psi;
  myG *= psiinv;
  myL *= psiinv;
  G += myG;
  for(int i=0; i<L.size(); i++)
    L[i] += myL[i] - dot(myG[i],myG[i]);
  EvaluateTimer.stop();
  return psi;
}

OrbitalBase::RealType MultiSlaterDeterminant::evaluateLog(ParticleSet& P
    , ParticleSet::ParticleGradient_t& G, ParticleSet::ParticleLaplacian_t& L)
{
  ValueType psi = evaluate(P,G,L);
  return LogValue = evaluateLogAndPhase(psi,PhaseValue);
}

OrbitalBase::GradType MultiSlaterDeterminant::evalGrad(ParticleSet& P, int iat)
{
  GradType grad_iat;
  if(DetID[iat] == 0)
  {
    for(int i=0; i<dets_up.size(); i++)
    {
      spo_up->prepareFor(i);
      grads_up[i][iat] = dets_up[i]->evalGrad(P,iat);
    }
    ValueType psi=0.0;
    for(int i=0; i<C.size(); i++)
    {
      int upC = C2node_up[i];
      int dnC = C2node_dn[i];
      ValueType tmp = C[i]*detValues_up[upC]*detValues_dn[dnC];
      psi += tmp;
      GradType grad_temp = grads_up[upC][iat];
      grad_iat += grad_temp*tmp;
    }
    grad_iat *= (RealType)1.0/psi;
    return grad_iat;
  }
  else
  {
    ValueType psi=0.0;
    for(int i=0; i<dets_dn.size(); i++)
    {
      spo_dn->prepareFor(i);
      grads_dn[i][iat] = dets_dn[i]->evalGrad(P,iat);
    }
    for(int i=0; i<C.size(); i++)
    {
      int upC = C2node_up[i];
      int dnC = C2node_dn[i];
      ValueType tmp = C[i]*detValues_up[upC]*detValues_dn[dnC];
      psi += tmp;
      GradType grad_temp = grads_dn[dnC][iat];
      grad_iat += grad_temp*tmp;
    }
    grad_iat *= (RealType)1.0/psi;
    return grad_iat;
  }
}

OrbitalBase::ValueType MultiSlaterDeterminant::ratioGrad(ParticleSet& P
    , int iat, GradType& grad_iat)
{
  UpdateMode=ORB_PBYP_PARTIAL;
  if(DetID[iat] == 0)
  {
    RatioGradTimer.start();
    evalOrbTimer.start();
    spo_up->evaluateAllForPtclMove(P,iat);
    evalOrbTimer.stop();
    Ratio1GradTimer.start();
    grad_temp=0.0;
    for(int i=0; i<dets_up.size(); i++)
    {
      spo_up->prepareFor(i);
      detsRatios[i]=dets_up[i]->ratioGrad(P,iat,grad_temp[i]);
    }
    Ratio1GradTimer.stop();
    ValueType psiOld=0.0,psiNew=0.0;
    GradType dummy;
    for(int i=0; i<C.size(); i++)
    {
      int upC = C2node_up[i];
      int dnC = C2node_dn[i];
      ValueType tmp2 = C[i]*detValues_up[upC]*detValues_dn[dnC];
      ValueType tmp = tmp2*detsRatios[upC];
      psiOld += tmp2;
      psiNew += tmp;
      dummy += tmp*grad_temp[upC];
    }
    grad_iat+=dummy/psiNew;
    curRatio = psiNew/psiOld;
    RatioGradTimer.stop();
    return curRatio;
  }
  else
  {
    RatioGradTimer.start();
    evalOrbTimer.start();
    spo_dn->evaluateAllForPtclMove(P,iat);
    evalOrbTimer.stop();
    Ratio1GradTimer.start();
    grad_temp=0.0;
    for(int i=0; i<dets_dn.size(); i++)
    {
      spo_dn->prepareFor(i);
      detsRatios[i]=dets_dn[i]->ratioGrad(P,iat,grad_temp[i]);
    }
    Ratio1GradTimer.stop();
    ValueType psiOld=0.0,psiNew=0.0;
    GradType dummy;
    for(int i=0; i<C.size(); i++)
    {
      int upC = C2node_up[i];
      int dnC = C2node_dn[i];
      ValueType tmp2 = C[i]*detValues_up[upC]*detValues_dn[dnC];
      ValueType tmp = tmp2*detsRatios[dnC];
      psiOld += tmp2;
      psiNew += tmp;
      dummy += tmp*grad_temp[dnC];
    }
    grad_iat+=dummy/psiNew;
    curRatio = psiNew/psiOld;
    RatioGradTimer.stop();
    return curRatio;
  }
}


<<<<<<< HEAD
// This routine need work, sloppy for now
OrbitalBase::ValueType  MultiSlaterDeterminant::ratio(ParticleSet& P, int iat
    , ParticleSet::ParticleGradient_t& dG,ParticleSet::ParticleLaplacian_t& dL)
{
  UpdateMode=ORB_PBYP_ALL;
  if(DetID[iat] == 0)
  {
    RatioAllTimer.start();
    spo_up->evaluateAllForPtclMove(P,iat);
    Ratio1AllTimer.start();
    for(int i=0; i<dets_up.size(); i++)
    {
      spo_up->prepareFor(i);
      ParticleSet::ParticleLaplacian_t& li = templapl[i];
      ParticleSet::ParticleGradient_t& gi = tempgrad[i];
      li=0.0;
      gi=0.0;
// HACK HACK HACK, I don't differential properties at this point
      dets_up[i]->myG=0.0;
      dets_up[i]->myL=0.0;
      detsRatios[i]=dets_up[i]->ratio(P,iat,gi,li);
      for(int k=FirstIndex_up; k<LastIndex_up; k++)
        li[k] += dot(gi[k],gi[k]);
    }
    Ratio1AllTimer.stop();
    ValueType psiNew=0.0,psiOld=0.0;
    myG=0.0;
    myL=0.0;
    ParticleSet::ParticleLaplacian_t lold(nels_up+nels_dn);
    ParticleSet::ParticleGradient_t gold(nels_up+nels_dn);
    for(int i=0; i<C.size(); i++)
    {
      int upC = C2node_up[i];
      int dnC = C2node_dn[i];
      ParticleSet::ParticleValue_t tmp = C[i]*detValues_up[upC]*detValues_dn[dnC];
      ParticleSet::ParticleValue_t tmp2 = tmp*static_cast<ParticleSet::ParticleValue_t>(detsRatios[upC]);
      psiNew += tmp2;
      psiOld += tmp;
      //for(int n=FirstIndex_up; n<LastIndex_up; n++) {
      myG += tempgrad[upC]*tmp2; // other spin sector should be zero
      myL += templapl[upC]*tmp2;
      myG += grads_dn[dnC]*tmp2; // other spin sector should be zero
      myL += lapls_dn[dnC]*tmp2;
      //}
      //for(int n=FirstIndex_up; n<LastIndex_up; n++) {
      gold += grads_up[upC]*tmp; // other spin sector should be zero
      lold += lapls_up[upC]*tmp;
      gold += grads_dn[dnC]*tmp; // other spin sector should be zero
      lold += lapls_dn[dnC]*tmp;
      //}
    }
    ValueType psiNinv=(RealType)1.0/psiNew;
    ValueType psiOinv=(RealType)1.0/psiOld;
    myG *= psiNinv;
    gold *= psiOinv;
    myL *= psiNinv;
    lold *= psiOinv;
    dG += myG-gold;
    for(int i=0; i<dL.size(); i++)
      dL[i] += myL[i] - lold[i] - dot(myG[i],myG[i]) + dot(gold[i],gold[i]);
    curRatio = psiNew/psiOld;
    RatioAllTimer.stop();
    return curRatio;
  }
  else
  {
    RatioAllTimer.start();
    spo_dn->evaluateAllForPtclMove(P,iat);
    Ratio1AllTimer.start();
    for(int i=0; i<dets_dn.size(); i++)
    {
      spo_dn->prepareFor(i);
      ParticleSet::ParticleLaplacian_t& li = templapl[i];
      ParticleSet::ParticleGradient_t& gi = tempgrad[i];
      li=0.0;
      gi=0.0;
// HACK HACK HACK, I don't differential properties at this point
      dets_dn[i]->myG=0.0;
      dets_dn[i]->myL=0.0;
      detsRatios[i]=dets_dn[i]->ratio(P,iat,gi,li);
      for(int k=FirstIndex_dn; k<LastIndex_dn; k++)
        li[k] += dot(gi[k],gi[k]);
    }
    Ratio1AllTimer.stop();
    ValueType psiNew=0.0,psiOld=0.0;
    myG=0.0;
    myL=0.0;
    ParticleSet::ParticleLaplacian_t lold(nels_up+nels_dn);
    ParticleSet::ParticleGradient_t gold(nels_up+nels_dn);
    for(int i=0; i<C.size(); i++)
    {
      int upC = C2node_up[i];
      int dnC = C2node_dn[i];
      ParticleSet::ParticleValue_t tmp = C[i]*detValues_up[upC]*detValues_dn[dnC];
      ParticleSet::ParticleValue_t tmp2 = tmp*static_cast<ParticleSet::ParticleValue_t>(detsRatios[dnC]);
      psiNew += tmp2;
      psiOld += tmp;
      //for(int n=FirstIndex_up; n<LastIndex_up; n++) {
      myG += grads_up[upC]*tmp2; // other spin sector should be zero
      myL += lapls_up[upC]*tmp2;
      myG += tempgrad[dnC]*tmp2; // other spin sector should be zero
      myL += templapl[dnC]*tmp2;
      //}
      //for(int n=FirstIndex_up; n<LastIndex_up; n++) {
      gold += grads_up[upC]*tmp; // other spin sector should be zero
      lold += lapls_up[upC]*tmp;
      gold += grads_dn[dnC]*tmp; // other spin sector should be zero
      lold += lapls_dn[dnC]*tmp;
      //}
    }
    ValueType psiNinv=(RealType)1.0/psiNew;
    ValueType psiOinv=(RealType)1.0/psiOld;
    myG *= psiNinv;
    gold *= psiOinv;
    myL *= psiNinv;
    lold *= psiOinv;
    dG += myG-gold;
    for(int i=0; i<dL.size(); i++)
      dL[i] += myL[i] - lold[i] - dot(myG[i],myG[i]) + dot(gold[i],gold[i]);
    curRatio = psiNew/psiOld;
    RatioAllTimer.stop();
    return curRatio;
  }
}

=======
>>>>>>> af960d3d
// use ci_node for this routine only
OrbitalBase::ValueType MultiSlaterDeterminant::ratio(ParticleSet& P, int iat)
{
  UpdateMode=ORB_PBYP_RATIO;
  if(DetID[iat] == 0)
  {
    RatioTimer.start();
    spo_up->evaluateForPtclMove(P,iat);
    Ratio1Timer.start();
    for(int i=0; i<dets_up.size(); i++)
    {
      spo_up->prepareFor(i);
      detsRatios[i]=dets_up[i]->ratio(P,iat);
    }
    Ratio1Timer.stop();
    std::vector<size_t>::iterator upC(C2node_up.begin()),dnC(C2node_dn.begin());
    std::vector<RealType>::iterator it(C.begin()),last(C.end());
    ValueType psiOld=0.0,psiNew=0.0;
    while(it != last)
    {
      ValueType tmp = (*it)*detValues_up[*upC]*detValues_dn[*dnC];
      psiNew += tmp*detsRatios[*upC];
      psiOld += tmp;
      it++;
      upC++;
      dnC++;
    }
    curRatio = psiNew/psiOld;
    RatioTimer.stop();
    return curRatio;
  }
  else
  {
    RatioTimer.start();
    spo_dn->evaluateForPtclMove(P,iat);
    Ratio1Timer.start();
    for(int i=0; i<dets_dn.size(); i++)
    {
      spo_dn->prepareFor(i);
      detsRatios[i]=dets_dn[i]->ratio(P,iat);
    }
    Ratio1Timer.stop();
    std::vector<size_t>::iterator upC(C2node_up.begin()),dnC(C2node_dn.begin());
    std::vector<RealType>::iterator it(C.begin()),last(C.end());
    ValueType psiOld=0.0,psiNew=0.0;
    while(it != last)
    {
      ValueType tmp = (*it)*detValues_up[*upC]*detValues_dn[*dnC];
      psiNew += tmp*detsRatios[*dnC];
      psiOld += tmp;
      it++;
      upC++;
      dnC++;
    }
    curRatio = psiNew/psiOld;
    RatioTimer.stop();
    return curRatio;
  }
}

void MultiSlaterDeterminant::acceptMove(ParticleSet& P, int iat)
{
// this should depend on the type of update, ratio / ratioGrad
// for now is incorrect fot ratio(P,iat,dG,dL) updates
  AccRejTimer.start();
  if(DetID[iat] == 0)
  {
    for(int i=0; i<dets_up.size(); i++)
      dets_up[i]->acceptMove(P,iat);
    switch(UpdateMode)
    {
    case ORB_PBYP_RATIO:
      // ratio(P,iat)
      for(int i=0; i<detValues_up.size(); i++)
        detValues_up[i] *= detsRatios[i];
      PhaseValue += evaluatePhase(curRatio);
      LogValue +=std::log(std::abs(curRatio));
      curRatio=1.0;
      break;
    case ORB_PBYP_PARTIAL:
      // ratioGrad(P,iat,grad)
      for(int i=0; i<detValues_up.size(); i++)
      {
        detValues_up[i] *= detsRatios[i];
        grads_up[i][iat] = grad_temp[i];
      }
      PhaseValue += evaluatePhase(curRatio);
      LogValue +=std::log(std::abs(curRatio));
      curRatio=1.0;
      break;
    case ORB_PBYP_ALL:
      // ratio(P,iat,dG,dL)
      for(int i=0; i<detValues_up.size(); i++)
      {
        detValues_up[i] *= detsRatios[i];
        grads_up[i] = tempgrad[i];
        lapls_up[i] = templapl[i];
      }
      PhaseValue += evaluatePhase(curRatio);
      LogValue +=std::log(std::abs(curRatio));
      curRatio=1.0;
      break;
    default:
      for(int i=0; i<detValues_up.size(); i++)
        detValues_up[i] *= detsRatios[i];
      PhaseValue += evaluatePhase(curRatio);
      LogValue +=std::log(std::abs(curRatio));
      curRatio=1.0;
      break;
    }
  }
  else
  {
    for(int i=0; i<dets_dn.size(); i++)
      dets_dn[i]->acceptMove(P,iat);
    switch(UpdateMode)
    {
    case ORB_PBYP_RATIO:
      // ratio(P,iat)
      for(int i=0; i<detValues_dn.size(); i++)
        detValues_dn[i] *= detsRatios[i];
      PhaseValue += evaluatePhase(curRatio);
      LogValue +=std::log(std::abs(curRatio));
      curRatio=1.0;
      break;
    case ORB_PBYP_PARTIAL:
      // ratioGrad(P,iat,grad)
      for(int i=0; i<detValues_dn.size(); i++)
      {
        detValues_dn[i] *= detsRatios[i];
        grads_dn[i][iat] = grad_temp[i];
      }
      PhaseValue += evaluatePhase(curRatio);
      LogValue +=std::log(std::abs(curRatio));
      curRatio=1.0;
      break;
    case ORB_PBYP_ALL:
      // ratio(P,iat,dG,dL)
      for(int i=0; i<detValues_dn.size(); i++)
      {
        detValues_dn[i] *= detsRatios[i];
        grads_dn[i] = tempgrad[i];
        lapls_dn[i] = templapl[i];
      }
      PhaseValue += evaluatePhase(curRatio);
      LogValue +=std::log(std::abs(curRatio));
      curRatio=1.0;
      break;
    default:
      for(int i=0; i<detValues_dn.size(); i++)
        detValues_dn[i] *= detsRatios[i];
      PhaseValue += evaluatePhase(curRatio);
      LogValue +=std::log(std::abs(curRatio));
      curRatio=1.0;
      break;
    }
  }
  AccRejTimer.stop();
}

void MultiSlaterDeterminant::restore(int iat)
{
  AccRejTimer.start();
  if(DetID[iat] == 0)
  {
    for(int i=0; i<dets_up.size(); i++)
      dets_up[i]->restore(iat);
  }
  else
  {
    for(int i=0; i<dets_dn.size(); i++)
      dets_dn[i]->restore(iat);
  }
  curRatio=1.0;
  AccRejTimer.stop();
}

OrbitalBase::RealType MultiSlaterDeterminant::registerData(ParticleSet& P, BufferType& buf)
{
// move resize of pbyp structures to here
  spo_up->evaluateForWalkerMove(P,FirstIndex_up,LastIndex_up);
  spo_dn->evaluateForWalkerMove(P,FirstIndex_dn,LastIndex_dn);
  myG = P.G;
  myL = P.L;
  RealType logpsi(0.0);
  PhaseValue=0.0;
  for (int i=0; i<dets_up.size(); i++)
  {
    spo_up->prepareFor(i);
    logpsi += dets_up[i]->registerData(P,buf);
  }
  for (int i=0; i<dets_dn.size(); i++)
  {
    spo_dn->prepareFor(i);
    logpsi += dets_dn[i]->registerData(P,buf);
  }
  P.G = myG;
  P.L = myL;
  logpsi = evaluateLog(P,P.G,P.L);
  int TotalDim = PosType::Size*P.getTotalNum();
  //buf.add(detValues_up.begin(),detValues_up.end());
  //buf.add(detValues_dn.begin(),detValues_dn.end());
  buf.add(detValues_up.first_address(),detValues_up.last_address());
  buf.add(detValues_dn.first_address(),detValues_dn.last_address());
  for(int i=0; i<NumUniqueDets_up; i++)
  {
    buf.add(&(grads_up[i][0][0]), &(grads_up[i][0][0])+TotalDim);
//      buf.add(&(lapls_up[i][0]), &(lapls_up[i][P.getTotalNum()]));
    buf.add(lapls_up[i].first_address(),lapls_up[i].last_address());
  }
  for(int i=0; i<NumUniqueDets_dn; i++)
  {
    buf.add(&(grads_dn[i][0][0]), &(grads_dn[i][0][0])+TotalDim);
//      buf.add(&(lapls_dn[i][0]), &(lapls_dn[i][P.getTotalNum()]));
    buf.add(lapls_dn[i].first_address(),lapls_dn[i].last_address());
  }
  return LogValue;
}

// FIX FIX FIX
OrbitalBase::RealType MultiSlaterDeterminant::updateBuffer(ParticleSet& P, BufferType& buf, bool fromscratch)
{
  UpdateTimer.start();
  if(fromscratch || UpdateMode == ORB_PBYP_RATIO)
  {
    spo_up->evaluateForWalkerMove(P,FirstIndex_up,LastIndex_up);
    spo_dn->evaluateForWalkerMove(P,FirstIndex_dn,LastIndex_dn);
  }
  myG = P.G;
  myL = P.L;
  RealType logpsi(0.0);
  PhaseValue=0.0;
  for (int i=0; i<dets_up.size(); i++)
  {
    spo_up->prepareFor(i);
    logpsi = dets_up[i]->updateBuffer(P,buf,fromscratch);
#if defined(QMC_COMPLEX)
    RealType ratioMag = std::exp(logpsi);
    detValues_up[i]= std::complex<OHMMS_PRECISION>(std::cos(dets_up[i]->PhaseValue)*ratioMag,std::sin(dets_up[i]->PhaseValue)*ratioMag);
#else
    detValues_up[i]=std::cos(dets_up[i]->PhaseValue)*std::exp(logpsi);
#endif
    grads_up[i]=dets_up[i]->myG;
    lapls_up[i]=dets_up[i]->myL;
    for(int k=FirstIndex_up; k<LastIndex_up; k++)
      lapls_up[i][k] += dot(grads_up[i][k],grads_up[i][k]);
  }
  for (int i=0; i<dets_dn.size(); i++)
  {
    spo_dn->prepareFor(i);
    logpsi = dets_dn[i]->updateBuffer(P,buf,fromscratch);
#if defined(QMC_COMPLEX)
    RealType ratioMag = std::exp(logpsi);
    detValues_dn[i]= std::complex<OHMMS_PRECISION>(std::cos(dets_dn[i]->PhaseValue)*ratioMag,std::sin(dets_dn[i]->PhaseValue)*ratioMag);
#else
    detValues_dn[i]=std::cos(dets_dn[i]->PhaseValue)*std::exp(logpsi);
#endif
    grads_dn[i]=dets_dn[i]->myG;
    lapls_dn[i]=dets_dn[i]->myL;
    for(int k=FirstIndex_dn; k<LastIndex_dn; k++)
      lapls_dn[i][k] += dot(grads_dn[i][k],grads_dn[i][k]);
  }
  int TotalDim = PosType::Size*P.getTotalNum();
  //buf.put(detValues_up.begin(),detValues_up.end());
  //buf.put(detValues_dn.begin(),detValues_dn.end());
  buf.put(detValues_up.first_address(),detValues_up.last_address());
  buf.put(detValues_dn.first_address(),detValues_dn.last_address());
  for(int i=0; i<NumUniqueDets_up; i++)
  {
    buf.put(&(grads_up[i][0][0]), &(grads_up[i][0][0])+TotalDim);
//      buf.put(&(lapls_up[i][0]), &(lapls_up[i][P.getTotalNum()]));
    buf.put(lapls_up[i].first_address(),lapls_up[i].last_address());
  }
  for(int i=0; i<NumUniqueDets_dn; i++)
  {
    buf.put(&(grads_dn[i][0][0]), &(grads_dn[i][0][0])+TotalDim);
//      buf.put(&(lapls_dn[i][0]), &(lapls_dn[i][P.getTotalNum()]));
    buf.put(lapls_dn[i].first_address(),lapls_dn[i].last_address());
  }
  P.G=myG;
  P.L=myL;
  ValueType psi=0.0;
  myG=0.0;
  myL=0.0;
  for(int i=0; i<C.size(); i++)
  {
    int upC = C2node_up[i];
    int dnC = C2node_dn[i];
    ParticleSet::ParticleValue_t tmp = C[i]*detValues_up[upC]*detValues_dn[dnC];
    psi += tmp;
    //for(int n=FirstIndex_up; n<LastIndex_up; n++) {
    myG += grads_up[upC]*tmp; // other spin sector should be zero
    myL += lapls_up[upC]*tmp;
    //}
    //for(int n=FirstIndex_dn; n<LastIndex_dn; n++) {
    myG += grads_dn[dnC]*tmp; // other spin sector should be zero
    myL += lapls_dn[dnC]*tmp;
    //}
  }
  ValueType psiinv = (RealType)1.0/psi;
  myG *= psiinv;
  myL *= psiinv;
  P.G += myG;
  for(int i=0; i<P.L.size(); i++)
    P.L[i] += myL[i] - dot(myG[i],myG[i]);
  UpdateTimer.stop();
  return LogValue = evaluateLogAndPhase(psi,PhaseValue);;
}

void MultiSlaterDeterminant::copyFromBuffer(ParticleSet& P, BufferType& buf)
{
  for (int i=0; i<dets_up.size(); i++)
    dets_up[i]->copyFromBuffer(P,buf);
  for (int i=0; i<dets_dn.size(); i++)
    dets_dn[i]->copyFromBuffer(P,buf);
  int TotalDim = PosType::Size*P.getTotalNum();
  buf.get(detValues_up.begin(),detValues_up.end());
  buf.get(detValues_dn.begin(),detValues_dn.end());
  for(int i=0; i<NumUniqueDets_up; i++)
  {
    buf.get(&(grads_up[i][0][0]), &(grads_up[i][0][0])+TotalDim);
    //buf.get(&(lapls_up[i][0]), &(lapls_up[i][P.getTotalNum()]));
    buf.get(lapls_up[i].first_address(),lapls_up[i].last_address());
  }
  for(int i=0; i<NumUniqueDets_dn; i++)
  {
    buf.get(&(grads_dn[i][0][0]), &(grads_dn[i][0][0])+TotalDim);
    //buf.get(&(lapls_dn[i][0]), &(lapls_dn[i][P.getTotalNum()]));
    buf.get(lapls_dn[i].first_address(),lapls_dn[i].last_address());
  }
}


void MultiSlaterDeterminant::checkInVariables(opt_variables_type& active)
{
  if(Optimizable)
  {
    if(myVars.size())
      active.insertFrom(myVars);
    else
      Optimizable=false;
  }
}

void MultiSlaterDeterminant::checkOutVariables(const opt_variables_type& active)
{
  if(Optimizable)
    myVars.getIndex(active);
}

/** resetParameters with optVariables
 *
 * USE_resetParameters
 */
void MultiSlaterDeterminant::resetParameters(const opt_variables_type& active)
{
  if(Optimizable)
  {
    if(usingCSF)
    {
      for(int i=0; i<CSFcoeff.size()-1; i++)
      {
        int loc=myVars.where(i);
        if(loc>=0)
          CSFcoeff[i+1]=myVars[i]=active[loc];
      }
      int cnt=0;
      for(int i=0; i<DetsPerCSF.size(); i++)
      {
        for(int k=0; k<DetsPerCSF[i]; k++)
        {
          C[cnt] = CSFcoeff[i]*CSFexpansion[cnt];
          cnt++;
        }
      }
    }
    else
    {
      for(int i=0; i<C.size()-1; i++)
      {
        int loc=myVars.where(i);
        if(loc>=0)
          C[i+1]=myVars[i]=active[loc];
      }
    }
    //for(int i=0; i<SDets.size(); i++) SDets[i]->resetParameters(active);
  }
}
void MultiSlaterDeterminant::reportStatus(std::ostream& os)
{
}

//   OrbitalBasePtr MultiSlaterDeterminant::makeClone(ParticleSet& tqp) const
//   {
//      APP_ABORT("IMPLEMENT OrbitalBase::makeClone");
//      return 0;
//   }

void MultiSlaterDeterminant::evaluateDerivatives(ParticleSet& P,
    const opt_variables_type& optvars,
    std::vector<RealType>& dlogpsi,
    std::vector<RealType>& dhpsioverpsi)
{
  bool recalculate(false);
  for (int k=0; k<myVars.size(); ++k)
  {
    int kk=myVars.where(k);
    if (kk<0)
      continue;
    if (optvars.recompute(kk))
      recalculate=true;
  }
// need to modify for CSF later on, right now assume Slater Det basis
  if (recalculate)
  {
    if(usingCSF)
    {
      int n = P.getTotalNum();
#if defined(QMC_COMPLEX)
      RealType ratioMag = std::exp(LogValue);
      ValueType psi = std::complex<OHMMS_PRECISION>(std::cos(PhaseValue)*ratioMag,std::sin(PhaseValue)*ratioMag);
#else
      ValueType psi = std::cos(PhaseValue)*std::exp(LogValue);
#endif
      ValueType psiinv = (RealType)1.0/psi;;
      ValueType lapl_sum=0.0;
      ParticleSet::ParticleGradient_t g(n),gmP(n);
      ValueType gg=0.0, ggP=0.0;
      g=0.0;
      gmP=0.0;
      for(int i=0; i<lapls_up.size(); i++)
        tempstorage_up[i] = Sum(lapls_up[i]);
      for(int i=0; i<lapls_dn.size(); i++)
        tempstorage_dn[i] = Sum(lapls_dn[i]);
      for(int i=0; i<C.size(); i++)
      {
        int upC = C2node_up[i];
        int dnC = C2node_dn[i];
        ValueType tmp = C[i]*detValues_up[upC]*detValues_dn[dnC]*psiinv;
        lapl_sum += tmp*(tempstorage_up[upC]+tempstorage_dn[dnC]);
        ParticleSet::ParticleValue_t tmp_DP(tmp);
        g += grads_up[upC]*tmp_DP;
        g += grads_dn[dnC]*tmp_DP;
      }
      gmP=g-P.G;
      gg=Dot(gmP,g);
      //gg=Dot(g,g)-Dot(P.G,g);
//        ggP=Dot(P.G,g);
      int num=CSFcoeff.size()-1;
      int cnt=0;
//        this one is not optable
      cnt+=DetsPerCSF[0];
      int ip(1);
      for(int i=0; i<num; i++,ip++)
      {
        int kk=myVars.where(i);
        if (kk<0)
        {
          cnt+=DetsPerCSF[ip];
          continue;
        }
        ValueType cdet=0.0,q0=0.0,v1=0.0,v2=0.0;
        for(int k=0; k<DetsPerCSF[ip]; k++)
        {
          int upC = C2node_up[cnt];
          int dnC = C2node_dn[cnt];
          ValueType tmp=CSFexpansion[cnt]*detValues_up[upC]*detValues_dn[dnC]*psiinv;
          cdet+=tmp;
          q0 += tmp*(tempstorage_up[upC]+tempstorage_dn[dnC]);
          ParticleSet::ParticleValue_t tmp_DP(tmp);
          v1 += tmp_DP*(Dot(gmP,grads_up[upC])+Dot(gmP,grads_dn[dnC]));
//           v1 += tmp*(Dot(P.G,grads_up[upC])-Dot(g,grads_up[upC]));
//           v2 += tmp*(Dot(P.G,grads_dn[dnC])-Dot(g,grads_dn[dnC]));
          cnt++;
        }
        convert(cdet,dlogpsi[kk]);
        ValueType dhpsi =  (RealType)(-0.5)*(q0-cdet*lapl_sum)
                           -cdet*gg+v1;
//                            -cdet*gg-v1-v2;
        //ValueType dhpsi =  -0.5*(tmp1*laplSum_up[upC]+tmp2*laplSum_dn[dnC]
        //                         -cdet*lapl_sum)
        //                   -cdet*gg-(tmp1*v1+tmp2*v2);
        convert(dhpsi,dhpsioverpsi[kk]);
      }
    }
    else
    {
      int n = P.getTotalNum();
#if defined(QMC_COMPLEX)
      RealType ratioMag = std::exp(LogValue);
      ValueType psi = std::complex<OHMMS_PRECISION>(std::cos(PhaseValue)*ratioMag,std::sin(PhaseValue)*ratioMag);
#else
      ValueType psi = std::cos(PhaseValue)*std::exp(LogValue);
#endif
      ValueType psiinv = (RealType)1.0/psi;;
      ValueType lapl_sum=0.0;
      ParticleSet::ParticleGradient_t g(n),gmP(n);
      ValueType gg=0.0, ggP=0.0;
      g=0.0;
      gmP=0.0;
      for(int i=0; i<lapls_up.size(); i++)
        tempstorage_up[i] = Sum(lapls_up[i]);
      for(int i=0; i<lapls_dn.size(); i++)
        tempstorage_dn[i] = Sum(lapls_dn[i]);
      for(int i=0; i<C.size(); i++)
      {
        int upC = C2node_up[i];
        int dnC = C2node_dn[i];
        ValueType tmp = C[i]*detValues_up[upC]*detValues_dn[dnC]*psiinv;
        lapl_sum += tmp*(tempstorage_up[upC]+tempstorage_dn[dnC]);
        ParticleSet::ParticleValue_t tmp_DP(tmp);
        g += grads_up[upC]*tmp_DP;
        g += grads_dn[dnC]*tmp_DP;
      }
      gmP=g-P.G;
      gg=Dot(gmP,g);
      //gg=Dot(g,g);
      //ggP=Dot(P.G,g);
      int ip(1);
      for(int i=0; i<C.size()-1; i++,ip++)
      {
        int kk=myVars.where(i);
        if (kk<0)
          continue;
        //dlogpsi[kk] = cdet;
        int upC = C2node_up[ip];
        int dnC = C2node_dn[ip];
        ValueType cdet=detValues_up[upC]*detValues_dn[dnC]*psiinv;
        convert(cdet,dlogpsi[kk]);
        ValueType dhpsi =  ((RealType)(-0.5)*cdet)*
                           ( tempstorage_up[upC]+tempstorage_dn[dnC]-lapl_sum
                             +(RealType)2.0*(gg-static_cast<ValueType>(Dot(gmP,grads_up[upC])+Dot(gmP,grads_dn[dnC]))));
        //+2.0*(gg-Dot(g,grads_up[upC])-Dot(g,grads_dn[dnC])
        //+Dot(P.G,grads_up[upC])+Dot(P.G,grads_dn[dnC])-ggP));
        convert(dhpsi,dhpsioverpsi[kk]);
      }
    }
  }
}

void MultiSlaterDeterminant::registerTimers()
{
  RatioTimer.reset();
  Ratio1Timer.reset();
  RatioGradTimer.reset();
  Ratio1GradTimer.reset();
  RatioAllTimer.reset();
  Ratio1AllTimer.reset();
  UpdateTimer.reset();
  AccRejTimer.reset();
  EvaluateTimer.reset();
  evalOrbTimer.reset();
  TimerManager.addTimer (&RatioTimer);
  TimerManager.addTimer (&RatioGradTimer);
  TimerManager.addTimer (&RatioAllTimer);
  TimerManager.addTimer (&Ratio1Timer);
  TimerManager.addTimer (&Ratio1GradTimer);
  TimerManager.addTimer (&Ratio1AllTimer);
  TimerManager.addTimer (&UpdateTimer);
  TimerManager.addTimer (&AccRejTimer);
  TimerManager.addTimer (&EvaluateTimer);
  TimerManager.addTimer (&evalOrbTimer);
}

}<|MERGE_RESOLUTION|>--- conflicted
+++ resolved
@@ -328,134 +328,6 @@
 }
 
 
-<<<<<<< HEAD
-// This routine need work, sloppy for now
-OrbitalBase::ValueType  MultiSlaterDeterminant::ratio(ParticleSet& P, int iat
-    , ParticleSet::ParticleGradient_t& dG,ParticleSet::ParticleLaplacian_t& dL)
-{
-  UpdateMode=ORB_PBYP_ALL;
-  if(DetID[iat] == 0)
-  {
-    RatioAllTimer.start();
-    spo_up->evaluateAllForPtclMove(P,iat);
-    Ratio1AllTimer.start();
-    for(int i=0; i<dets_up.size(); i++)
-    {
-      spo_up->prepareFor(i);
-      ParticleSet::ParticleLaplacian_t& li = templapl[i];
-      ParticleSet::ParticleGradient_t& gi = tempgrad[i];
-      li=0.0;
-      gi=0.0;
-// HACK HACK HACK, I don't differential properties at this point
-      dets_up[i]->myG=0.0;
-      dets_up[i]->myL=0.0;
-      detsRatios[i]=dets_up[i]->ratio(P,iat,gi,li);
-      for(int k=FirstIndex_up; k<LastIndex_up; k++)
-        li[k] += dot(gi[k],gi[k]);
-    }
-    Ratio1AllTimer.stop();
-    ValueType psiNew=0.0,psiOld=0.0;
-    myG=0.0;
-    myL=0.0;
-    ParticleSet::ParticleLaplacian_t lold(nels_up+nels_dn);
-    ParticleSet::ParticleGradient_t gold(nels_up+nels_dn);
-    for(int i=0; i<C.size(); i++)
-    {
-      int upC = C2node_up[i];
-      int dnC = C2node_dn[i];
-      ParticleSet::ParticleValue_t tmp = C[i]*detValues_up[upC]*detValues_dn[dnC];
-      ParticleSet::ParticleValue_t tmp2 = tmp*static_cast<ParticleSet::ParticleValue_t>(detsRatios[upC]);
-      psiNew += tmp2;
-      psiOld += tmp;
-      //for(int n=FirstIndex_up; n<LastIndex_up; n++) {
-      myG += tempgrad[upC]*tmp2; // other spin sector should be zero
-      myL += templapl[upC]*tmp2;
-      myG += grads_dn[dnC]*tmp2; // other spin sector should be zero
-      myL += lapls_dn[dnC]*tmp2;
-      //}
-      //for(int n=FirstIndex_up; n<LastIndex_up; n++) {
-      gold += grads_up[upC]*tmp; // other spin sector should be zero
-      lold += lapls_up[upC]*tmp;
-      gold += grads_dn[dnC]*tmp; // other spin sector should be zero
-      lold += lapls_dn[dnC]*tmp;
-      //}
-    }
-    ValueType psiNinv=(RealType)1.0/psiNew;
-    ValueType psiOinv=(RealType)1.0/psiOld;
-    myG *= psiNinv;
-    gold *= psiOinv;
-    myL *= psiNinv;
-    lold *= psiOinv;
-    dG += myG-gold;
-    for(int i=0; i<dL.size(); i++)
-      dL[i] += myL[i] - lold[i] - dot(myG[i],myG[i]) + dot(gold[i],gold[i]);
-    curRatio = psiNew/psiOld;
-    RatioAllTimer.stop();
-    return curRatio;
-  }
-  else
-  {
-    RatioAllTimer.start();
-    spo_dn->evaluateAllForPtclMove(P,iat);
-    Ratio1AllTimer.start();
-    for(int i=0; i<dets_dn.size(); i++)
-    {
-      spo_dn->prepareFor(i);
-      ParticleSet::ParticleLaplacian_t& li = templapl[i];
-      ParticleSet::ParticleGradient_t& gi = tempgrad[i];
-      li=0.0;
-      gi=0.0;
-// HACK HACK HACK, I don't differential properties at this point
-      dets_dn[i]->myG=0.0;
-      dets_dn[i]->myL=0.0;
-      detsRatios[i]=dets_dn[i]->ratio(P,iat,gi,li);
-      for(int k=FirstIndex_dn; k<LastIndex_dn; k++)
-        li[k] += dot(gi[k],gi[k]);
-    }
-    Ratio1AllTimer.stop();
-    ValueType psiNew=0.0,psiOld=0.0;
-    myG=0.0;
-    myL=0.0;
-    ParticleSet::ParticleLaplacian_t lold(nels_up+nels_dn);
-    ParticleSet::ParticleGradient_t gold(nels_up+nels_dn);
-    for(int i=0; i<C.size(); i++)
-    {
-      int upC = C2node_up[i];
-      int dnC = C2node_dn[i];
-      ParticleSet::ParticleValue_t tmp = C[i]*detValues_up[upC]*detValues_dn[dnC];
-      ParticleSet::ParticleValue_t tmp2 = tmp*static_cast<ParticleSet::ParticleValue_t>(detsRatios[dnC]);
-      psiNew += tmp2;
-      psiOld += tmp;
-      //for(int n=FirstIndex_up; n<LastIndex_up; n++) {
-      myG += grads_up[upC]*tmp2; // other spin sector should be zero
-      myL += lapls_up[upC]*tmp2;
-      myG += tempgrad[dnC]*tmp2; // other spin sector should be zero
-      myL += templapl[dnC]*tmp2;
-      //}
-      //for(int n=FirstIndex_up; n<LastIndex_up; n++) {
-      gold += grads_up[upC]*tmp; // other spin sector should be zero
-      lold += lapls_up[upC]*tmp;
-      gold += grads_dn[dnC]*tmp; // other spin sector should be zero
-      lold += lapls_dn[dnC]*tmp;
-      //}
-    }
-    ValueType psiNinv=(RealType)1.0/psiNew;
-    ValueType psiOinv=(RealType)1.0/psiOld;
-    myG *= psiNinv;
-    gold *= psiOinv;
-    myL *= psiNinv;
-    lold *= psiOinv;
-    dG += myG-gold;
-    for(int i=0; i<dL.size(); i++)
-      dL[i] += myL[i] - lold[i] - dot(myG[i],myG[i]) + dot(gold[i],gold[i]);
-    curRatio = psiNew/psiOld;
-    RatioAllTimer.stop();
-    return curRatio;
-  }
-}
-
-=======
->>>>>>> af960d3d
 // use ci_node for this routine only
 OrbitalBase::ValueType MultiSlaterDeterminant::ratio(ParticleSet& P, int iat)
 {
