//////////////////////////////////////////////////////////////////////////////////////
// This file is distributed under the University of Illinois/NCSA Open Source License.
// See LICENSE file in top directory for details.
//
// Copyright (c) 2018 QMCPACK developers.
//
// File developed by: Ye Luo, yeluo@anl.gov, Argonne National Laboratory
//
// File created by: Ye Luo, yeluo@anl.gov, Argonne National Laboratory
//////////////////////////////////////////////////////////////////////////////////////



#include "determinant_update.h"

template<typename T, int BS>
__global__ void applyW_stageV_kernel(const int *delay_list_gpu, const int delay_count,
                                     T* temp_gpu, const int numorbs, const int ndelay,
                                     T* V_gpu, const T* Ainv)
{
  int col = threadIdx.x + blockIdx.x * BS;

  // move rows of Ainv to V
  for(int row=0; row<delay_count; row++)
  {
    const T* Ainv_row = Ainv + numorbs * delay_list_gpu[row];
    T* V_row = V_gpu + numorbs * row;
    if( col<numorbs ) V_row[col] = Ainv_row[col];
  }

  // apply W to temp
  if( col<delay_count ) temp_gpu[ndelay*delay_list_gpu[col] + col] += T(-1);
}

void applyW_stageV_cuda(const int *delay_list_gpu, const int delay_count,
                        float* temp_gpu, const int numorbs, const int ndelay,
                        float* V_gpu, const float* Ainv,
                        cudaStream_t& hstream)
{
  const int BS = 128;
  const int NB = (numorbs+BS-1)/BS;
  dim3 dimBlock(BS);
  dim3 dimGrid(NB);
  applyW_stageV_kernel<float, BS><<<dimGrid, dimBlock, 0, hstream>>>
  (delay_list_gpu, delay_count, temp_gpu, numorbs, ndelay, V_gpu, Ainv);
}

void applyW_stageV_cuda(const int *delay_list_gpu, const int delay_count,
                        complex<float>* temp_gpu, const int numorbs, const int ndelay,
                        complex<float>* V_gpu, const complex<float>* Ainv,
                        cudaStream_t& hstream)
{
  const int BS = 128;
  const int NB = (numorbs+BS-1)/BS;
  dim3 dimBlock(BS);
  dim3 dimGrid(NB);
  applyW_stageV_kernel<cuComplex, BS><<<dimGrid, dimBlock, 0, hstream>>>
  (delay_list_gpu, delay_count, (cuComplex*)temp_gpu, numorbs, ndelay, (cuComplex*)V_gpu, (cuComplex*)Ainv);
}

void applyW_stageV_cuda(const int *delay_list_gpu, const int delay_count,
                        double* temp_gpu, const int numorbs, const int ndelay,
                        double* V_gpu, const double* Ainv,
                        cudaStream_t& hstream)
{
  const int BS = 128;
  const int NB = (numorbs+BS-1)/BS;
  dim3 dimBlock(BS);
  dim3 dimGrid(NB);
  applyW_stageV_kernel<double, BS><<<dimGrid, dimBlock, 0, hstream>>>
  (delay_list_gpu, delay_count, temp_gpu, numorbs, ndelay, V_gpu, Ainv);
<<<<<<< HEAD
}

void applyW_stageV_cuda(const int *delay_list_gpu, const int delay_count,
                        complex<double>* temp_gpu, const int numorbs, const int ndelay,
                        complex<double>* V_gpu, const complex<double>* Ainv,
                        cudaStream_t& hstream)
{
  const int BS = 128;
  const int NB = (numorbs+BS-1)/BS;
  dim3 dimBlock(BS);
  dim3 dimGrid(NB);
  applyW_stageV_kernel<cuDoubleComplex, BS><<<dimGrid, dimBlock, 0, hstream>>>
  (delay_list_gpu, delay_count, (cuDoubleComplex*)temp_gpu, numorbs, ndelay, (cuDoubleComplex*)V_gpu, (cuDoubleComplex*)Ainv);
}


template<typename T>
__global__ void updateBinv_x_kernel(int* delay_list_gpu,
                                    const int delay_count,
                                    const int rowchanged,
                                    T* Binv_row_gpu,
                                    T* p)
{
  if(threadIdx.x==0)
  {
    delay_list_gpu[delay_count] = rowchanged;
    T y = -p[delay_count];
    for(int i=0; i<delay_count; i++)
      y += Binv_row_gpu[i] * p[i];
    Binv_row_gpu[delay_count] = y = T(1) / y;
    p[delay_count] = -y;
  }
}

void updateBinv_x_cuda(int* delay_list_gpu, const int delay_count,
                       const int rowchanged, float* Binv_row_gpu, float* p,
                       cudaStream_t& hstream)
{
  dim3 dimBlock(32);
  dim3 dimGrid(1);
  updateBinv_x_kernel<float><<<dimGrid, dimBlock, 0, hstream>>>
  (delay_list_gpu, delay_count, rowchanged, Binv_row_gpu, p);
}

void updateBinv_x_cuda(int* delay_list_gpu, const int delay_count,
                       const int rowchanged, double* Binv_row_gpu, double* p,
                       cudaStream_t& hstream)
{
  dim3 dimBlock(32);
  dim3 dimGrid(1);
  updateBinv_x_kernel<double><<<dimGrid, dimBlock, 0, hstream>>>
  (delay_list_gpu, delay_count, rowchanged, Binv_row_gpu, p);
}
=======
}
>>>>>>> 8da61910
<|MERGE_RESOLUTION|>--- conflicted
+++ resolved
@@ -69,7 +69,6 @@
   dim3 dimGrid(NB);
   applyW_stageV_kernel<double, BS><<<dimGrid, dimBlock, 0, hstream>>>
   (delay_list_gpu, delay_count, temp_gpu, numorbs, ndelay, V_gpu, Ainv);
-<<<<<<< HEAD
 }
 
 void applyW_stageV_cuda(const int *delay_list_gpu, const int delay_count,
@@ -83,46 +82,4 @@
   dim3 dimGrid(NB);
   applyW_stageV_kernel<cuDoubleComplex, BS><<<dimGrid, dimBlock, 0, hstream>>>
   (delay_list_gpu, delay_count, (cuDoubleComplex*)temp_gpu, numorbs, ndelay, (cuDoubleComplex*)V_gpu, (cuDoubleComplex*)Ainv);
-}
-
-
-template<typename T>
-__global__ void updateBinv_x_kernel(int* delay_list_gpu,
-                                    const int delay_count,
-                                    const int rowchanged,
-                                    T* Binv_row_gpu,
-                                    T* p)
-{
-  if(threadIdx.x==0)
-  {
-    delay_list_gpu[delay_count] = rowchanged;
-    T y = -p[delay_count];
-    for(int i=0; i<delay_count; i++)
-      y += Binv_row_gpu[i] * p[i];
-    Binv_row_gpu[delay_count] = y = T(1) / y;
-    p[delay_count] = -y;
-  }
-}
-
-void updateBinv_x_cuda(int* delay_list_gpu, const int delay_count,
-                       const int rowchanged, float* Binv_row_gpu, float* p,
-                       cudaStream_t& hstream)
-{
-  dim3 dimBlock(32);
-  dim3 dimGrid(1);
-  updateBinv_x_kernel<float><<<dimGrid, dimBlock, 0, hstream>>>
-  (delay_list_gpu, delay_count, rowchanged, Binv_row_gpu, p);
-}
-
-void updateBinv_x_cuda(int* delay_list_gpu, const int delay_count,
-                       const int rowchanged, double* Binv_row_gpu, double* p,
-                       cudaStream_t& hstream)
-{
-  dim3 dimBlock(32);
-  dim3 dimGrid(1);
-  updateBinv_x_kernel<double><<<dimGrid, dimBlock, 0, hstream>>>
-  (delay_list_gpu, delay_count, rowchanged, Binv_row_gpu, p);
-}
-=======
-}
->>>>>>> 8da61910
+}