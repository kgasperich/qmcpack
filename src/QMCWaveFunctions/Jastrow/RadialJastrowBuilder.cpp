//////////////////////////////////////////////////////////////////////////////////////
// This file is distributed under the University of Illinois/NCSA Open Source License.
// See LICENSE file in top directory for details.
//
// Copyright (c) 2016 Jeongnim Kim and QMCPACK developers.
//
// File developed by: Luke Shulenburger, lshulen@sandia.gov, Sandia National Laboratories
//                    Jaron T. Krogel, krogeljt@ornl.gov, Oak Ridge National Laboratory
//
// File created by: Luke Shulenburger, lshulen@sandia.gov, Sandia National Laboratories
//////////////////////////////////////////////////////////////////////////////////////

#include "RadialJastrowBuilder.h"

#include "QMCWaveFunctions/Jastrow/J1OrbitalSoA.h"
#include "QMCWaveFunctions/Jastrow/J1Spin.h"
#include "QMCWaveFunctions/Jastrow/J2OrbitalSoA.h"

#if defined(ENABLE_OFFLOAD)
#include "QMCWaveFunctions/Jastrow/J2OMPTarget.h"
#endif

#if defined(QMC_CUDA)
#include "QMCWaveFunctions/Jastrow/OneBodyJastrowOrbitalBspline.h"
#include "QMCWaveFunctions/Jastrow/TwoBodyJastrowOrbitalBspline.h"
#endif

#include "QMCWaveFunctions/Jastrow/DiffTwoBodyJastrowOrbital.h"

#include "QMCWaveFunctions/Jastrow/RPAJastrow.h"
#include "LongRange/LRHandlerBase.h"
#include "QMCWaveFunctions/Jastrow/SplineFunctors.h"
#include "QMCWaveFunctions/Jastrow/LRBreakupUtilities.h"
#include "LongRange/LRRPAHandlerTemp.h"
#include "QMCWaveFunctions/Jastrow/LRBreakupUtilities.h"
#include "QMCWaveFunctions/Jastrow/BsplineFunctor.h"
#include "QMCWaveFunctions/Jastrow/PadeFunctors.h"
#include "QMCWaveFunctions/Jastrow/ShortRangeCuspFunctor.h"
#include "QMCWaveFunctions/Jastrow/UserFunctor.h"
#include <iostream>


namespace qmcplusplus
{
// quick helper class to allow use of RPA
class RPAFunctor
{};

// helper class to simplify and localize ugly ifdef stuff for types
template<class RadFuncType, unsigned Implementation = RadialJastrowBuilder::detail::CPU>
class JastrowTypeHelper
{
public:
  using J1Type     = J1OrbitalSoA<RadFuncType>;
  using J1SpinType = J1Spin<RadFuncType>;
  using J2Type     = J2OrbitalSoA<RadFuncType>;
  using DiffJ2Type = DiffTwoBodyJastrowOrbital<RadFuncType>;
};

#if defined(QMC_CUDA)
template<>
class JastrowTypeHelper<BsplineFunctor<RadialJastrowBuilder::RealType>, RadialJastrowBuilder::detail::CUDA_LEGACY>
{
public:
  using RadFuncType = BsplineFunctor<RadialJastrowBuilder::RealType>;
  using J1Type      = OneBodyJastrowOrbitalBspline<RadFuncType>;
  using J2Type      = TwoBodyJastrowOrbitalBspline<RadFuncType>;
  using DiffJ2Type  = DiffTwoBodyJastrowOrbital<RadFuncType>;
};
#endif

#if defined(ENABLE_OFFLOAD)
template<>
class JastrowTypeHelper<BsplineFunctor<RadialJastrowBuilder::RealType>, RadialJastrowBuilder::detail::OMPTARGET>
{
public:
  using RadFuncType = BsplineFunctor<RadialJastrowBuilder::RealType>;
  using J2Type      = J2OMPTarget<RadFuncType>;
  using DiffJ2Type  = DiffTwoBodyJastrowOrbital<RadFuncType>;
};
#endif

RadialJastrowBuilder::RadialJastrowBuilder(Communicate* comm, ParticleSet& target, ParticleSet& source)
    : WaveFunctionComponentBuilder(comm, target), SourcePtcl(&source)
{
  ClassName    = "RadialJastrowBuilder";
  NameOpt      = "0";
  TypeOpt      = "unknown";
  Jastfunction = "unknown";
  SpinOpt      = "no";
}

RadialJastrowBuilder::RadialJastrowBuilder(Communicate* comm, ParticleSet& target)
    : WaveFunctionComponentBuilder(comm, target), SourcePtcl(NULL)
{
  ClassName    = "RadialJastrowBuilder";
  NameOpt      = "0";
  TypeOpt      = "unknown";
  Jastfunction = "unknown";
  SpinOpt      = "no";
}

// helper method for dealing with functor incompatible with Open Boundaries
void RadialJastrowBuilder::guardAgainstOBC()
{
  if (targetPtcl.Lattice.SuperCellEnum == SUPERCELL_OPEN)
  {
    app_error() << Jastfunction << " relies on the total density for its form\n";
    app_error() << "but open boundary conditions are requested.  Please choose other forms of Jastrow\n";
  }
}

// helper method for dealing with functor incompatible with PBC
void RadialJastrowBuilder::guardAgainstPBC()
{
  if (targetPtcl.Lattice.SuperCellEnum != SUPERCELL_OPEN)
  {
    app_error() << Jastfunction << " does not support a cutoff, but is requested with\n";
    app_error() << "periodic boundary conditions, please choose other forms of Jastrow\n";
  }
}

template<class RadFuncType>
void RadialJastrowBuilder::initTwoBodyFunctor(RadFuncType& functor, double fac)
{}

template<>
void RadialJastrowBuilder::initTwoBodyFunctor(BsplineFunctor<RealType>& bfunc, double fac)
{
  if (targetPtcl.Lattice.SuperCellEnum == SUPERCELL_OPEN) // for open systems, do nothing
  {
    return;
  }
  app_log() << "  Initializing Two-Body with RPA Jastrow " << std::endl;
  std::vector<RealType> rpaValues;
  int npts = bfunc.NumParams;
  if (rpaValues.empty())
  {
    rpaValues.resize(npts);
    LRRPAHandlerTemp<RPABreakup<RealType>, LPQHIBasis> rpa(targetPtcl, -1.0);
    rpa.Breakup(targetPtcl, -1.0);
    RealType dr = bfunc.cutoff_radius / static_cast<RealType>(npts);
    RealType r  = 0;
    for (int i = 0; i < npts; i++)
    {
      rpaValues[i] = rpa.evaluate(r, 1.0 / r); //y[i]=fac*rpa.evaluate(r,1.0/r);
      r += dr;
    }
  }
  RealType last = rpaValues[npts - 1];

  for (int i = 0; i < npts; i++)
    bfunc.Parameters[i] = fac * (rpaValues[i] - last);
  bfunc.reset();
}


template<class RadFuncType, unsigned Implementation>
std::unique_ptr<WaveFunctionComponent> RadialJastrowBuilder::createJ2(xmlNodePtr cur)
{
  ReportEngine PRE(ClassName, "createJ2(xmlNodePtr)");
  using Real       = typename RadFuncType::real_type;
  using J2Type     = typename JastrowTypeHelper<RadFuncType, Implementation>::J2Type;
  using DiffJ2Type = typename JastrowTypeHelper<RadFuncType, Implementation>::DiffJ2Type;

  XMLAttrString input_name(cur, "name");
  std::string j2name = input_name.empty() ? "J2_" + Jastfunction : input_name;
  SpeciesSet& species(targetPtcl.getSpeciesSet());
  auto J2  = std::make_unique<J2Type>(j2name, targetPtcl);
  auto dJ2 = std::make_unique<DiffJ2Type>(targetPtcl);

  std::string init_mode("0");
  {
    OhmmsAttributeSet hAttrib;
    hAttrib.add(init_mode, "init");
    hAttrib.put(cur);
  }

  cur = cur->xmlChildrenNode;
  while (cur != NULL)
  {
    std::string cname((const char*)cur->name);
    if (cname == "correlation")
    {
      OhmmsAttributeSet rAttrib;
      RealType cusp = -1e10;
      std::string spA(species.speciesName[0]);
      std::string spB(species.speciesName[0]);
      std::string pairType("0");
      rAttrib.add(spA, "speciesA");
      rAttrib.add(spB, "speciesB");
      rAttrib.add(pairType, "pairType");
      rAttrib.add(cusp, "cusp");

      rAttrib.put(cur);
      if (pairType[0] == '0')
      {
        pairType = spA + spB;
      }
      else
      {
        PRE.warning("pairType is deprecated. Use speciesA/speciesB");
        //overwrite the species
        spA = pairType[0];
        spB = pairType[1];
      }

      int ia        = species.findSpecies(spA);
      int ib        = species.findSpecies(spB);
      int chargeInd = species.addAttribute("charge");
      int massInd   = species.addAttribute("mass");
      std::string illegal_species;
      if (ia == species.size())
        illegal_species = spA;
      if (ib == species.size())
      {
        if (illegal_species.size())
          illegal_species += " and ";
        illegal_species += spB;
      }
      if (illegal_species.size())
        PRE.error("species " + illegal_species + " requested for Jastrow " + j2name +
                      " does not exist in ParticleSet " + targetPtcl.getName(),
                  true);
      if (ia == ib && (targetPtcl.last(ia) - targetPtcl.first(ia) == 1))
        PRE.error("Failed to add " + spA + spB + " correlation for only 1 " + spA +
                      " particle. Please remove it from two-body Jastrow.",
                  true);
      if (cusp < -1e6)
      {
        RealType qq       = species(chargeInd, ia) * species(chargeInd, ib);
        RealType red_mass = species(massInd, ia) * species(massInd, ib) / (species(massInd, ia) + species(massInd, ib));
#if OHMMS_DIM == 1
        RealType dim_factor = 1.0 / (OHMMS_DIM + 1);
#else
        RealType dim_factor = (ia == ib) ? 1.0 / (OHMMS_DIM + 1) : 1.0 / (OHMMS_DIM - 1);
#endif
        cusp = -2 * qq * red_mass * dim_factor;
      }
      app_summary() << "    Radial function for species: " << spA << " - " << spB << std::endl;
      app_debug() << "    RadialJastrowBuilder adds a functor with cusp = " << cusp << std::endl;

      auto functor = std::make_unique<RadFuncType>();
      functor->setCusp(cusp);
      functor->setPeriodic(targetPtcl.Lattice.SuperCellEnum != SUPERCELL_OPEN);
      functor->cutoff_radius   = targetPtcl.Lattice.WignerSeitzRadius;
      bool functor_initialized = functor->put(cur);
      if (!functor_initialized && init_mode == "rpa")
      {
        initTwoBodyFunctor(*functor, -cusp / 0.5);
      }

      app_summary() << std::endl;

      if (is_manager())
      {
        char fname[32];
        sprintf(fname, "J2.%s.%s.g%03d.dat", NameOpt.c_str(), pairType.c_str(), getGroupID());
        std::ofstream os(fname);
        print(*functor, os);
      }

      auto functor_2 = std::unique_ptr<RadFuncType>{dynamic_cast<RadFuncType*>(functor->makeClone())};
      J2->addFunc(ia, ib, std::move(functor_2));
      dJ2->addFunc(ia, ib, std::move(functor));
    }
    cur = cur->next;
  }
  J2->dPsi = std::move(dJ2);
  J2->setOptimizable(true);

  // compute Chiesa Correction based on the current J2 parameters
  J2->ChiesaKEcorrection();

  // Ye: actually don't know what uk.dat is used for
  if (targetPtcl.Lattice.SuperCellEnum)
    computeJ2uk(J2->getPairFunctions());

  return J2;
}


template<class RadFuncType>
void RadialJastrowBuilder::computeJ2uk(const std::vector<RadFuncType*>& functors)
{
  const int numPoints = 1000;
  RealType vol        = targetPtcl.Lattice.Volume;
  int nsp             = targetPtcl.groups();
  FILE* fout          = 0;
  if (is_manager())
  {
    char fname[16];
    sprintf(fname, "uk.%s.g%03d.dat", NameOpt.c_str(), getGroupID());
    fout = fopen(fname, "w");
  }
  for (int iG = 0; iG < targetPtcl.SK->KLists.ksq.size(); iG++)
  {
    RealType Gmag = std::sqrt(targetPtcl.SK->KLists.ksq[iG]);
    RealType sum  = 0.0;
    RealType uk   = 0.0;
    for (int i = 0; i < targetPtcl.groups(); i++)
    {
      int Ni          = targetPtcl.last(i) - targetPtcl.first(i);
      RealType aparam = 0.0;
      for (int j = 0; j < targetPtcl.groups(); j++)
      {
        int Nj = targetPtcl.last(j) - targetPtcl.first(j);
        if (functors[i * nsp + j])
        {
          auto& ufunc     = *functors[i * nsp + j];
          RealType radius = ufunc.cutoff_radius;
          RealType k      = Gmag;
          RealType dr     = radius / (RealType)(numPoints - 1);
          for (int ir = 0; ir < numPoints; ir++)
          {
            RealType r = dr * (RealType)ir;
            RealType u = ufunc.evaluate(r);
            aparam += (1.0 / 4.0) * k * k * 4.0 * M_PI * r * std::sin(k * r) / k * u * dr;
            uk += 0.5 * 4.0 * M_PI * r * std::sin(k * r) / k * u * dr * (RealType)Nj / (RealType)(Ni + Nj);
          }
        }
      }
      //app_log() << "A = " << aparam << std::endl;
      sum += Ni * aparam / vol;
    }
    if (fout)
      fprintf(fout, "%1.8f %1.12e %1.12e\n", Gmag, uk, sum);
  }
  if (fout)
    fclose(fout);
}

// specialiation for J2 RPA jastrow.
template<>
std::unique_ptr<WaveFunctionComponent> RadialJastrowBuilder::createJ2<RPAFunctor>(xmlNodePtr cur)
{
  auto rpajastrow = std::make_unique<RPAJastrow>(targetPtcl);
  rpajastrow->put(cur);
  return rpajastrow;
}

template<class RadFuncType, unsigned Implementation>
std::unique_ptr<WaveFunctionComponent> RadialJastrowBuilder::createJ1(xmlNodePtr cur)
{
  ReportEngine PRE(ClassName, "createJ1(xmlNodePtr)");
  using Real   = typename RadFuncType::real_type;
  using J1Type = typename JastrowTypeHelper<RadFuncType, Implementation>::J1Type;

  XMLAttrString input_name(cur, "name");
  std::string jname = input_name.empty() ? Jastfunction : input_name;

  auto J1 = std::make_unique<J1Type>(jname, *SourcePtcl, targetPtcl);

  xmlNodePtr kids = cur->xmlChildrenNode;

  // Find the number of the source species
  SpeciesSet& sSet = SourcePtcl->getSpeciesSet();
  SpeciesSet& tSet = targetPtcl.getSpeciesSet();
  bool success     = false;
  bool Opt(true);
  while (kids != NULL)
  {
    std::string kidsname = (char*)kids->name;
    tolower(kidsname);
    if (kidsname == "correlation")
    {
      std::string speciesA;
      std::string speciesB;
      RealType cusp(0);
      OhmmsAttributeSet rAttrib;
      rAttrib.add(speciesA, "elementType");
      rAttrib.add(speciesA, "speciesA");
      rAttrib.add(speciesB, "speciesB");
      rAttrib.add(cusp, "cusp");
      rAttrib.put(kids);
      auto functor = std::make_unique<RadFuncType>();
      functor->setPeriodic(SourcePtcl->Lattice.SuperCellEnum != SUPERCELL_OPEN);
      functor->cutoff_radius = targetPtcl.Lattice.WignerSeitzRadius;
      functor->setCusp(cusp);
      const int ig = sSet.findSpecies(speciesA);
      const int jg = speciesB.size() ? tSet.findSpecies(speciesB) : -1;
      if (ig == sSet.getTotalNum())
      {
        PRE.error("species " + speciesA + " requested for Jastrow " + jname + " does not exist in ParticleSet " +
                      SourcePtcl->getName(),
                  true);
      }
      if (jg == tSet.getTotalNum())
      {
        PRE.error("species " + speciesB + " requested for Jastrow " + jname + " does not exist in ParticleSet " +
                      targetPtcl.getName(),
                  true);
      }
      app_summary() << "    Radial function for element: " << speciesA << std::endl;
      functor->put(kids);
      app_summary() << std::endl;
      if (is_manager())
      {
        char fname[128];
        if (speciesB.size())
          sprintf(fname, "%s.%s.%s%s.g%03d.dat", jname.c_str(), NameOpt.c_str(), speciesA.c_str(), speciesB.c_str(),
                  getGroupID());
        else
          sprintf(fname, "%s.%s.%s.g%03d.dat", jname.c_str(), NameOpt.c_str(), speciesA.c_str(), getGroupID());
        std::ofstream os(fname);
        if (std::is_same<RadFuncType, PadeFunctor<RealType>>::value ||
            std::is_same<RadFuncType, Pade2ndOrderFunctor<RealType>>::value)
        {
          double plotextent = 10.0;
          print(*functor.get(), os, plotextent);
        }
        else
        {
          print(*functor.get(), os);
        }
      }
      J1->addFunc(ig, std::move(functor), jg);
      success = true;
    }
    kids = kids->next;
  }
  if (success)
  {
    J1->setOptimizable(Opt);
    return J1;
  }
  else
  {
    PRE.error("BsplineJastrowBuilder failed to add an One-Body Jastrow.");
    return std::unique_ptr<WaveFunctionComponent>();
  }
}

// specialiation for J1 RPA jastrow.  Note that the long range part is not implemented
template<>
std::unique_ptr<WaveFunctionComponent> RadialJastrowBuilder::createJ1<RPAFunctor>(xmlNodePtr cur)
{
  using Real             = RealType;
  using SplineEngineType = CubicBspline<Real, LINEAR_1DGRID, FIRSTDERIV_CONSTRAINTS>;
  using RadFunctorType   = CubicSplineSingle<Real, SplineEngineType>;
  using GridType         = LinearGrid<Real>;
  using HandlerType      = LRHandlerBase;
  using J1Type           = J1OrbitalSoA<RadFunctorType>;

  std::string input_name;
  std::string rpafunc = "RPA";
  OhmmsAttributeSet a;
  a.add(input_name, "name");
  a.add(rpafunc, "function");
  a.put(cur);
  ParameterSet params;
  RealType Rs(-1.0);
  RealType Kc(-1.0);
  params.add(Rs, "rs");
  params.add(Kc, "kc");
  params.put(cur);
  bool Opt(true);

  std::string jname = input_name.empty() ? Jastfunction : input_name;

  HandlerType* myHandler = nullptr;
  if (Rs < 0)
  {
    Rs = std::pow(3.0 / 4.0 / M_PI * targetPtcl.Lattice.Volume / static_cast<RealType>(targetPtcl.getTotalNum()),
                  1.0 / 3.0);
  }
  if (Kc < 0)
  {
    Kc = 1e-6;
  }
  if (rpafunc == "RPA")
  {
    myHandler = new LRRPAHandlerTemp<EPRPABreakup<RealType>, LPQHIBasis>(targetPtcl, Kc);
    app_log() << "  using e-p RPA" << std::endl;
  }
  else if (rpafunc == "dRPA")
  {
    myHandler = new LRRPAHandlerTemp<derivEPRPABreakup<RealType>, LPQHIBasis>(targetPtcl, Kc);
    app_log() << "  using e-p derivRPA" << std::endl;
  }
  myHandler->Breakup(targetPtcl, Rs);

  Real Rcut        = myHandler->get_rc() - 0.1;
  GridType* myGrid = new GridType;
  int npts         = static_cast<int>(Rcut / 0.01) + 1;
  myGrid->set(0, Rcut, npts);

  //create the numerical functor
  auto nfunc                       = std::make_unique<RadFunctorType>();
  ShortRangePartAdapter<Real>* SRA = new ShortRangePartAdapter<Real>(myHandler);
  SRA->setRmax(Rcut);
  nfunc->initialize(SRA, myGrid);

  auto J1 = std::make_unique<J1Type>(jname, *SourcePtcl, targetPtcl);

  SpeciesSet& sSet = SourcePtcl->getSpeciesSet();
  for (int ig = 0; ig < sSet.getTotalNum(); ig++)
  {
    J1->addFunc(ig, std::move(nfunc));
  }

  J1->setOptimizable(Opt);
  return J1;
}

template<class RadFuncType, unsigned Implementation>
std::unique_ptr<WaveFunctionComponent> RadialJastrowBuilder::createJ1Spin(xmlNodePtr cur)
{
  ReportEngine PRE(ClassName, "createJ1Spin(xmlNodePtr)");
  using RT     = typename RadFuncType::real_type;
  using J1Type = typename JastrowTypeHelper<RadFuncType>::J1SpinType;

  XMLAttrString input_name(cur, "name");
  std::string jname = input_name.empty() ? Jastfunction : input_name;

  std::unique_ptr<J1Type> J1 = std::make_unique<J1Type>(jname, *SourcePtcl, targetPtcl);

  xmlNodePtr kids = cur->xmlChildrenNode;

  // Find the number of the source species
  SpeciesSet& sSet = SourcePtcl->getSpeciesSet();
  SpeciesSet& tSet = targetPtcl.getSpeciesSet();
  bool success     = false;
  bool Opt(true);
  while (kids != NULL)
  {
    std::string kidsname = (char*)kids->name;
    tolower(kidsname);
    if (kidsname == "correlation")
    {
      std::string speciesA;
      std::string speciesB;
      RealType cusp(0);
      OhmmsAttributeSet rAttrib;
      rAttrib.add(speciesA, "elementType");
      rAttrib.add(speciesA, "speciesA");
      rAttrib.add(speciesB, "speciesB");
      rAttrib.add(cusp, "cusp");
      rAttrib.put(kids);
      auto functor = std::make_unique<RadFuncType>();
      functor->setPeriodic(SourcePtcl->Lattice.SuperCellEnum != SUPERCELL_OPEN);
      functor->cutoff_radius = targetPtcl.Lattice.WignerSeitzRadius;
      functor->setCusp(cusp);
      const int ig = sSet.findSpecies(speciesA);
      const int jg = speciesB.size() ? tSet.findSpecies(speciesB) : -1;
      if (ig == sSet.getTotalNum())
      {
        PRE.error("species " + speciesA + " requested for Jastrow " + jname + " does not exist in ParticleSet " +
                      SourcePtcl->getName(),
                  true);
      }
      if (jg == tSet.getTotalNum())
      {
        PRE.error("species " + speciesB + " requested for Jastrow " + jname + " does not exist in ParticleSet " +
                      targetPtcl.getName(),
                  true);
      }
      app_summary() << "    Radial function for species: " << speciesA << " - " << speciesB << std::endl;
      functor->put(kids);
      app_summary() << std::endl;
      if (is_manager())
      {
        char fname[128];
        if (speciesB.size())
          sprintf(fname, "%s.%s.%s%s.g%03d.dat", jname.c_str(), NameOpt.c_str(), speciesA.c_str(), speciesB.c_str(),
                  getGroupID());
        else
          sprintf(fname, "%s.%s.%s.g%03d.dat", jname.c_str(), NameOpt.c_str(), speciesA.c_str(), getGroupID());
        std::ofstream os(fname);
        print(*functor.get(), os);
      }
      J1->addFunc(ig, std::move(functor), jg);
      success = true;
    }
    kids = kids->next;
  }
  if (success)
  {
    J1->setOptimizable(Opt);
    return J1;
  }
  else
  {
    PRE.error("BsplineJastrowBuilder failed to add an One-Body Jastrow.");
    return std::unique_ptr<WaveFunctionComponent>();
  }
}


std::unique_ptr<WaveFunctionComponent> RadialJastrowBuilder::buildComponent(xmlNodePtr cur)
{
  ReportEngine PRE(ClassName, "put(xmlNodePtr)");
  std::string useGPU;
  OhmmsAttributeSet aAttrib;
  aAttrib.add(NameOpt, "name");
  aAttrib.add(TypeOpt, "type");
  aAttrib.add(Jastfunction, "function");
  aAttrib.add(SpinOpt, "spin", {"no", "yes"});
#if defined(ENABLE_OFFLOAD)
  aAttrib.add(useGPU, "gpu", {"yes", "no"});
#endif
  aAttrib.put(cur);
  tolower(NameOpt);
  tolower(TypeOpt);
  tolower(Jastfunction);
  tolower(SpinOpt);

  SpeciesSet& species(targetPtcl.getSpeciesSet());
  int chargeInd = species.addAttribute("charge");

  if (TypeOpt.find("one") < TypeOpt.size())
  {
    // it's a one body jastrow factor
    if (Jastfunction == "bspline")
    {
      if (SpinOpt == "yes")
      {
#if defined(QMC_CUDA)
        return createJ1Spin<BsplineFunctor<RealType>, detail::CUDA_LEGACY>(cur);
#else
        return createJ1Spin<BsplineFunctor<RealType>>(cur);
#endif
      }
      else
      {
#if defined(QMC_CUDA)
        return createJ1<BsplineFunctor<RealType>, detail::CUDA_LEGACY>(cur);
#else
        return createJ1<BsplineFunctor<RealType>>(cur);
#endif
      }
    }
    else if (Jastfunction == "pade")
    {
      guardAgainstPBC();
      if (SpinOpt == "yes")
      {
        return createJ1Spin<PadeFunctor<RealType>>(cur);
      }
      else
      {
        return createJ1<PadeFunctor<RealType>>(cur);
      }
    }
    else if (Jastfunction == "pade2")
    {
      guardAgainstPBC();
      return createJ1<Pade2ndOrderFunctor<RealType>>(cur);
    }
    else if (Jastfunction == "shortrangecusp")
    {
      //guardAgainstPBC(); // is this needed?
      if (SpinOpt == "yes")
      {
        return createJ1Spin<ShortRangeCuspFunctor<RealType>>(cur);
      }
      else
      {
        return createJ1<ShortRangeCuspFunctor<RealType>>(cur);
      }
    }
    else if (Jastfunction == "user")
    {
      if (SpinOpt == "yes")
      {
        return createJ1Spin<UserFunctor<RealType>>(cur);
      }
      else
      {
        return createJ1<UserFunctor<RealType>>(cur);
      }
    }
    else if (Jastfunction == "rpa")
    {
#if !(OHMMS_DIM == 3)
      app_error() << "RPA for one-body jastrow is only available for 3D\n";
#endif
      guardAgainstOBC();
      app_error() << "one body RPA jastrow is not supported at the moment\n";
      //return createJ1<RPAFunctor>(cur);
    }
    else
      app_error() << "Unknown one jastrow body function: " << Jastfunction << ".\n";
  }
  else if (TypeOpt.find("two") < TypeOpt.size())
  {
    // it's a two body jastrow factor
    if (Jastfunction == "bspline")
    {
#if defined(QMC_CUDA)
      return createJ2<BsplineFunctor<RealType>, detail::CUDA_LEGACY>(cur);
#else
#if defined(ENABLE_OFFLOAD)
      if (useGPU == "yes")
      {
<<<<<<< HEAD
        static_assert(std::is_same<JastrowTypeHelper<BsplineFunctor<RealType>, OMPTARGET>::J2Type,
                                   J2OMPTarget<BsplineFunctor<RealType>>>::value,
                      "check consistent type");
=======
        static_assert(std::is_same<JastrowTypeHelper<BsplineFunctor<RealType>, OMPTARGET>::J2OrbitalType,
                                   J2OMPTarget<BsplineFunctor<RealType>>>::value, "check consistent type");
        if(targetPtcl.getCoordinates().getKind() != DynamicCoordinateKind::DC_POS_OFFLOAD)
        {
          std::ostringstream msg;
          msg << "Offload enabled Jastrow needs the gpu=\"yes\" attribute in the \""
              << targetPtcl.getName() << "\" particleset" << std::endl;
          myComm->barrier_and_abort(msg.str());
        }
>>>>>>> c3046641
        app_summary() << "    Running on an accelerator via OpenMP offload." << std::endl;
        return createJ2<BsplineFunctor<RealType>, detail::OMPTARGET>(cur);
      }
      else
#endif
        return createJ2<BsplineFunctor<RealType>>(cur);
#endif
    }
    else if (Jastfunction == "pade")
    {
      guardAgainstPBC();
      return createJ2<PadeFunctor<RealType>>(cur);
    }
    else if (Jastfunction == "user")
    {
      return createJ2<UserFunctor<RealType>>(cur);
    }
    else if (Jastfunction == "rpa" || Jastfunction == "yukawa")
    {
#if !(OHMMS_DIM == 3)
      app_error() << "RPA for one-body jastrow is only available for 3D\n";
#else
      guardAgainstOBC();
      return createJ2<RPAFunctor>(cur);
#endif
    }
    else
      app_error() << "Unknown two jastrow body function: " << Jastfunction << ".\n";
  }

  APP_ABORT("RadialJastrowBuilder::buildComponent not able to create Jastrow!\n");
  return nullptr;
}

} // namespace qmcplusplus<|MERGE_RESOLUTION|>--- conflicted
+++ resolved
@@ -693,13 +693,9 @@
 #if defined(ENABLE_OFFLOAD)
       if (useGPU == "yes")
       {
-<<<<<<< HEAD
         static_assert(std::is_same<JastrowTypeHelper<BsplineFunctor<RealType>, OMPTARGET>::J2Type,
                                    J2OMPTarget<BsplineFunctor<RealType>>>::value,
                       "check consistent type");
-=======
-        static_assert(std::is_same<JastrowTypeHelper<BsplineFunctor<RealType>, OMPTARGET>::J2OrbitalType,
-                                   J2OMPTarget<BsplineFunctor<RealType>>>::value, "check consistent type");
         if(targetPtcl.getCoordinates().getKind() != DynamicCoordinateKind::DC_POS_OFFLOAD)
         {
           std::ostringstream msg;
@@ -707,7 +703,6 @@
               << targetPtcl.getName() << "\" particleset" << std::endl;
           myComm->barrier_and_abort(msg.str());
         }
->>>>>>> c3046641
         app_summary() << "    Running on an accelerator via OpenMP offload." << std::endl;
         return createJ2<BsplineFunctor<RealType>, detail::OMPTARGET>(cur);
       }
