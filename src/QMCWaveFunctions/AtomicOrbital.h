--- conflicted
+++ resolved
@@ -535,15 +535,9 @@
   sinphi = rhat[1] / sintheta;
   std::complex<double> e2iphi(cosphi, sinphi);
   double lsign = 1.0;
-<<<<<<< HEAD
-  double dl = 0.0;
-  std::vector<double> XlmVec(2*lMax+1), dXlmVec(2*lMax+1);
-  for (int l=0; l<=lMax; l++)
-=======
   double dl    = 0.0;
-  double XlmVec[2 * lMax + 1], dXlmVec[2 * lMax + 1];
+  std::vector<double> XlmVec(2 * lMax + 1), dXlmVec(2 * lMax + 1);
   for (int l = 0; l <= lMax; l++)
->>>>>>> d53461b5
   {
     XlmVec[2 * l]  = lsign;
     dXlmVec[2 * l] = dl * cottheta * XlmVec[2 * l];
@@ -609,15 +603,9 @@
   sinphi = rhat[1] / sintheta;
   std::complex<double> e2iphi(cosphi, sinphi);
   double lsign = 1.0;
-<<<<<<< HEAD
-  double dl = 0.0;
-  std::vector<double> XlmVec(2*lMax+1), dXlmVec(2*lMax+1);
-  for (int l=0; l<=lMax; l++)
-=======
   double dl    = 0.0;
-  double XlmVec[2 * lMax + 1], dXlmVec[2 * lMax + 1];
+  std::vector<double> XlmVec(2 * lMax + 1), dXlmVec(2 * lMax + 1);
   for (int l = 0; l <= lMax; l++)
->>>>>>> d53461b5
   {
     XlmVec[2 * l]  = lsign;
     dXlmVec[2 * l] = dl * cottheta * XlmVec[2 * l];
