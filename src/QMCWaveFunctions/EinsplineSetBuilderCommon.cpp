//////////////////////////////////////////////////////////////////////////////////////
// This file is distributed under the University of Illinois/NCSA Open Source License.
// See LICENSE file in top directory for details.
//
// Copyright (c) 2016 Jeongnim Kim and QMCPACK developers.
//
// File developed by: Luke Shulenburger, lshulen@sandia.gov, Sandia National Laboratories
//                    Jeongnim Kim, jeongnim.kim@gmail.com, University of Illinois at Urbana-Champaign
//                    Raymond Clay III, j.k.rofling@gmail.com, Lawrence Livermore National Laboratory
//                    Ye Luo, yeluo@anl.gov, Argonne National Laboratory
//                    Mark A. Berrill, berrillma@ornl.gov, Oak Ridge National Laboratory
//
// File created by: Luke Shulenburger, lshulen@sandia.gov, Sandia National Laboratories
//////////////////////////////////////////////////////////////////////////////////////


/** @file
 *
 * Instantiates the static data
 * Implements member functions of EinsplineSetBuilder
 * - EinsplineSetBuilder
 * -
*/
#include "QMCWaveFunctions/EinsplineSetBuilder.h"
#include "OhmmsData/AttributeSet.h"
#include "Message/CommOperators.h"
#include <Message/UniformCommunicateError.h>
#include "QMCWaveFunctions/BsplineFactory/BsplineReaderBase.h"
#include "Particle/DistanceTable.h"

namespace qmcplusplus
{
//std::map<H5OrbSet,SPOSet*,H5OrbSet>  EinsplineSetBuilder::SPOSetMap;
//std::map<TinyVector<int,4>,EinsplineSetBuilder::OrbType*,Int4less> EinsplineSetBuilder::OrbitalMap;
////std::map<H5OrbSet,multi_UBspline_3d_z*,H5OrbSet> EinsplineSetBuilder::ExtendedMap_z;
////std::map<H5OrbSet,multi_UBspline_3d_d*,H5OrbSet> EinsplineSetBuilder::ExtendedMap_d;

EinsplineSetBuilder::EinsplineSetBuilder(ParticleSet& p, const PtclPoolType& psets, Communicate* comm, xmlNodePtr cur)
    : SPOSetBuilder("spline", comm),
      ParticleSets(psets),
      TargetPtcl(p),
      XMLRoot(cur),
      H5FileID(-1),
      Format(QMCPACK),
      NumBands(0),
      NumElectrons(0),
      NumSpins(0),
      NumTwists(0),
      NumCoreStates(0),
      MeshFactor(1.0),
      MeshSize(0, 0, 0),
      twist_num_(-1),
      TileFactor(1, 1, 1),
      NumMuffinTins(0),
      LastSpinSet(-1),
      NumOrbitalsRead(-1),
      makeRotations(false)
{
  ClassName = "EinsplineSetBuilder";

  MatchingTol = 10 * std::numeric_limits<float>::epsilon();
  for (int i = 0; i < 3; i++)
    for (int j = 0; j < 3; j++)
      TileMatrix(i, j) = 0;

  //invalidate states by the basis class
  states.clear();
  states.resize(p.groups());

  //create vectors with nullptr
  FullBands.resize(p.groups());
}

template<typename T>
inline TinyVector<T, 3> IntPart(const TinyVector<T, 3>& twist)
{
  return TinyVector<T, 3>(round(twist[0] - 1.0e-6), round(twist[1] - 1.0e-6), round(twist[2] - 1.0e-6));
}

template<typename T>
inline TinyVector<T, 3> FracPart(const TinyVector<T, 3>& twist)
{
  return twist - IntPart(twist);
}


EinsplineSetBuilder::~EinsplineSetBuilder()
{
  DEBUG_MEMORY("EinsplineSetBuilder::~EinsplineSetBuilder");
  if (H5FileID >= 0)
    H5Fclose(H5FileID);
}


bool EinsplineSetBuilder::CheckLattice()
{
  double diff = 0.0;
  for (int i = 0; i < OHMMS_DIM; i++)
    for (int j = 0; j < OHMMS_DIM; j++)
    {
      double max_abs =
          std::max(std::abs(SuperLattice(i, j)), static_cast<double>(std::abs(TargetPtcl.getLattice().R(i, j))));
      if (max_abs > MatchingTol)
        diff = std::max(diff, std::abs(SuperLattice(i, j) - TargetPtcl.getLattice().R(i, j)) / max_abs);
    }

  if (diff > MatchingTol)
  {
    std::ostringstream o;
    o.setf(std::ios::scientific, std::ios::floatfield);
    o.precision(6);
    o << "EinsplineSetBuilder::ReadOrbitalInfo_ESHDF \n"
      << "Mismatched supercell lattices.\n";
    o << " Lattice in ESHDF5 " << std::endl;
    o << SuperLattice << std::endl;
    o << " Lattice in xml" << std::endl;
    o << TargetPtcl.getLattice().R << std::endl;
    o << " Difference " << std::endl;
    o << SuperLattice - TargetPtcl.getLattice().R << std::endl;
    o << " Max relative error = " << diff << std::endl;
    o << " Tolerance      = " << MatchingTol << std::endl;
    app_error() << o.str();
    return false;
  }
  return true;
}

void EinsplineSetBuilder::BroadcastOrbitalInfo()
{
  if (myComm->size() == 1)
    return;
  int numIons           = IonTypes.size();
  int numAtomicOrbitals = AtomicOrbitals.size();
  int numDensityGvecs   = TargetPtcl.DensityReducedGvecs.size();
  PooledData<double> abuffer;
  PooledData<int> aibuffer;
  aibuffer.add(Version.begin(), Version.end()); //myComm->bcast(Version);
  aibuffer.add(Format);
  abuffer.add(Lattice.begin(), Lattice.end());           //myComm->bcast(Lattice);
  abuffer.add(RecipLattice.begin(), RecipLattice.end()); //myComm->bcast(RecipLattice);
  abuffer.add(SuperLattice.begin(), SuperLattice.end()); //myComm->bcast(SuperLattice);
  abuffer.add(LatticeInv.begin(), LatticeInv.end());     //myComm->bcast(LatticeInv);
  aibuffer.add(NumBands);                                //myComm->bcast(NumBands);
  aibuffer.add(NumElectrons);                            //myComm->bcast(NumElectrons);
  aibuffer.add(NumSpins);                                //myComm->bcast(NumSpins);
  aibuffer.add(NumTwists);                               //myComm->bcast(NumTwists);
  aibuffer.add(numIons);                                 //myComm->bcast(numIons);
  aibuffer.add(NumMuffinTins);
  aibuffer.add(numAtomicOrbitals);
  aibuffer.add(numDensityGvecs);
  aibuffer.add(HaveOrbDerivs);
  myComm->bcast(abuffer);
  myComm->bcast(aibuffer);
  if (myComm->rank())
  {
    abuffer.rewind();
    aibuffer.rewind();
    aibuffer.get(Version.begin(), Version.end());
    aibuffer.get(Format);
    abuffer.get(Lattice.begin(), Lattice.end());
    abuffer.get(RecipLattice.begin(), RecipLattice.end());
    abuffer.get(SuperLattice.begin(), SuperLattice.end());
    abuffer.get(LatticeInv.begin(), LatticeInv.end());
    aibuffer.get(NumBands);
    aibuffer.get(NumElectrons);
    aibuffer.get(NumSpins);
    aibuffer.get(NumTwists);
    aibuffer.get(numIons);
    aibuffer.get(NumMuffinTins);
    aibuffer.get(numAtomicOrbitals);
    aibuffer.get(numDensityGvecs);
    aibuffer.get(HaveOrbDerivs);
    MT_APW_radii.resize(NumMuffinTins);
    MT_APW_lmax.resize(NumMuffinTins);
    MT_APW_rgrids.resize(NumMuffinTins);
    MT_APW_num_radial_points.resize(NumMuffinTins);
    MT_centers.resize(NumMuffinTins);
    TargetPtcl.DensityReducedGvecs.resize(numDensityGvecs);
    TargetPtcl.Density_G.resize(numDensityGvecs);
    AtomicOrbitals.resize(numAtomicOrbitals);
  }
  std::vector<int> rgrids_sizes(NumMuffinTins);
  for (int tin = 0; tin < NumMuffinTins; tin++)
    rgrids_sizes[tin] = MT_APW_rgrids[tin].size();
  myComm->bcast(rgrids_sizes);
  if (myComm->rank())
    for (int tin = 0; tin < NumMuffinTins; tin++)
      MT_APW_rgrids[tin].resize(rgrids_sizes[tin]);
  if (IonTypes.size() != numIons)
  {
    IonTypes.resize(numIons);
    IonPos.resize(numIons);
  }
  //new buffer
  PooledData<double> bbuffer;
  PooledData<int> bibuffer;
  for (int i = 0; i < numIons; ++i)
    bibuffer.add(IonTypes[i]);
  //myComm->bcast(IonTypes);
  bbuffer.add(&IonPos[0][0], &IonPos[0][0] + OHMMS_DIM * numIons);
  //myComm->bcast(IonPos);
  if (TwistAngles.size() != NumTwists)
    TwistAngles.resize(NumTwists);
  bbuffer.add(&TwistAngles[0][0], &TwistAngles[0][0] + OHMMS_DIM * NumTwists);
  //myComm->bcast(TwistAngles);
  if (TwistSymmetry.size() != NumTwists)
    TwistSymmetry.resize(NumTwists);
  bibuffer.add(&TwistSymmetry[0], &TwistSymmetry[0] + NumTwists);
  if (TwistWeight.size() != NumTwists)
    TwistWeight.resize(NumTwists);
  bibuffer.add(&TwistWeight[0], &TwistWeight[0] + NumTwists);
  bbuffer.add(MT_APW_radii.begin(), MT_APW_radii.end());
  bibuffer.add(MT_APW_lmax.begin(), MT_APW_lmax.end());
  bibuffer.add(MT_APW_num_radial_points.begin(), MT_APW_num_radial_points.end());
  bbuffer.add(&(MT_centers[0][0]), &(MT_centers[0][0]) + OHMMS_DIM * NumMuffinTins);
  for (int i = 0; i < NumMuffinTins; i++)
    bbuffer.add(MT_APW_rgrids[i].begin(), MT_APW_rgrids[i].end());
  bibuffer.add(&(TargetPtcl.DensityReducedGvecs[0][0]),
               &(TargetPtcl.DensityReducedGvecs[0][0]) + numDensityGvecs * OHMMS_DIM);
  bbuffer.add(&(TargetPtcl.Density_G[0]), &(TargetPtcl.Density_G[0]) + numDensityGvecs);
  for (int iat = 0; iat < numAtomicOrbitals; iat++)
  {
    AtomicOrbital<std::complex<double>>& orb = AtomicOrbitals[iat];
    bibuffer.add(orb.SplinePoints);
    bibuffer.add(orb.PolyOrder);
    bibuffer.add(orb.lMax);
    bibuffer.add(orb.Numlm);
    bbuffer.add(&orb.Pos[0], &orb.Pos[0] + OHMMS_DIM);
    bbuffer.add(orb.CutoffRadius);
    bbuffer.add(orb.SplineRadius);
    bbuffer.add(orb.PolyRadius);
  }
  myComm->bcast(bbuffer);
  myComm->bcast(bibuffer);
  if (myComm->rank())
  {
    bbuffer.rewind();
    bibuffer.rewind();
    for (int i = 0; i < numIons; ++i)
      bibuffer.get(IonTypes[i]);
    bbuffer.get(&IonPos[0][0], &IonPos[0][0] + OHMMS_DIM * numIons);
    bbuffer.get(&TwistAngles[0][0], &TwistAngles[0][0] + OHMMS_DIM * NumTwists);
    bibuffer.get(&TwistSymmetry[0], &TwistSymmetry[0] + NumTwists);
    bibuffer.get(&TwistWeight[0], &TwistWeight[0] + NumTwists);
    bbuffer.get(MT_APW_radii.begin(), MT_APW_radii.end());
    bibuffer.get(MT_APW_lmax.begin(), MT_APW_lmax.end());
    bibuffer.get(MT_APW_num_radial_points.begin(), MT_APW_num_radial_points.end());
    bbuffer.get(&(MT_centers[0][0]), &(MT_centers[0][0]) + OHMMS_DIM * NumMuffinTins);
    for (int i = 0; i < NumMuffinTins; i++)
      bbuffer.get(MT_APW_rgrids[i].begin(), MT_APW_rgrids[i].end());
    bibuffer.get(&(TargetPtcl.DensityReducedGvecs[0][0]),
                 &(TargetPtcl.DensityReducedGvecs[0][0]) + numDensityGvecs * OHMMS_DIM);
    bbuffer.get(&(TargetPtcl.Density_G[0]), &(TargetPtcl.Density_G[0]) + numDensityGvecs);
    for (int iat = 0; iat < numAtomicOrbitals; iat++)
    {
      AtomicOrbital<std::complex<double>>& orb = AtomicOrbitals[iat];
      bibuffer.get(orb.SplinePoints);
      bibuffer.get(orb.PolyOrder);
      bibuffer.get(orb.lMax);
      bibuffer.get(orb.Numlm);
      bbuffer.get(&orb.Pos[0], &orb.Pos[0] + OHMMS_DIM);
      bbuffer.get(orb.CutoffRadius);
      bbuffer.get(orb.SplineRadius);
      bbuffer.get(orb.PolyRadius);
    }
  }
  //buffer to bcast hybrid representation atomic orbital info
  PooledData<double> cbuffer;
  PooledData<int> cibuffer;
  myComm->bcast(cbuffer);
  myComm->bcast(cibuffer);
  AtomicCentersInfo.resize(numIons);
  Super2Prim.resize(SourcePtcl->R.size());
  cbuffer.add(AtomicCentersInfo.inner_cutoff.begin(), AtomicCentersInfo.inner_cutoff.end());
  cbuffer.add(AtomicCentersInfo.non_overlapping_radius.begin(), AtomicCentersInfo.non_overlapping_radius.end());
  cbuffer.add(AtomicCentersInfo.cutoff.begin(), AtomicCentersInfo.cutoff.end());
  cbuffer.add(AtomicCentersInfo.spline_radius.begin(), AtomicCentersInfo.spline_radius.end());
  cibuffer.add(Super2Prim.begin(), Super2Prim.end());
  cibuffer.add(AtomicCentersInfo.lmax.begin(), AtomicCentersInfo.lmax.end());
  cibuffer.add(AtomicCentersInfo.GroupID.begin(), AtomicCentersInfo.GroupID.end());
  cibuffer.add(AtomicCentersInfo.spline_npoints.begin(), AtomicCentersInfo.spline_npoints.end());
  myComm->bcast(cbuffer);
  myComm->bcast(cibuffer);
  if (myComm->rank())
  {
    cbuffer.rewind();
    cibuffer.rewind();
    cbuffer.get(AtomicCentersInfo.inner_cutoff.begin(), AtomicCentersInfo.inner_cutoff.end());
    cbuffer.get(AtomicCentersInfo.non_overlapping_radius.begin(), AtomicCentersInfo.non_overlapping_radius.end());
    cbuffer.get(AtomicCentersInfo.cutoff.begin(), AtomicCentersInfo.cutoff.end());
    cbuffer.get(AtomicCentersInfo.spline_radius.begin(), AtomicCentersInfo.spline_radius.end());
    cibuffer.get(Super2Prim.begin(), Super2Prim.end());
    cibuffer.get(AtomicCentersInfo.lmax.begin(), AtomicCentersInfo.lmax.end());
    cibuffer.get(AtomicCentersInfo.GroupID.begin(), AtomicCentersInfo.GroupID.end());
    cibuffer.get(AtomicCentersInfo.spline_npoints.begin(), AtomicCentersInfo.spline_npoints.end());
    for (int i = 0; i < numIons; i++)
      AtomicCentersInfo.ion_pos[i] = IonPos[i];
  }
}

////////////////////////////////////////////////////////////////
//// Create the ion ParticleSet from the data in the HDF file //
////////////////////////////////////////////////////////////////
//void
//EinsplineSetBuilder::CreateIonParticleSet( std::string sourceName)
//{
//  //    ParticleSet &pTemp = *(new MCWalkerConfiguration);
//  ParticleSet &pTemp = *(new ParticleSet);
//  pTemp.setName (sourceName);
//  SpeciesSet& tspecies(pTemp.getSpeciesSet());
//  ParticleSets[sourceName] = &pTemp;
//}
//

void EinsplineSetBuilder::TileIons()
{
  //set the primitive lattice
  SourcePtcl->getPrimitiveLattice().set(Lattice);

  for (int j = 0; j < IonPos.size(); ++j)
    IonPos[j] = FracPart(SourcePtcl->getPrimitiveLattice().toUnit(IonPos[j]));

  IonPos.resize(SourcePtcl->getTotalNum());
  IonTypes.resize(SourcePtcl->getTotalNum());
  std::copy(SourcePtcl->R.begin(), SourcePtcl->R.end(), IonPos.begin());
  std::copy(SourcePtcl->GroupID.begin(), SourcePtcl->GroupID.end(), IonTypes.begin());

  //app_log() << "  Primitive Cell\n";
  //SourcePtcl->getPrimitiveLattice().print(app_log());
  //app_log() << "  Super Cell\n";
  //SourcePtcl->Lattice.print(app_log());

  //Don't need to do this, already one by ParticleSetPool.cpp
  //  Vector<TinyVector<double, OHMMS_DIM> > primPos   = IonPos;
  //  Vector<int>                            primTypes = IonTypes;
  //  int numCopies = std::abs(det(TileMatrix));
  //  IonTypes.resize(primPos.size()*numCopies);
  //  IonPos.resize  (primPos.size()*numCopies);
  //  int maxCopies = 10;
  //  using Vec3 = TinyVector<double,3>;
  //  int index=0;
  //  for (int i0=-maxCopies; i0<=maxCopies; i0++)
  //    for (int i1=-maxCopies; i1<=maxCopies; i1++)
  //      for (int i2=-maxCopies; i2<=maxCopies; i2++)
  //        for (int iat=0; iat < primPos.size(); iat++)
  //        {
  //          Vec3 r     = primPos[iat];
  //          Vec3 uPrim = PrimCell.toUnit(r);
  //          for (int i=0; i<3; i++)
  //            uPrim[i] -= std::floor(uPrim[i]);
  //          r = PrimCell.toCart(uPrim) + (double)i0*PrimCell.a(0) +
  //              (double)i1*PrimCell.a(1) + (double)i2*PrimCell.a(2);
  //          Vec3 uSuper = SuperCell.toUnit(r);
  //          if ((uSuper[0] >= -1.0e-4) && (uSuper[0] < 0.9999) &&
  //              (uSuper[1] >= -1.0e-4) && (uSuper[1] < 0.9999) &&
  //              (uSuper[2] >= -1.0e-4) && (uSuper[2] < 0.9999))
  //          {
  //            IonPos[index]= r;
  //            IonTypes[index]= primTypes[iat];
  //            index++;
  //          }
  //        }
  //  if (index != primPos.size()*numCopies)
  //  {
  //    app_error() << "The number of tiled ions, " << IonPos.size()
  //                << ", does not match the expected number of "
  //                << primPos.size()*numCopies << " or the index "<< index <<".  Aborting.\n";
  //    APP_ABORT("EinsplineSetBuilder::TileIons()");
  //  }
  //  if (myComm->rank() == 0)
  //  {
  //    char buf[1000];
  //    snprintf (buf, 1000, "Supercell reduced ion positions = \n");
  //    app_log() << buf;
  //    app_log().flush();
  //    for (int i=0; i<IonPos.size(); i++)
  //    {
  //      PosType u = SuperCell.toUnit(IonPos[i]);
  //      char buf2[1000];
  //      snprintf (buf2, 1000, "   %14.10f %14.10f %14.10f\n",
  //               u[0], u[1], u[2]);
  //      app_log() << buf2;
  //      app_log().flush();
  //      //		 IonPos[i][0], IonPos[i][1], IonPos[i][2]);
  //    }
  //  }
}


bool EinsplineSetBuilder::TwistPair(PosType a, PosType b)
{
  bool pair = true;
  for (int n = 0; n < OHMMS_DIM; n++)
  {
    double d = a[n] + b[n];
    if (std::abs(d - round(d)) > MatchingTol)
      pair = false;
  }
  return pair;
}

void EinsplineSetBuilder::AnalyzeTwists2(const int twist_num_inp, const TinyVector<double, OHMMS_DIM>& twist_inp)
{
  Tensor<double, 3> S;
  for (int i = 0; i < 3; i++)
    for (int j = 0; j < 3; j++)
      S(i, j) = (double)TileMatrix(i, j);
  std::vector<PosType> superFracs;
  std::vector<std::vector<int>> superSets;
  { // build super twists
    // This holds to which supercell kpoint each primitive k-point belongs
    std::vector<int> superIndex;
    const int numPrimTwists = TwistAngles.size();
    for (int ki = 0; ki < numPrimTwists; ki++)
    {
      PosType primTwist  = TwistAngles[ki];
      PosType superTwist = dot(S, primTwist);
      PosType kp         = PrimCell.k_cart(primTwist);
      PosType ks         = SuperCell.k_cart(superTwist);
      if (dot(ks - kp, ks - kp) > 1.0e-6)
      {
        app_error() << "Primitive and super k-points do not agree.  Error in coding.\n";
        APP_ABORT("EinsplineSetBuilder::AnalyzeTwists2");
      }
      PosType frac = FracPart(superTwist);
      bool found   = false;
      for (int j = 0; j < superFracs.size(); j++)
      {
        PosType diff = frac - superFracs[j];
        if (dot(diff, diff) < 1.0e-6)
        {
          found = true;
          superIndex.push_back(j);
        }
      }
      if (!found)
      {
        superIndex.push_back(superFracs.size());
        superFracs.push_back(frac);
      }
    }
    const int numSuperTwists = superFracs.size();
    app_log() << "Found " << numSuperTwists << " distinct supercell twists.\n";
    // For each supercell twist, create a list of primitive twists which
    // belong to it.
    superSets.resize(numSuperTwists);
    for (int ki = 0; ki < numPrimTwists; ki++)
      superSets[superIndex[ki]].push_back(ki);
    app_log() << "number of things" << std::endl;
    app_log() << TwistSymmetry.size() << std::endl;
    app_log() << TwistWeight.size() << std::endl;
    //     for (int ki=0; ki<TwistSymmetry.size(); ki++)
    //       fprintf (stderr, "%d %d %d\n",ki,TwistSymmetry[ki],TwistWeight[ki]);
    if (myComm->rank() == 0)
    {
      int n_tot_irred(0);
      for (int si = 0; si < numSuperTwists; si++)
      {
        char buf[1000];
        snprintf(buf, 1000, "Super twist #%d:  [ %9.5f %9.5f %9.5f ]\n", si, superFracs[si][0], superFracs[si][1],
                 superFracs[si][2]);
        app_log() << buf;
        app_log().flush();
      }
    }
  }
  const int numSuperTwists = superFracs.size();

  { // determine twist_num_
    std::function find_twist = [&](const TinyVector<double, OHMMS_DIM>& twist) {
      int twist_num  = -1;
      PosType gtFrac = FracPart(twist);
      float eps      = 1e-5;
      for (int si = 0; si < numSuperTwists; si++)
      {
        PosType locDiff = gtFrac - superFracs[si];
        if (dot(locDiff, locDiff) < eps)
          twist_num = si;
      }

      if (twist_num < 0)
      {
        char buf[1000];
        snprintf(buf, 1000,
                 "AnalyzeTwists2. Input twist [ %9.5f %9.5f %9.5f] not found in the list of super twists above.\n",
                 twist[0], twist[1], twist[2]);
        throw UniformCommunicateError(buf);
      }
      return twist_num;
    };

    if (twist_inp[0] > TWIST_NO_INPUT || twist_inp[1] > TWIST_NO_INPUT || twist_inp[2] > TWIST_NO_INPUT)
    {
      if (twist_num_inp != TWISTNUM_NO_INPUT)
        app_warning() << "twist attribute exists. twistnum attribute ignored. "
                         "To prevent this message, remove twistnum from input."
                      << std::endl;

      twist_num_ = find_twist(twist_inp);
    }
    else if (twist_num_inp != TWISTNUM_NO_INPUT)
    {
      app_warning() << "twist attribute does't exist but twistnum attribute was found. "
                    << "This is potentially ambiguous. Specifying twist attribute is preferred." << std::endl;
      if (twist_num_inp < 0 || twist_num_inp >= numSuperTwists)
      {
        std::ostringstream msg;
        msg << "AnalyzeTwists2. twistnum input value " << twist_num_inp << " is outside the acceptable range [0, "
            << numSuperTwists << ")." << std::endl;
        throw UniformCommunicateError(msg.str());
      }
      twist_num_ = twist_num_inp;
    }
    else
    {
      app_log() << "twist attribte does't exist. Set Gamma point." << std::endl;
      twist_num_ = find_twist({0, 0, 0});
    }

    assert(twist_num_ >= 0 && twist_num_ < numSuperTwists);

    char buf[1000];
    snprintf(buf, 1000, "  Using supercell twist %d:  [ %9.5f %9.5f %9.5f]", twist_num_, superFracs[twist_num_][0],
             superFracs[twist_num_][1], superFracs[twist_num_][2]);
    app_log() << buf << std::endl;
  }

  TargetPtcl.setTwist(superFracs[twist_num_]);
#ifndef QMC_COMPLEX
  // Check to see if supercell twist is okay to use with real wave
  // functions
  for (int dim = 0; dim < OHMMS_DIM; dim++)
  {
    double t = 2.0 * superFracs[twist_num_][dim];
    if (std::abs(t - round(t)) > MatchingTol * 100)
    {
      app_error() << "Cannot use this super twist with real wavefunctions.\n"
                  << "Please recompile with QMC_COMPLEX=1.\n";
      APP_ABORT("EinsplineSetBuilder::AnalyzeTwists2");
    }
  }
#endif
  // Now check to see that each supercell twist has the right twists
  // to tile the primitive cell orbitals.
  const int numTwistsNeeded = std::abs(det(TileMatrix));
  for (int si = 0; si < numSuperTwists; si++)
  {
    // First make sure we have enough points
    if (superSets[si].size() != numTwistsNeeded)
    {
      char buf[1000];
      snprintf(buf, 1000, "Super twist %d should own %d k-points, but owns %d.\n", si, numTwistsNeeded,
               static_cast<int>(superSets[si].size()));
      app_error() << buf;
      if (si == twist_num_)
      {
        APP_ABORT("EinsplineSetBuilder::AnalyzeTwists2");
      }
      else
        continue;
    }
    // Now, make sure they are all distinct
    int N = superSets[si].size();
    for (int i = 0; i < N; i++)
    {
      PosType twistPrim_i  = TwistAngles[superSets[si][i]];
      PosType twistSuper_i = dot(S, twistPrim_i);
      PosType superInt_i   = IntPart(twistSuper_i);
      for (int j = i + 1; j < N; j++)
      {
        PosType twistPrim_j  = TwistAngles[superSets[si][j]];
        PosType twistSuper_j = dot(S, twistPrim_j);
        PosType superInt_j   = IntPart(twistSuper_j);
        if (dot(superInt_i - superInt_j, superInt_i - superInt_j) < 1.0e-6)
        {
          app_error() << "Identical k-points detected in super twist set " << si << std::endl;
          APP_ABORT_TRACE(__FILE__, __LINE__, "AnalyzeTwists2");
        }
      }
    }
  }
  app_log().flush();
  // Finally, record which k-points to include on this group of
  // processors, which have been assigned supercell twist twist_num_
  IncludeTwists.clear();
  for (int i = 0; i < superSets[twist_num_].size(); i++)
    IncludeTwists.push_back(superSets[twist_num_][i]);
  // Now, find out which twists are distinct
  DistinctTwists.clear();
#ifndef QMC_COMPLEX
  std::vector<int> copyTwists;
  for (int i = 0; i < IncludeTwists.size(); i++)
  {
    int ti          = IncludeTwists[i];
    PosType twist_i = TwistAngles[ti];
    bool distinct   = true;
    for (int j = i + 1; j < IncludeTwists.size(); j++)
    {
      int tj          = IncludeTwists[j];
      PosType twist_j = TwistAngles[tj];
      PosType sum     = twist_i + twist_j;
      PosType diff    = twist_i - twist_j;
      if (TwistPair(twist_i, twist_j))
        distinct = false;
    }
    if (distinct)
      DistinctTwists.push_back(ti);
    else
      copyTwists.push_back(ti);
  }
  // Now determine which distinct twists require two copies
  MakeTwoCopies.resize(DistinctTwists.size());
  for (int i = 0; i < DistinctTwists.size(); i++)
  {
    MakeTwoCopies[i] = false;
    int ti           = DistinctTwists[i];
    PosType twist_i  = TwistAngles[ti];
    for (int j = 0; j < copyTwists.size(); j++)
    {
      int tj          = copyTwists[j];
      PosType twist_j = TwistAngles[tj];
      if (TwistPair(twist_i, twist_j))
        MakeTwoCopies[i] = true;
    }
    if (myComm->rank() == 0)
    {
      char buf[1000];

      snprintf(buf, 1000, "Using %d copies of twist angle [%6.3f, %6.3f, %6.3f]\n", MakeTwoCopies[i] ? 2 : 1,
               twist_i[0], twist_i[1], twist_i[2]);
      app_log() << buf;
      app_log().flush();
    }
  }
  // Find out if we can make real orbitals
  use_real_splines_ = true;
  for (int i = 0; i < DistinctTwists.size(); i++)
  {
    int ti        = DistinctTwists[i];
    PosType twist = TwistAngles[ti];
    for (int j = 0; j < OHMMS_DIM; j++)
      if (std::abs(twist[j] - 0.0) > MatchingTol && std::abs(twist[j] - 0.5) > MatchingTol &&
          std::abs(twist[j] + 0.5) > MatchingTol)
        use_real_splines_ = false;
  }
  if (use_real_splines_ && (DistinctTwists.size() > 1))
  {
    app_log() << "***** Use of real orbitals is possible, but not currently implemented\n"
              << "      with more than one twist angle.\n";
    use_real_splines_ = false;
  }
  if (use_real_splines_)
    app_log() << "Using real splines.\n";
  else
    app_log() << "Using complex splines.\n";
#else
  DistinctTwists.resize(IncludeTwists.size());
  MakeTwoCopies.resize(IncludeTwists.size());
  for (int i = 0; i < IncludeTwists.size(); i++)
  {
    DistinctTwists[i] = IncludeTwists[i];
    MakeTwoCopies[i]  = false;
  }
  use_real_splines_ = false;
#endif
}


<<<<<<< HEAD
// This function analyzes the twist vectors to see if they lay on a
// valid k-point mesh.  It flags errors an aborts if they do not.
// As a side-effect, it sets up TwistMap, which maps [ix,iy,iz] into
// a single integer twist index.
/* seems legacy. Ye Luo
void
EinsplineSetBuilder::AnalyzeTwists()
{
  PosType minTwist(TwistAngles[0]), maxTwist(TwistAngles[0]);
  for (int ti=0; ti<NumTwists; ti++)
    for (int i=0; i<3; i++)
    {
      minTwist[i] = std::min(TwistAngles[ti][i], minTwist[i]);
      maxTwist[i] = std::max(TwistAngles[ti][i], maxTwist[i]);
    }
  // The difference between maxTwist and minTwist should be of the
  // form (n-1)/n.  Therefore, we determine n by
  PosType nf;
  nf[0] = -1.0/((maxTwist[0]-minTwist[0]) -1.0);
  nf[1] = -1.0/((maxTwist[1]-minTwist[1]) -1.0);
  nf[2] = -1.0/((maxTwist[2]-minTwist[2]) -1.0);
  bool meshOK = true;
  // Make sure they are close to integers
  meshOK = meshOK && (std::abs(nf[0] - round(nf[0]))<1.0e-6);
  meshOK = meshOK && (std::abs(nf[1] - round(nf[1]))<1.0e-6);
  meshOK = meshOK && (std::abs(nf[2] - round(nf[2]))<1.0e-6);
  if (!meshOK)
  {
    app_error() << "It appears that the twist angles in file "
                << H5FileName << " do not form a valid mesh.  Aborting.\n";
    APP_ABORT("EinsplineSetBuilder::AnalyzeTwists()");
  }
  TinyVector<int,3> n((int)round(nf[0]), (int)round(nf[1]), (int)round(nf[2]));
  TwistMesh = n;
  // Now, make sure we have all the k-points in the lattice
  PosType twist;
  for (int ix=0; ix<n[0]; ix++)
    for (int iy=0; iy<n[1]; iy++)
      for (int iz=0; iz<n[2]; iz++)
      {
        twist[0] =
          minTwist[0] + (double)ix/(double)(n[0]-1)*(maxTwist[0]-minTwist[0]);
        twist[1] =
          minTwist[1] + (double)iy/(double)(n[1]-1)*(maxTwist[1]-minTwist[1]);
        twist[2] =
          minTwist[2] + (double)iz/(double)(n[2]-1)*(maxTwist[2]-minTwist[2]);
        bool twistFound = false;
        for (int ti=0; ti<NumTwists; ti++)
        {
          PosType diff = TwistAngles[ti]-twist;
          if (dot(diff,diff)<1.0e-8)
          {
            twistFound = true;
            TinyVector<int,3> tindex (ix, iy, iz);
            TwistMap[tindex] = ti;
          }
        }
        if (!twistFound)
        {
          fprintf (stderr, "Missing twist vector (%8.4f, %8.4f, %8.4f) "
                   "in CheckkPointMesh.\n", twist[0], twist[1], twist[2]);
          abort();
        }
      }
  // If we got this far, we have a valid twist mesh.  Now check to
  // see if the mesh is commensurate with the tiling factor
  if (((TwistMesh[0] % TileFactor[0]) != 0) ||
      ((TwistMesh[1] % TileFactor[1]) != 0) ||
      ((TwistMesh[2] % TileFactor[2]) != 0))
  {
    app_error() << "The tiling factor, "
                << TileFactor[0] << "x" << TileFactor[1] << "x" << TileFactor[2]
                << " is not commensurate with the k-point mesh, "
                << TwistMesh[0] << "x" << TwistMesh[1] << "x" << TwistMesh[2] << ".\n";
    abort();
  }
  TinyVector<int,3> untiledMesh (TwistMesh[0]/TileFactor[0],
                                 TwistMesh[1]/TileFactor[1],
                                 TwistMesh[2]/TileFactor[2]);
  // Finally, let's decide which twist vectors we're supposed to
  // read
  fprintf (stderr, "  After untiling by %dx%dx%d, we are left with a %dx%dx%d k-point mesh.\n",
           TileFactor[0], TileFactor[1], TileFactor[2],
           untiledMesh[0], untiledMesh[1], untiledMesh[2]);
  TinyVector<int,3> offset;
  offset[0] = twist_num_/(untiledMesh[2]*untiledMesh[1]);
  offset[1] = (twist_num_%(untiledMesh[2]*untiledMesh[1])) / untiledMesh[1];
  offset[2] = (twist_num_%(untiledMesh[2]*untiledMesh[1])) % untiledMesh[1];
//     std::map<TinyVector<int,3>, int>::iterator iter;
//     for (iter = TwistMap.begin(); iter!=TwistMap.end(); iter++)
//       std::cerr << "TwistMap = " << (*iter).first
// 	   << ", " << (*iter).second << std::endl;
  app_log() << "  Including twist vectors:\n";
  UseTwists.clear();
  for (int tx=0; tx<TileFactor[0]; tx++)
    for (int ty=0; ty<TileFactor[1]; ty++)
      for (int tz=0; tz<TileFactor[2]; tz++)
      {
        TinyVector<int,3> tIndex;
        tIndex = offset;
        tIndex[0] += tx*untiledMesh[0];
        tIndex[1] += ty*untiledMesh[1];
        tIndex[2] += tz*untiledMesh[2];
        UseTwists.push_back(tIndex);
        int ti = TwistMap[tIndex];
        app_log() << "tIndex = (" << tIndex[0] << ", " << tIndex[1] << ", "
                  << tIndex[2] << ")\n";
        // fprintf (stderr, "tIndex = (%d, %d, %d)  ti = %d\n",
        // 	   tIndex[0], tIndex[1], tIndex[2], ti);
        char buff[100];
        snprintf (buff, 100, "    (%6.3f %6.3f %6.3f)\n",
                  TwistAngles[ti][0], TwistAngles[ti][1], TwistAngles[ti][2]);
        app_log() << buff;
      }
}
*/


=======
>>>>>>> 630f9042
void EinsplineSetBuilder::OccupyBands(int spin, int sortBands, int numOrbs, bool skipChecks)
{
  if (myComm->rank() != 0)
    return;
  if (spin >= NumSpins && !skipChecks)
  {
    app_error() << "To developer: User is requesting for orbitals in an invalid spin group " << spin
                << ". Current h5 file only contains spin groups "
                << "[0.." << NumSpins - 1 << "]." << std::endl;
    app_error() << "To user: Orbital H5 file contains no spin down data and is appropriate only for spin unpolarized "
                   "calculations. "
                << "If this is your intent, please replace 'spindataset=1' with 'spindataset=0' in the input file."
                << std::endl;
    abort();
  }
  if (Format == ESHDF)
  {
    OccupyBands_ESHDF(spin, sortBands, numOrbs);
    return;
  }
  std::string eigenstatesGroup;
  if (Version[0] == 0 && Version[1] == 11)
    eigenstatesGroup = "/eigenstates_3";
  else if (Version[0] == 0 && Version[1] == 20)
    eigenstatesGroup = "/eigenstates";

  if (FullBands[spin]->size())
  {
    app_log() << "  FullBand[" << spin << "] exists. Reuse it. " << std::endl;
    return;
  }

  std::vector<BandInfo>& SortBands(*FullBands[spin]);

  SortBands.clear();
  for (int ti = 0; ti < DistinctTwists.size(); ti++)
  {
    int tindex = DistinctTwists[ti];
    // First, read valence states
    for (int bi = 0; bi < NumBands; bi++)
    {
      BandInfo band;
      band.IsCoreState   = false;
      band.TwistIndex    = tindex;
      band.BandIndex     = bi;
      band.MakeTwoCopies = MakeTwoCopies[ti];
      // Read eigenenergy from file
      std::ostringstream ePath, sPath;
      if ((Version[0] == 0 && Version[1] == 11) || NumTwists > 1)
      {
        ePath << eigenstatesGroup << "/twist_" << tindex << "/band_" << bi << "/eigenvalue";
        sPath << eigenstatesGroup << "/twist_" << tindex << "/band_" << bi << "/spin";
      }
      else if (NumBands > 1)
      {
        ePath << eigenstatesGroup << "/twist/band_" << bi << "/eigenvalue";
        sPath << eigenstatesGroup << "/twist/band_" << bi << "/spin";
      }
      else
      {
        ePath << eigenstatesGroup << "/twist/band/eigenvalue";
        sPath << eigenstatesGroup << "/twist/band/spin";
      }
      HDFAttribIO<double> h_energy(band.Energy);
      HDFAttribIO<int> h_spin(band.Spin);
      band.Energy = -1.01e100;
      h_energy.read(H5FileID, ePath.str().c_str());
      if (band.Energy > -1.0e100)
      {
        h_spin.read(H5FileID, sPath.str().c_str());
        if (band.Spin == spin)
          SortBands.push_back(band);
      }
    }
    // Now, read core states
    for (int cs = 0; cs < NumCoreStates; cs++)
    {
      BandInfo band;
      band.IsCoreState   = true;
      band.TwistIndex    = tindex;
      band.BandIndex     = cs;
      band.MakeTwoCopies = MakeTwoCopies[ti];
      HDFAttribIO<double> h_energy(band.Energy);
      h_energy.read(H5FileID, (CoreStatePath(ti, cs) + "eigenvalue").c_str());
      if (band.Energy > -1.0e100)
        SortBands.push_back(band);
    }
  }
  int orbIndex        = 0;
  int numOrbs_counter = 0;
  NumValenceOrbs      = 0;
  NumCoreOrbs         = 0;
  while (numOrbs_counter < numOrbs)
  {
    if (SortBands[orbIndex].MakeTwoCopies)
      numOrbs_counter += 2;
    else
      numOrbs_counter++;
    if (SortBands[orbIndex].IsCoreState)
      NumCoreOrbs++;
    else
      NumValenceOrbs++;
    orbIndex++;
  }
  NumDistinctOrbitals = orbIndex;
  app_log() << "We will read " << NumDistinctOrbitals << " distinct orbitals.\n";
  app_log() << "There are " << NumCoreOrbs << " core states and " << NumValenceOrbs << " valence states.\n";
}

bool EinsplineSetBuilder::bcastSortBands(int spin, int n, bool root)
{
  std::vector<BandInfo>& SortBands(*FullBands[spin]);

  TinyVector<int, 4> nbands(int(SortBands.size()), n, NumValenceOrbs, NumCoreOrbs);
  mpi::bcast(*myComm, nbands);

  //buffer to serialize BandInfo
  PooledData<OHMMS_PRECISION_FULL> misc(nbands[0] * 5);
  bool isCore = false;
  n = NumDistinctOrbitals = nbands[1];
  NumValenceOrbs          = nbands[2];
  NumCoreOrbs             = nbands[3];

  if (root)
  {
    misc.rewind();
    //misc.put(NumValenceOrbs);
    //misc.put(NumCoreOrbs);
    for (int i = 0; i < n; ++i)
    {
      misc.put(SortBands[i].TwistIndex);
      misc.put(SortBands[i].BandIndex);
      misc.put(SortBands[i].Energy);
      misc.put(SortBands[i].MakeTwoCopies);
      misc.put(SortBands[i].IsCoreState);

      isCore |= SortBands[i].IsCoreState;
    }

    for (int i = n; i < SortBands.size(); ++i)
    {
      misc.put(SortBands[i].TwistIndex);
      misc.put(SortBands[i].BandIndex);
      misc.put(SortBands[i].Energy);
      misc.put(SortBands[i].MakeTwoCopies);
      misc.put(SortBands[i].IsCoreState);
    }
  }
  myComm->bcast(misc);

  if (!root)
  {
    SortBands.resize(nbands[0]);
    misc.rewind();
    //misc.get(NumValenceOrbs);
    //misc.get(NumCoreOrbs);
    for (int i = 0; i < n; ++i)
    {
      misc.get(SortBands[i].TwistIndex);
      misc.get(SortBands[i].BandIndex);
      misc.get(SortBands[i].Energy);
      misc.get(SortBands[i].MakeTwoCopies);
      misc.get(SortBands[i].IsCoreState);

      isCore |= SortBands[i].IsCoreState;
    }
    for (int i = n; i < SortBands.size(); ++i)
    {
      misc.get(SortBands[i].TwistIndex);
      misc.get(SortBands[i].BandIndex);
      misc.get(SortBands[i].Energy);
      misc.get(SortBands[i].MakeTwoCopies);
      misc.get(SortBands[i].IsCoreState);
    }
  }

  //char fname[64];
  //sprintf(fname,"debug.%d",myComm->rank());
  //ofstream fout(fname);
  //fout.setf(std::ios::scientific, std::ios::floatfield);
  //fout.precision(12);
  //for(int i=0; i<misc.size();++i)
  //  fout << misc[i] << std::endl;
  return isCore;
}

} // namespace qmcplusplus<|MERGE_RESOLUTION|>--- conflicted
+++ resolved
@@ -666,127 +666,6 @@
 }
 
 
-<<<<<<< HEAD
-// This function analyzes the twist vectors to see if they lay on a
-// valid k-point mesh.  It flags errors an aborts if they do not.
-// As a side-effect, it sets up TwistMap, which maps [ix,iy,iz] into
-// a single integer twist index.
-/* seems legacy. Ye Luo
-void
-EinsplineSetBuilder::AnalyzeTwists()
-{
-  PosType minTwist(TwistAngles[0]), maxTwist(TwistAngles[0]);
-  for (int ti=0; ti<NumTwists; ti++)
-    for (int i=0; i<3; i++)
-    {
-      minTwist[i] = std::min(TwistAngles[ti][i], minTwist[i]);
-      maxTwist[i] = std::max(TwistAngles[ti][i], maxTwist[i]);
-    }
-  // The difference between maxTwist and minTwist should be of the
-  // form (n-1)/n.  Therefore, we determine n by
-  PosType nf;
-  nf[0] = -1.0/((maxTwist[0]-minTwist[0]) -1.0);
-  nf[1] = -1.0/((maxTwist[1]-minTwist[1]) -1.0);
-  nf[2] = -1.0/((maxTwist[2]-minTwist[2]) -1.0);
-  bool meshOK = true;
-  // Make sure they are close to integers
-  meshOK = meshOK && (std::abs(nf[0] - round(nf[0]))<1.0e-6);
-  meshOK = meshOK && (std::abs(nf[1] - round(nf[1]))<1.0e-6);
-  meshOK = meshOK && (std::abs(nf[2] - round(nf[2]))<1.0e-6);
-  if (!meshOK)
-  {
-    app_error() << "It appears that the twist angles in file "
-                << H5FileName << " do not form a valid mesh.  Aborting.\n";
-    APP_ABORT("EinsplineSetBuilder::AnalyzeTwists()");
-  }
-  TinyVector<int,3> n((int)round(nf[0]), (int)round(nf[1]), (int)round(nf[2]));
-  TwistMesh = n;
-  // Now, make sure we have all the k-points in the lattice
-  PosType twist;
-  for (int ix=0; ix<n[0]; ix++)
-    for (int iy=0; iy<n[1]; iy++)
-      for (int iz=0; iz<n[2]; iz++)
-      {
-        twist[0] =
-          minTwist[0] + (double)ix/(double)(n[0]-1)*(maxTwist[0]-minTwist[0]);
-        twist[1] =
-          minTwist[1] + (double)iy/(double)(n[1]-1)*(maxTwist[1]-minTwist[1]);
-        twist[2] =
-          minTwist[2] + (double)iz/(double)(n[2]-1)*(maxTwist[2]-minTwist[2]);
-        bool twistFound = false;
-        for (int ti=0; ti<NumTwists; ti++)
-        {
-          PosType diff = TwistAngles[ti]-twist;
-          if (dot(diff,diff)<1.0e-8)
-          {
-            twistFound = true;
-            TinyVector<int,3> tindex (ix, iy, iz);
-            TwistMap[tindex] = ti;
-          }
-        }
-        if (!twistFound)
-        {
-          fprintf (stderr, "Missing twist vector (%8.4f, %8.4f, %8.4f) "
-                   "in CheckkPointMesh.\n", twist[0], twist[1], twist[2]);
-          abort();
-        }
-      }
-  // If we got this far, we have a valid twist mesh.  Now check to
-  // see if the mesh is commensurate with the tiling factor
-  if (((TwistMesh[0] % TileFactor[0]) != 0) ||
-      ((TwistMesh[1] % TileFactor[1]) != 0) ||
-      ((TwistMesh[2] % TileFactor[2]) != 0))
-  {
-    app_error() << "The tiling factor, "
-                << TileFactor[0] << "x" << TileFactor[1] << "x" << TileFactor[2]
-                << " is not commensurate with the k-point mesh, "
-                << TwistMesh[0] << "x" << TwistMesh[1] << "x" << TwistMesh[2] << ".\n";
-    abort();
-  }
-  TinyVector<int,3> untiledMesh (TwistMesh[0]/TileFactor[0],
-                                 TwistMesh[1]/TileFactor[1],
-                                 TwistMesh[2]/TileFactor[2]);
-  // Finally, let's decide which twist vectors we're supposed to
-  // read
-  fprintf (stderr, "  After untiling by %dx%dx%d, we are left with a %dx%dx%d k-point mesh.\n",
-           TileFactor[0], TileFactor[1], TileFactor[2],
-           untiledMesh[0], untiledMesh[1], untiledMesh[2]);
-  TinyVector<int,3> offset;
-  offset[0] = twist_num_/(untiledMesh[2]*untiledMesh[1]);
-  offset[1] = (twist_num_%(untiledMesh[2]*untiledMesh[1])) / untiledMesh[1];
-  offset[2] = (twist_num_%(untiledMesh[2]*untiledMesh[1])) % untiledMesh[1];
-//     std::map<TinyVector<int,3>, int>::iterator iter;
-//     for (iter = TwistMap.begin(); iter!=TwistMap.end(); iter++)
-//       std::cerr << "TwistMap = " << (*iter).first
-// 	   << ", " << (*iter).second << std::endl;
-  app_log() << "  Including twist vectors:\n";
-  UseTwists.clear();
-  for (int tx=0; tx<TileFactor[0]; tx++)
-    for (int ty=0; ty<TileFactor[1]; ty++)
-      for (int tz=0; tz<TileFactor[2]; tz++)
-      {
-        TinyVector<int,3> tIndex;
-        tIndex = offset;
-        tIndex[0] += tx*untiledMesh[0];
-        tIndex[1] += ty*untiledMesh[1];
-        tIndex[2] += tz*untiledMesh[2];
-        UseTwists.push_back(tIndex);
-        int ti = TwistMap[tIndex];
-        app_log() << "tIndex = (" << tIndex[0] << ", " << tIndex[1] << ", "
-                  << tIndex[2] << ")\n";
-        // fprintf (stderr, "tIndex = (%d, %d, %d)  ti = %d\n",
-        // 	   tIndex[0], tIndex[1], tIndex[2], ti);
-        char buff[100];
-        snprintf (buff, 100, "    (%6.3f %6.3f %6.3f)\n",
-                  TwistAngles[ti][0], TwistAngles[ti][1], TwistAngles[ti][2]);
-        app_log() << buff;
-      }
-}
-*/
-
-
-=======
->>>>>>> 630f9042
 void EinsplineSetBuilder::OccupyBands(int spin, int sortBands, int numOrbs, bool skipChecks)
 {
   if (myComm->rank() != 0)
