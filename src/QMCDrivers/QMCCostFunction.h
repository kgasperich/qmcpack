//////////////////////////////////////////////////////////////////////////////////////
// This file is distributed under the University of Illinois/NCSA Open Source License.
// See LICENSE file in top directory for details.
//
// Copyright (c) 2016 Jeongnim Kim and QMCPACK developers.
//
// File developed by: Jeremy McMinnis, jmcminis@gmail.com, University of Illinois at Urbana-Champaign
//                    Jeongnim Kim, jeongnim.kim@gmail.com, University of Illinois at Urbana-Champaign
//                    Mark A. Berrill, berrillma@ornl.gov, Oak Ridge National Laboratory
//
// File created by: Jeongnim Kim, jeongnim.kim@gmail.com, University of Illinois at Urbana-Champaign
//////////////////////////////////////////////////////////////////////////////////////


#ifndef QMCPLUSPLUS_COSTFUNCTION_H
#define QMCPLUSPLUS_COSTFUNCTION_H

#include "QMCDrivers/QMCCostFunctionBase.h"
#include "QMCDrivers/CloneManager.h"
#include "QMCWaveFunctions/OrbitalSetTraits.h"

namespace qmcplusplus
{
/** @ingroup QMCDrivers
 * @brief Implements wave-function optimization
 *
 * Optimization by correlated sampling method with configurations
 * generated from VMC running on a single thread.
 */
class QMCCostFunction : public QMCCostFunctionBase, public CloneManager
{
public:
  ///Constructor.
  QMCCostFunction(MCWalkerConfiguration& w, TrialWaveFunction& psi, QMCHamiltonian& h, Communicate* comm);

  ///Destructor
  ~QMCCostFunction();

  void getConfigurations(const std::string& aroot);
  void checkConfigurations();
#ifdef HAVE_LMY_ENGINE
<<<<<<< HEAD
  void engine_checkConfigurations(cqmc::engine::LMYEngine<Return_t>* EngineObj);
=======
  void engine_checkConfigurations(cqmc::engine::LMYEngine* EngineObj,
                                  DescentEngine& descentEngineObj,
                                  const std::string& MinMethod);
>>>>>>> c368a9bb
#endif


  void resetPsi(bool final_reset = false);
  void GradCost(std::vector<Return_t>& PGradient, const std::vector<Return_t>& PM, Return_rt FiniteDiff = 0);
  Return_rt fillOverlapHamiltonianMatrices(Matrix<Return_rt>& Left, Matrix<Return_rt>& Right);

protected:
  std::vector<QMCHamiltonian*> H_KE_Node;
  std::vector<Matrix<Return_rt>*> RecordsOnNode;

  /** Temp derivative properties and Hderivative properties of all the walkers
  */
  std::vector<Matrix<Return_rt>*> DerivRecords;
  std::vector<Matrix<Return_rt>*> HDerivRecords;
  Return_rt CSWeight;

  Return_rt correlatedSampling(bool needGrad = true);

#ifdef HAVE_LMY_ENGINE
  int total_samples();
  Return_rt LMYEngineCost_detail(cqmc::engine::LMYEngine<Return_t>* EngineObj);
#endif
};
} // namespace qmcplusplus
#endif<|MERGE_RESOLUTION|>--- conflicted
+++ resolved
@@ -39,13 +39,9 @@
   void getConfigurations(const std::string& aroot);
   void checkConfigurations();
 #ifdef HAVE_LMY_ENGINE
-<<<<<<< HEAD
-  void engine_checkConfigurations(cqmc::engine::LMYEngine<Return_t>* EngineObj);
-=======
-  void engine_checkConfigurations(cqmc::engine::LMYEngine* EngineObj,
+  void engine_checkConfigurations(cqmc::engine::LMYEngine<Return_t>* EngineObj,
                                   DescentEngine& descentEngineObj,
                                   const std::string& MinMethod);
->>>>>>> c368a9bb
 #endif
 
 
