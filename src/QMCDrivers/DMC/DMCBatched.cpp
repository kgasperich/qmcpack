--- conflicted
+++ resolved
@@ -1,3 +1,4 @@
+
 //////////////////////////////////////////////////////////////////////////////////////
 // This file is distributed under the University of Illinois/NCSA Open Source License.
 // See LICENSE file in top directory for details.
@@ -571,18 +572,7 @@
     {
       ScopedTimer local_timer(&(timers_.run_steps_timer));
       dmc_state.step = step;
-<<<<<<< HEAD
       crowd_task(runDMCStep, dmc_state, timers_, dmc_timers_, std::ref(step_contexts_), std::ref(crowds_));
-=======
-      crowd_task(crowds_.size(), runDMCStep, dmc_state, timers_, std::ref(step_contexts_), std::ref(crowds_));
-
-      branch_engine_->branch(step, population_);
-
-      for (UPtr<Crowd>& crowd_ptr : crowds_)
-        crowd_ptr->clearWalkers();
-
-      population_.distributeWalkers(crowds_);
->>>>>>> 55c7fa9a
 
       // Accumulate on the whole population
       // But it is now visible in the algorithm not hidden in the BranchEngine::branch.
