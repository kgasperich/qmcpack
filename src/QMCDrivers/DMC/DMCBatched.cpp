--- conflicted
+++ resolved
@@ -452,15 +452,9 @@
       }
 
       {
-<<<<<<< HEAD
         int iter                 = block * qmcdriver_input_.get_max_steps() + step;
-        const int population_now = WalkerController->branch(iter, population_, iter == 0);
-        branch_engine_->updateParamAfterPopControl(population_now, WalkerController->get_ensemble_property(),
-=======
-        int iter = block * qmcdriver_input_.get_max_steps() + step;
         const int population_now = walker_controller_->branch(iter, population_, iter == 0);
         branch_engine_->updateParamAfterPopControl(population_now, walker_controller_->get_ensemble_property(),
->>>>>>> e4e6d03c
                                                    population_.get_num_particles());
         walker_controller_->setTrialEnergy(branch_engine_->getEtrial());
       }
