--- conflicted
+++ resolved
@@ -182,67 +182,6 @@
   const int NonLocalMoveAcceptedTemp = H.makeNonLocalMoves(W);
   if(NonLocalMoveAcceptedTemp>0)
   {
-<<<<<<< HEAD
-    myTimers[DMC_tmoves]->start();
-    int ibar = nonLocalOps.selectMove(RandomGen());
-    //make a non-local move
-    if(ibar)
-    {
-      int iat=nonLocalOps.id(ibar);
-      W.setActive(iat);
-      if(W.makeMoveAndCheck(iat,nonLocalOps.delta(ibar)))
-      {
-        GradType grad_iat;
-        Psi.ratioGrad(W,iat,grad_iat);
-        Psi.acceptMove(W,iat);
-        W.acceptMove(iat);
-        Psi.completeUpdates(W);
-        RealType logpsi = Psi.updateBuffer(W,w_buffer,false);
-        // debugging lines
-        //W.update(true);
-        //RealType logpsi2 = Psi.evaluateLog(W);
-        //if(logpsi!=logpsi2) std::cout << " logpsi " << logpsi << " logps2i " << logpsi2 << " diff " << logpsi2-logpsi << std::endl;
-        W.saveWalker(thisWalker);
-        ++NonLocalMoveAccepted;
-      }
-    }
-    myTimers[DMC_tmoves]->stop();
-  }
-  else if(UseTMove==TMOVE_V1)
-  {
-    myTimers[DMC_tmoves]->start();
-    nonLocalOps.group_by_elec();
-    GradType grad_iat;
-    size_t NonLocalMoveAcceptedTemp = 0;
-    //make a non-local move per particle
-    for(int ig=0; ig<W.groups(); ++ig) //loop over species
-    {
-      for (int iat=W.first(ig); iat<W.last(ig); ++iat)
-      {
-        const NonLocalData *oneTMove = nonLocalOps.selectMove(RandomGen(), iat);
-        if(oneTMove)
-        {
-          W.setActive(iat);
-          if(W.makeMoveAndCheck(iat,oneTMove->Delta))
-          {
-            Psi.evalGrad(W,iat);
-            Psi.ratioGrad(W,iat,grad_iat);
-            Psi.acceptMove(W,iat);
-            W.acceptMove(iat);
-            ++NonLocalMoveAcceptedTemp;
-          }
-        }
-      }
-    }
-    if(NonLocalMoveAcceptedTemp)
-    {
-      Psi.completeUpdates(W);
-      Psi.updateBuffer(W,w_buffer,false);
-      W.saveWalker(thisWalker);
-      NonLocalMoveAccepted+=NonLocalMoveAcceptedTemp;
-    }
-    myTimers[DMC_tmoves]->stop();
-=======
     RealType logpsi = Psi.updateBuffer(W,w_buffer,false);
     // debugging lines
     //W.update(true);
@@ -250,7 +189,6 @@
     //if(logpsi!=logpsi2) std::cout << " logpsi " << logpsi << " logps2i " << logpsi2 << " diff " << logpsi2-logpsi << std::endl;
     W.saveWalker(thisWalker);
     NonLocalMoveAccepted+=NonLocalMoveAcceptedTemp;
->>>>>>> 641aaa03
   }
   myTimers[DMC_tmoves]->stop();
   nAccept += nAcceptTemp;
