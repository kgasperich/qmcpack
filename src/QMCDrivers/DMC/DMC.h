//////////////////////////////////////////////////////////////////////////////////////
// This file is distributed under the University of Illinois/NCSA Open Source License.
// See LICENSE file in top directory for details.
//
// Copyright (c) 2016 Jeongnim Kim and QMCPACK developers.
//
// File developed by: Jeongnim Kim, jeongnim.kim@gmail.com, University of Illinois at Urbana-Champaign
//                    Ken Esler, kpesler@gmail.com, University of Illinois at Urbana-Champaign
//                    Jeremy McMinnis, jmcminis@gmail.com, University of Illinois at Urbana-Champaign
//                    Mark A. Berrill, berrillma@ornl.gov, Oak Ridge National Laboratory
//
// File created by: Jeongnim Kim, jeongnim.kim@gmail.com, University of Illinois at Urbana-Champaign
//////////////////////////////////////////////////////////////////////////////////////


/** @file DMC.h
 * @brief Define OpenMP-able DMC Driver.
 */
#ifndef QMCPLUSPLUS_DMC_H
#define QMCPLUSPLUS_DMC_H
#include "QMCDrivers/QMCDriver.h"
#include "QMCDrivers/CloneManager.h"
namespace qmcplusplus
{
/** @ingroup QMCDrivers
 * @brief DMC driver using OpenMP paragra
 *
 * This is the main DMC driver with MPI/OpenMP loops over the walkers.
 */
class DMC : public QMCDriver, public CloneManager
{
public:
  /// Constructor.
  DMC(MCWalkerConfiguration& w, TrialWaveFunction& psi, QMCHamiltonian& h, WaveFunctionPool& ppool, Communicate* comm);

  bool run();
  bool put(xmlNodePtr cur);
  void setTau(RealType i);
<<<<<<< HEAD
  void resetComponents(xmlNodePtr cur);
  QMCRunType getRunType() { return QMCRunType::DMC; }
=======
>>>>>>> c5ebe48d

private:
  ///Index to determine what to do when node crossing is detected
  IndexType KillNodeCrossing;
  ///Interval between branching
  IndexType BranchInterval;
  ///hdf5 file name for Branch conditions
  std::string BranchInfo;
  ///input std::string to determine kill walkers or not
  std::string KillWalker;
  ///input std::string to determine swap walkers among mpi processors
  std::string SwapWalkers;
  ///input std::string to determine to use reconfiguration
  std::string Reconfiguration;
  ///input std::string to determine to use nonlocal move
  std::string NonLocalMove;
  ///input std::string to use fast gradient
  std::string UseFastGrad;
  ///input to control maximum age allowed for walkers.
  IndexType mover_MaxAge;

  void resetUpdateEngines();
  /// Copy Constructor (disabled)
  DMC(const DMC&) = delete;
  /// Copy operator (disabled).
  DMC& operator=(const DMC&) = delete;
};
} // namespace qmcplusplus

#endif<|MERGE_RESOLUTION|>--- conflicted
+++ resolved
@@ -36,11 +36,7 @@
   bool run();
   bool put(xmlNodePtr cur);
   void setTau(RealType i);
-<<<<<<< HEAD
-  void resetComponents(xmlNodePtr cur);
   QMCRunType getRunType() { return QMCRunType::DMC; }
-=======
->>>>>>> c5ebe48d
 
 private:
   ///Index to determine what to do when node crossing is detected
