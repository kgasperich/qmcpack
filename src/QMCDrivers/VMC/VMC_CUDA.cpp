--- conflicted
+++ resolved
@@ -61,11 +61,8 @@
   return true;
 }
 
-<<<<<<< HEAD
 // #define DEBUG_DELAYED
-=======
 // #define SPLIT_SPLINE_DEBUG
->>>>>>> c4193faa
 
 void VMCcuda::advanceWalkers()
 {
@@ -132,6 +129,10 @@
         std::vector<bool> acc(nw, true);
         if (W.UseBoundBox)
           checkBounds (newpos, acc);
+#ifdef SPLIT_SPLINE_DEBUG
+        if (gpu::rank==1)
+          std::cerr << "iat = " << iat << "\n";
+#endif
         if (kDelay)
           Psi.det_lookahead (W, ratios, newG, newL, curr_iat, k, kd, nw);
 #ifdef QMC_COMPLEX
@@ -143,26 +144,10 @@
 #endif
         for(int iw=0; iw<nw; ++iw)
         {
-#ifdef DEBUG_DELAYED
-          fprintf(stderr,"Walker #%i (ratio = %f) move ",iw,ratios[iw+k*nw]);
-#endif
-<<<<<<< HEAD
-=======
-      accepted.clear();
-      std::vector<bool> acc(nw, true);
-      if (W.UseBoundBox)
-        checkBounds (newpos, acc);
-#ifdef SPLIT_SPLINE_DEBUG
-      if (gpu::rank==1)
-        std::cerr << "iat = " << iat << "\n";
-#endif
-      for(int iw=0; iw<nw; ++iw)
-      {
-#ifdef SPLIT_SPLINE_DEBUG
-        if (gpu::rank==1)
-          std::cerr << iw << ": " << ratios[iw] << "\n";
-#endif
->>>>>>> c4193faa
+#if defined(DEBUG_DELAYED) || defined(SPLIT_SPLINE_DEBUG)
+          if(gpu::rank==1)
+            fprintf(stderr,"Walker #%i (ratio = %f) move ",iw,ratios[iw+k*nw]);
+#endif
 #ifdef QMC_COMPLEX
           if(acc[iw] && ratios_real[iw+k*nw]*ratios_real[iw+k*nw] > acc_random_nrs[iw+k*nw])
 #else
@@ -587,13 +572,8 @@
   // Compute the size of data needed for each walker on the GPU card
   PointerPool<Walker_t::cuda_Buffer_t > pool;
   app_log() << "Starting VMCcuda::resetRun() " << std::endl;
-<<<<<<< HEAD
   Psi.reserve (pool,false,W.getkblocksize());
-  app_log() << "Each walker requires " << pool.getTotalSize() * sizeof(CudaValueType)
-=======
-  Psi.reserve (pool);
   app_log() << "Each walker requires " << pool.getTotalSize() * sizeof(CTS::ValueType)
->>>>>>> c4193faa
             << " bytes in GPU memory.\n";
   // Now allocate memory on the GPU card for each walker
   // for (int iw=0; iw<W.WalkerList.size(); iw++) {
