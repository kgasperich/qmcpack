--- conflicted
+++ resolved
@@ -189,16 +189,8 @@
     HDerivRecords.resize(NumThreads,0);
   }
   
-<<<<<<< HEAD
   app_log()<<"  Using Nonlocal PP in Opt: " << includeNonlocalH << std::endl;
-  OhmmsInfo::Log->turnoff();
-  OhmmsInfo::Warn->turnoff();
-=======
-  app_log() << "   Loading configuration from MCWalkerConfiguration::SampleStack " << std::endl;
-  app_log() << "    number of walkers before load " << W.getActiveWalkers() << std::endl;
-  app_log()<<"  Using Nonlocal PP in Opt: "<<includeNonlocalH<< std::endl;
   outputManager.pause();
->>>>>>> a42dd6d1
   //#pragma omp parallel for
   for (int ip=0; ip<NumThreads; ++ip)
   {
@@ -220,31 +212,9 @@
     }
   }
 
-<<<<<<< HEAD
   //load samples from SampleStack
-  OhmmsInfo::Log->reset();
-  OhmmsInfo::Warn->reset();
+  outputManager.resume();
   app_log() << "   Number of samples loaded to each thread : ";
-=======
-  app_log() << "    number of walkers before load: ";
-  nVMCWalkers.resize(NumThreads);
-  for (int ip=0; ip<NumThreads; ++ip)
-  {
-    nVMCWalkers[ip]=wClones[ip]->getActiveWalkers();
-    app_log() <<  wClones[ip]->getActiveWalkers() <<  " " ;
-  }
-  app_log() << std::endl;
-
-#pragma omp parallel for
-  for (int ip=0; ip<NumThreads; ++ip)
-  {
-    wClones[ip]->loadEnsemble();
-  }
-
-  //load walkers from SampleStack
-  outputManager.resume();
-  app_log() << "    number of walkers after load: ";
->>>>>>> a42dd6d1
   wPerNode[0]=0;
   for (int ip=0; ip<NumThreads; ++ip)
   {
