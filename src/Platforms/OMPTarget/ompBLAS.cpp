--- conflicted
+++ resolved
@@ -182,18 +182,6 @@
   }
   else
   {
-<<<<<<< HEAD
-    if (incx !=1 || incy != 1)
-      throw std::runtime_error("incx !=1 or incy != 1 are not implemented in ompBLAS::gemv_batched_impl!");
-
-    PRAGMA_OFFLOAD("omp target teams distribute collapse(2) num_teams(batch_count * n) is_device_ptr(A, x, y, alpha, beta)")
-    for(size_t ib = 0; ib < batch_count; ib++)
-      for(size_t i = 0; i < n; i++)
-      {
-        T dot_sum(0);
-        PRAGMA_OFFLOAD("omp parallel for simd reduction(+: dot_sum)")
-        for(size_t j = 0; j < m; j++)
-=======
     if (incx != 1 || incy != 1)
       throw std::runtime_error("incx !=1 or incy != 1 are not implemented in ompBLAS::gemv_batched_impl!");
 
@@ -204,7 +192,6 @@
         T dot_sum(0);
         PRAGMA_OFFLOAD("omp parallel for simd reduction(+: dot_sum)")
         for (size_t j = 0; j < n; j++)
->>>>>>> 687a2eeb
           dot_sum += x[ib][j] * A[ib][j * lda + i];
         if (beta[ib] == T(0))
           y[ib][i] = alpha[ib] * dot_sum; // protecting NaN from y
@@ -468,12 +455,6 @@
 {
   if (batch_count == 0) return 0;
 
-<<<<<<< HEAD
-  //if (incx !=1 || incy != 1)
-  //  throw std::runtime_error("incx !=1 or incy != 1 are not implemented in ompBLAS::copy_batched_impl!");
-
-=======
->>>>>>> 687a2eeb
   PRAGMA_OFFLOAD("omp target teams distribute parallel for collapse(2) is_device_ptr(x, y)")
   for (size_t ib = 0; ib < batch_count; ib++)
     for (size_t i = 0; i < n; i++)
@@ -540,12 +521,6 @@
 {
   if (batch_count == 0) return 0;
 
-<<<<<<< HEAD
-  //if (incx !=1 || incy != 1)
-  //  throw std::runtime_error("incx !=1 or incy != 1 are not implemented in ompBLAS::copy_batched_impl!");
-
-=======
->>>>>>> 687a2eeb
   PRAGMA_OFFLOAD("omp target teams distribute parallel for collapse(2) is_device_ptr(x, y)")
   for (size_t ib = 0; ib < batch_count; ib++)
     for (size_t i = 0; i < n; i++)
