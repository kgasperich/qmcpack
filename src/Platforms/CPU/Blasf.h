--- conflicted
+++ resolved
@@ -108,27 +108,6 @@
 #define dpotrf dpotrf_
 #define zpotrf zpotrf_
 
-<<<<<<< HEAD
-#if defined(HAVE_MKL)
-//#define dzgemv dzgemv_
-//#define scgemv scgemv_
-//#define dzgemm dzgemm_
-//#define scgemm scgemm_
-//typedef enum
-//{
-//  CblasRowMajor = 101,
-//  CblasColMajor = 102
-//} CBLAS_LAYOUT;
-//typedef enum
-//{
-//  CblasNoTrans   = 111,
-//  CblasTrans     = 112,
-//  CblasConjTrans = 113
-//} CBLAS_TRANSPOSE;
-#endif
-
-=======
->>>>>>> 47495bc3
 #endif
 
 // declaring Fortran interfaces
@@ -344,133 +323,6 @@
              std::complex<float>* cv,
              const int& incy);
 
-<<<<<<< HEAD
-#if defined(HAVE_MKL)
-//
-//  void dzgemm(const char&,
-//              const char&,
-//              const int&,
-//              const int&,
-//              const int&,
-//              const std::complex<double>&,
-//              const double*,
-//              const int&,
-//              const std::complex<double>*,
-//              const int&,
-//              const std::complex<double>&,
-//              std::complex<double>*,
-//              const int&);
-//
-//  void scgemm(const char&,
-//              const char&,
-//              const int&,
-//              const int&,
-//              const int&,
-//              const std::complex<float>&,
-//              const float*,
-//              const int&,
-//              const std::complex<float>*,
-//              const int&,
-//              const std::complex<float>&,
-//              std::complex<float>*,
-//              const int&);
-//
-//  void dzgemv(const char& trans,
-//              const int& nr,
-//              const int& nc,
-//              const std::complex<double>& alpha,
-//              const double* amat,
-//              const int& lda,
-//              const std::complex<double>* bv,
-//              const int& incx,
-//              const std::complex<double>& beta,
-//              std::complex<double>* cv,
-//              const int& incy);
-//
-//  void scgemv(const char& trans,
-//              const int& nr,
-//              const int& nc,
-//              const std::complex<float>& alpha,
-//              const float* amat,
-//              const int& lda,
-//              const std::complex<float>* bv,
-//              const int& incx,
-//              const std::complex<float>& beta,
-//              std::complex<float>* cv,
-//              const int& incy);
-//
-//  void cblas_sgemm_batch(const CBLAS_LAYOUT Layout,
-//                         const CBLAS_TRANSPOSE* transa_array,
-//                         const CBLAS_TRANSPOSE* transb_array,
-//                         const int* m_array,
-//                         const int* n_array,
-//                         const int* k_array,
-//                         const void* alpha_array,
-//                         const void** a_array,
-//                         const int* lda_array,
-//                         const void** b_array,
-//                         const int* ldb_array,
-//                         const void* beta_array,
-//                         void** c_array,
-//                         const int* ldc_array,
-//                         const int group_count,
-//                         const int* group_size);
-//
-//  void cblas_cgemm_batch(const CBLAS_LAYOUT Layout,
-//                         const CBLAS_TRANSPOSE* transa_array,
-//                         const CBLAS_TRANSPOSE* transb_array,
-//                         const int* m_array,
-//                         const int* n_array,
-//                         const int* k_array,
-//                         const void* alpha_array,
-//                         const void** a_array,
-//                         const int* lda_array,
-//                         const void** b_array,
-//                         const int* ldb_array,
-//                         const void* beta_array,
-//                         void** c_array,
-//                         const int* ldc_array,
-//                         const int group_count,
-//                         const int* group_size);
-//
-//  void cblas_dgemm_batch(const CBLAS_LAYOUT Layout,
-//                         const CBLAS_TRANSPOSE* transa_array,
-//                         const CBLAS_TRANSPOSE* transb_array,
-//                         const int* m_array,
-//                         const int* n_array,
-//                         const int* k_array,
-//                         const void* alpha_array,
-//                         const void** a_array,
-//                         const int* lda_array,
-//                         const void** b_array,
-//                         const int* ldb_array,
-//                         const void* beta_array,
-//                         void** c_array,
-//                         const int* ldc_array,
-//                         const int group_count,
-//                         const int* group_size);
-//
-//  void cblas_zgemm_batch(const CBLAS_LAYOUT Layout,
-//                         const CBLAS_TRANSPOSE* transa_array,
-//                         const CBLAS_TRANSPOSE* transb_array,
-//                         const int* m_array,
-//                         const int* n_array,
-//                         const int* k_array,
-//                         const void* alpha_array,
-//                         const void** a_array,
-//                         const int* lda_array,
-//                         const void** b_array,
-//                         const int* ldb_array,
-//                         const void* beta_array,
-//                         void** c_array,
-//                         const int* ldc_array,
-//                         const int group_count,
-//                         const int* group_size);
-//
-#endif
-
-=======
->>>>>>> 47495bc3
   void dsyrk(const char&,
              const char&,
              const int&,
