//////////////////////////////////////////////////////////////////////////////////////
// This file is distributed under the University of Illinois/NCSA Open Source License.
// See LICENSE file in top directory for details.
//
// Copyright (c) 2021 QMCPACK developers.
//
// File developed by: Peter Doak, doakpw@ornl.gov, Oak Ridge National Laboratory
//
// Based on code from: QMCHamiltonians/DensityMatrices1B.h
//////////////////////////////////////////////////////////////////////////////////////

#ifndef QMCPLUSPLUS_ONE_BODY_DENSITY_MATRICES_H
#define QMCPLUSPLUS_ONE_BODY_DENSITY_MATRICES_H

#include <vector>
#include <functional>

#include "Estimators/OperatorEstBase.h"
#include "type_traits/complex_help.hpp"
#include "QMCWaveFunctions/CompositeSPOSet.h"
#include "ParticleBase/RandomSeqGenerator.h"
#include "QMCWaveFunctions/SPOSetBuilderFactory.h"
#include "OneBodyDensityMatricesInput.h"
#include "OhmmsPETE/OhmmsMatrix.h"
#include <SpeciesSet.h>
#include <StdRandom.h>

namespace qmcplusplus
{

namespace testing
{
template<typename T>
class OneBodyDensityMatricesTests;
}

/** Per crowd Estimator for OneBodyDensityMatrices aka 1RDM DensityMatrices1B
 *
 *  \todo most matrices are written to by incrementing a single vector index
 *        into their memory. This isn't compatible with aligned rows and ignores
 *        much less error prone accessing that Matrix supplys.  Fix it.
 *  \todo functions favor output arguments or state updates over return values,
 *        simplify.
 */
class OneBodyDensityMatrices : public OperatorEstBase
{
public:
  using Value         = QMCTraits::ValueType;
  using FullPrecValue = QMCTraits::FullPrecValueType;
  using Real          = RealAlias<Value>;
  using FullPrecReal  = RealAlias<FullPrecValue>;
  using Grad          = TinyVector<Value, OHMMS_DIM>;
  using Lattice       = PtclOnLatticeTraits::ParticleLayout;
  using Position      = QMCTraits::PosType;

  using Evaluator  = OneBodyDensityMatricesInput::Evaluator;
  using Integrator = OneBodyDensityMatricesInput::Integrator;
  using SPOMap     = SPOSet::SPOMap;

  enum class Sampling
  {
    VOLUME_BASED,
    METROPOLIS,
    NO_SAMPLING
  };

private:
  OneBodyDensityMatricesInput input_;
  Lattice lattice_;
  SpeciesSet species_;

  /** @ingroup Derived simulation parameters determined by computation based in input
   *  @{
   */
  /// samples_ are altered based on integrator_ so always have a simulation object copy.
  size_t samples_;
  /// Sampling method, this derived values in input_
  Sampling sampling_;
  /// If not defined in OBDMI taken from lattice_
  Position center_;
  /// with respect to center_ using lattice_;
  Position rcorner_;
  Real volume_;
  bool periodic_;
  /** @} */

  //data members \todo analyze lifecycles allocation optimization or state?
  CompositeSPOSet basis_functions_;
  Vector<Value> basis_values_;
  Vector<Value> basis_norms_;
  Vector<Grad> basis_gradients_;
  Vector<Value> basis_laplacians_;
  Vector<Value> basis_spin_gradients_;
  std::vector<Position> rsamples_;
  std::vector<Real> ssamples_;
  Vector<Real> samples_weights_;
  int basis_size_;
  std::vector<int> species_sizes_;
  std::vector<std::string> species_names_;
  /** @ingroup Working space, I'm assuming not longterm state.
   *  @{ */
  /** per particle ratios
   *  size: particles
   */
  std::vector<Value> psi_ratios_;

  /// row major per sample workspaces
  /** conj(basis_values) for each particle 
   *  size: samples * basis_size
   *  vector is over species
   *  each matrix row: particle column: basis_value
   */
  std::vector<Matrix<Value>> Phi_NB_;
  /** ratio per particle per sample
   *  size: particles * samples
   *  vector is over species
   *  each matrix row: particle col: sample
   */
  std::vector<Matrix<Value>> Psi_NM_;
  std::vector<Matrix<Value>> Phi_Psi_NB_, N_BB_;
  /** basis_values_ at each r of rsamples_ row: sample col: basis_value
   *  size: samples * basis_size
   */
  Matrix<Value> Phi_MB_;
  /** @} */

  /** @ingroup DensityIntegration only used for density integration
   *  @{
   */
  /// number of moves
  int nmoves_ = 0;
  /// number of accepted samples
  int naccepted_ = 0;
  /// running acceptance ratio over all samples
  Real acceptance_ratio_ = 0.0;
  int ind_dims_[OHMMS_DIM];
  bool warmed_up_ = false;
  /// }@

  Real metric_ = 1.0;

  // \todo is this state necessay, would it be better passed down the call stack?
  /// current position -- As long Positions are TinyVectors they are intialized to zero vectors
  Position rpcur_;
  /// current drift
  Position dpcur_;
  /// current density
  Real rhocur_ = 0.0;

  //spin related variables
  Real spcur_;
  Real dspcur_;
  bool is_spinor_;

public:
  /** Standard Constructor
   *  Call this to make a new OBDM this is what you should be calling
   */
  OneBodyDensityMatrices(OneBodyDensityMatricesInput&& obdmi,
                         const Lattice& lattice,
                         const SpeciesSet& species,
                         const SPOMap& spomap,
                         const ParticleSet& pset_target);

  /** Constructor used when spawing crowd clones
   *  needs to be public so std::make_unique can call it.
   *  Do not use directly unless you've really thought it through.
   */
  OneBodyDensityMatrices(const OneBodyDensityMatrices& obdm, DataLocality dl);

  std::unique_ptr<OperatorEstBase> spawnCrowdClone() const override;

  void accumulate(const RefVector<MCPWalker>& walkers,
                  const RefVector<ParticleSet>& psets,
                  const RefVector<TrialWaveFunction>& wfns,
                  RandomBase<FullPrecReal>& rng) override;

  void startBlock(int steps) override;

  /** create and tie OperatorEstimator's observable_helper hdf5 wrapper to stat.h5 file
   * @param gid hdf5 group to which the observables belong
   *
   * The default implementation does nothing. The derived classes which compute
   * big data, e.g. density, should overwrite this function.
   */
  void registerOperatorEstimator(hdf_archive& file) override;

private:
  /** Default copy constructor.
   *  Instances of this estimator is assume to be thread scope, i.e. never
   *  called by more than one thread at a time. note the OperatorEstBase copy constructor does
   *  not copy or even allocate data_
   */
  OneBodyDensityMatrices(const OneBodyDensityMatrices& obdm) = default;

  /** Unfortunate design RandomGenerator type aliasing and
   *  virtual inheritance requires this for testing.
   */
  void implAccumulate(const RefVector<MCPWalker>& walkers,
                      const RefVector<ParticleSet>& psets,
                      const RefVector<TrialWaveFunction>& wfns,
                      RandomBase<FullPrecReal>& rng);

  size_t calcFullDataSize(size_t basis_size, int num_species);
  //local functions
  void normalizeBasis(ParticleSet& pset_target);
  //  printing
  void report(const std::string& pad = "");

  void evaluateMatrix(ParticleSet& pset_target,
                      TrialWaveFunction& psi_target,
                      const MCPWalker& walker,
                      RandomBase<FullPrecReal>& rng);
  //  sample generation
  /** Dispatch method to difference methods of generating samples.
   *  dispatch determined by Integrator.
   *  \param[in] weight       of this walker's samples
   *  \param[in] pset_target  will be returned to its initial state but is mutated.
   *  \param[in] rng          random generator. templated for testing without dependency on app level rng.
   *  \param[in] steps        If integrator_ = Integrator::DENSITY steps is a key parameter otherwise ignored.
   *                          when set to 0 it is reset to samples_ internally
   *  
   *  sideeffects:
   *   * samples_weights_ are set.
   *   * rsamples_ are set.
   *     for Density
   *      * update basis_values_, basis_gradients_, basis_laplacians_
   */
  // These functions deserve unit tests and likely should be pure functions.
  void generateSamples(const Real weight, ParticleSet& pset_target, RandomBase<FullPrecReal>& rng, int steps = 0);
  void generateUniformGrid(RandomBase<FullPrecReal>& rng);
  void generateUniformSamples(RandomBase<FullPrecReal>& rng);
  /** generate samples for density integration
   *  \param[in]   save          if false throw out the samples
   *  \param[in]   steps         actually the number of samples which are basically steps.
   *  \param[in]   rng           random generator
   *  \param[in]   pset_target   will be returned to its initial state but is mutated.
   *
   *  sideeffects:
   *   *
   */
<<<<<<< HEAD
  template<class RNG_GEN>
  void generateDensitySamples(bool save, int steps, RNG_GEN& rng, ParticleSet& pset_target);

  //same as above, but with spin variables included
  template<class RNG_GEN>
  void generateDensitySamplesWithSpin(bool save, int steps, RNG_GEN& rng, ParticleSet& pset_target);
=======
  void generateDensitySamples(bool save, int steps, RandomBase<FullPrecReal>& rng, ParticleSet& pset_target);
>>>>>>> db96869e
  void generateSampleRatios(ParticleSet& pset_target,
                            TrialWaveFunction& psi_target,
                            std::vector<Matrix<Value>>& Psi_nm);
  /// produce a position difference vector from timestep
<<<<<<< HEAD
  template<class RNG_GEN>
  Position diffuse(const Real sqt, RNG_GEN& rng);

  /// spin diffusion
  template<class RNG_GEN>
  Real diffuseSpin(const Real sqt, RNG_GEN& rng);

=======
  Position diffuse(const Real sqt, RandomBase<FullPrecReal>& rng);
>>>>>>> db96869e
  /** calculate density based on r
   *  \param[in]      r       position
   *  \param[out]   dens      density
   *
   *  called by generateDensitySamples to get trial dens.
   *  also called by test_derivatives.
   *  sideeffects:
   *    * updateBasis is called
   */
  void calcDensity(const Position& r, Real& dens, ParticleSet& pset_target);
  //same as above, but with spin move
  void calcDensityWithSpin(const Position& r, const Real& s, Real& dens, ParticleSet& pset_target);
  /** calculate density and drift bashed on r
   *  \param[in]      r       position
   *  \param[out]   dens      density
   *  \param[out]   drift     drift
   *
   *  called by warmupSamples to get an initial drift and density.
   *  called by generateDensitySamples to get trial drift and trial dens.
   *  also called by test_derivatives.
   *  sideeffects:
   *    * updateBasisD012 is called
   */
  void calcDensityDrift(const Position& r, Real& dens, Position& drift, ParticleSet& pset_target);

  void calcDensityDriftWithSpin(const Position& r,
                                const Real& s,
                                Real& dens,
                                Position& drift,
                                Real& sdrift,
                                ParticleSet& pset_target);
  //  basis & wavefunction ratio matrix construction

  /** set Phi_mp to basis vaules per sample
   *  sideeffects:
   *    * updates basis_values_ to last rsample
   */
  void generateSampleBasis(Matrix<Value>& Phi_mb, ParticleSet& pset_target, TrialWaveFunction& psi_target);
  /** set phi_nb to basis values per target particleset particle
   *  sideeffects:
   *    * updates basis_values_ to last rsample
   */
  void generateParticleBasis(ParticleSet& pset_target, std::vector<Matrix<Value>>& phi_nb);

  //  basis set updates
  void updateBasis(const Position& r, ParticleSet& pset_target);
  //  basis set updates with spin
  void updateBasisWithSpin(const Position& r, const Real& s, ParticleSet& pset_target);
  /** evaluates vgl on basis_functions_ for r
   *  sideeffects:
   *    * sets basis_values_, basis_gradients_, basis_laplacians_
   *      all are normalized by basis norms_
   */
  void updateBasisD012(const Position& r, ParticleSet& pset_target);
  // same as above, but includes spin gradients
  void updateBasisD012WithSpin(const Position& r, const Real& s, ParticleSet& pset_target);
  /** does some warmup sampling i.e. samples but throws away the results
   *  Only when integrator_ = Integrator::DENSITY
   *  sets rpcur_ initial rpcur + one diffusion step
   *  sets initial rhocur_ and dpcur_
   *  Then calls generateSamples with number of input warmup samples.
   */
  void warmupSampling(ParticleSet& pset_target, RandomBase<FullPrecReal>& rng);

  struct OneBodyDensityMatrixTimers
  {
    NewTimer& eval_timer;
    NewTimer& gen_samples_timer;
    NewTimer& gen_sample_basis_timer;
    NewTimer& gen_sample_ratios_timer;
    NewTimer& gen_particle_basis_timer;
    NewTimer& matrix_products_timer;
    NewTimer& accumulate_timer;
    OneBodyDensityMatrixTimers(const std::string& prefix)
        : eval_timer(createGlobalTimer(prefix + "Eval", timer_level_fine)),
          gen_samples_timer(createGlobalTimer(prefix + "GenSamples", timer_level_fine)),
          gen_sample_basis_timer(createGlobalTimer(prefix + "GenSampleBasis", timer_level_fine)),
          gen_sample_ratios_timer(createGlobalTimer(prefix + "GenSampleRatios", timer_level_fine)),
          gen_particle_basis_timer(createGlobalTimer(prefix + "GenParticleBasis", timer_level_fine)),
          matrix_products_timer(createGlobalTimer(prefix + "MatrixProducts", timer_level_fine)),
          accumulate_timer(createGlobalTimer(prefix + "Accumulate", timer_level_fine))
    {}
  };

  OneBodyDensityMatrixTimers timers_;

public:
  template<typename T>
  friend class testing::OneBodyDensityMatricesTests;
};
} // namespace qmcplusplus

#endif<|MERGE_RESOLUTION|>--- conflicted
+++ resolved
@@ -239,31 +239,20 @@
    *  sideeffects:
    *   *
    */
-<<<<<<< HEAD
-  template<class RNG_GEN>
-  void generateDensitySamples(bool save, int steps, RNG_GEN& rng, ParticleSet& pset_target);
+  void generateDensitySamples(bool save, int steps, RandomBase<FullPrecReal>& rng, ParticleSet& pset_target);
 
   //same as above, but with spin variables included
-  template<class RNG_GEN>
-  void generateDensitySamplesWithSpin(bool save, int steps, RNG_GEN& rng, ParticleSet& pset_target);
-=======
-  void generateDensitySamples(bool save, int steps, RandomBase<FullPrecReal>& rng, ParticleSet& pset_target);
->>>>>>> db96869e
+  void generateDensitySamplesWithSpin(bool save, int steps, RandomBase<FullPrecReal>& rng, ParticleSet& pset_target);
+
   void generateSampleRatios(ParticleSet& pset_target,
                             TrialWaveFunction& psi_target,
                             std::vector<Matrix<Value>>& Psi_nm);
   /// produce a position difference vector from timestep
-<<<<<<< HEAD
-  template<class RNG_GEN>
-  Position diffuse(const Real sqt, RNG_GEN& rng);
+  Position diffuse(const Real sqt, RandomBase<FullPrecReal>& rng);
 
   /// spin diffusion
-  template<class RNG_GEN>
-  Real diffuseSpin(const Real sqt, RNG_GEN& rng);
-
-=======
-  Position diffuse(const Real sqt, RandomBase<FullPrecReal>& rng);
->>>>>>> db96869e
+  Real diffuseSpin(const Real sqt, RandomBase<FullPrecReal>& rng);
+
   /** calculate density based on r
    *  \param[in]      r       position
    *  \param[out]   dens      density
