#//////////////////////////////////////////////////////////////////////////////////////
#// This file is distributed under the University of Illinois/NCSA Open Source License.
#// See LICENSE file in top directory for details.
#//
#// Copyright (c) 2021 QMCPACK developers.
#//
#// File developed by: Mark Dewing, mdewing@anl.gov, Argonne National Laboratory
#//                    Peter Doak, doakpw@ornl.gov, Oak Ridge National Laboratory
#//
#// File created by: Mark Dewing, mdewing@anl.gov, Argonne National Laboratory
#//////////////////////////////////////////////////////////////////////////////////////

set(SRC_DIR estimators)
set(UTEST_EXE test_${SRC_DIR})
set(UTEST_NAME deterministic-unit_test_${SRC_DIR})
set(UTEST_HDF_INPUT ${qmcpack_SOURCE_DIR}/tests/solids/diamondC_1x1x1_pp/pwscf.pwscf.h5)
set(UTEST_DIR ${CMAKE_CURRENT_BINARY_DIR})
maybe_symlink(${UTEST_HDF_INPUT} ${UTEST_DIR}/diamondC_1x1x1.pwscf.h5)

set(SRCS
    test_accumulator.cpp
    test_local_energy_est.cpp
    FakeOperatorEstimator.cpp
    EstimatorManagerBaseTest.cpp
    EstimatorManagerNewTest.cpp
    EstimatorManagerInputTest.cpp
    test_manager.cpp
    test_EstimatorManagerNew.cpp
    test_trace_manager.cpp
    EstimatorTesting.cpp
    test_SpinDensityInput.cpp
    test_SpinDensityNew.cpp
    test_InputSection.cpp
    test_EstimatorManagerInput.cpp
    test_ScalarEstimatorInputs.cpp
<<<<<<< HEAD
    test_MagDensity.cpp
    )

# Tests incompatible with DiracDeterminantCUDA
# DiracDeterminantsCUDA cannot be copied
if(NOT QMC_CUDA)
  set(SRCS ${SRCS} test_MomentumDistribution.cpp test_OneBodyDensityMatricesInput.cpp test_OneBodyDensityMatrices.cpp test_PerParticleHamiltonianLogger.cpp test_EstimatorManagerCrowd.cpp)
endif()
=======
    test_MomentumDistribution.cpp
    test_OneBodyDensityMatricesInput.cpp
    test_OneBodyDensityMatrices.cpp
    test_PerParticleHamiltonianLogger.cpp
    test_EstimatorManagerCrowd.cpp)
>>>>>>> d0522999

add_executable(${UTEST_EXE} ${SRCS})
use_fake_rng(${UTEST_EXE})
target_link_libraries(${UTEST_EXE} catch_main qmcutil qmcestimators_unit utilities_for_test)
if(USE_OBJECT_TARGET)
  target_link_libraries(
    ${UTEST_EXE}
    qmcutil
    qmcestimators_unit
    qmcham_unit
    qmcwfs
    qmcparticle
    qmcwfs_omptarget
    qmcparticle_omptarget
    qmcutil
    platform_omptarget_LA
    utilities_for_test)
endif()

add_unit_test(${UTEST_NAME} 1 1 $<TARGET_FILE:${UTEST_EXE}>)

if(HAVE_MPI)
  set(UTEST_EXE test_${SRC_DIR}_mpi)
  set(UTEST_NAME deterministic-unit_test_${SRC_DIR}_mpi)

  #this is dependent on the directory creation and sym linking of earlier driver tests
  set(SRCS FakeOperatorEstimator.cpp EstimatorManagerNewTest.cpp test_manager_mpi.cpp)
  add_executable(${UTEST_EXE} ${SRCS})
  if(USE_OBJECT_TARGET)
    target_link_libraries(
      ${UTEST_EXE}
      qmcestimators_unit
      qmcham_unit
      qmcdriver_unit
      qmcwfs
      qmcparticle
      qmcwfs_omptarget
      qmcparticle_omptarget
      qmcutil
      platform_omptarget_LA
      utilities_for_test)
  endif()
  target_link_libraries(${UTEST_EXE} catch_main qmcestimators_unit)
  # Right now the unified driver mpi tests are hard coded for 3 MPI ranks
  add_unit_test(${UTEST_NAME} 3 1 $<TARGET_FILE:${UTEST_EXE}>)
endif()<|MERGE_RESOLUTION|>--- conflicted
+++ resolved
@@ -33,22 +33,12 @@
     test_InputSection.cpp
     test_EstimatorManagerInput.cpp
     test_ScalarEstimatorInputs.cpp
-<<<<<<< HEAD
     test_MagDensity.cpp
-    )
-
-# Tests incompatible with DiracDeterminantCUDA
-# DiracDeterminantsCUDA cannot be copied
-if(NOT QMC_CUDA)
-  set(SRCS ${SRCS} test_MomentumDistribution.cpp test_OneBodyDensityMatricesInput.cpp test_OneBodyDensityMatrices.cpp test_PerParticleHamiltonianLogger.cpp test_EstimatorManagerCrowd.cpp)
-endif()
-=======
     test_MomentumDistribution.cpp
     test_OneBodyDensityMatricesInput.cpp
     test_OneBodyDensityMatrices.cpp
     test_PerParticleHamiltonianLogger.cpp
     test_EstimatorManagerCrowd.cpp)
->>>>>>> d0522999
 
 add_executable(${UTEST_EXE} ${SRCS})
 use_fake_rng(${UTEST_EXE})
