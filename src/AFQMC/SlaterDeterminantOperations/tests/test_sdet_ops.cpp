--- conflicted
+++ resolved
@@ -530,11 +530,8 @@
   myREQUIRE( ov_, std::complex<double>(1.,0.));
 
   // Batched
-<<<<<<< HEAD
-=======
   // TODO fix CPU.
 #ifdef ENABLE_CUDA
->>>>>>> 47a10664
   boost::multi::array<Type,3,Allocator> Gw({3,NMO,NMO},alloc);
   std::vector<array_ref> RA, RB, Gwv;
   boost::multi::array<Type,1,Allocator> ovlp(iextensions<1u>{3});
@@ -551,10 +548,7 @@
     check(Gwv[i],g_ref);
     myREQUIRE(ovlp[i], ov_ref);
   }
-<<<<<<< HEAD
-=======
 #endif
->>>>>>> 47a10664
 
 }
 
