--- conflicted
+++ resolved
@@ -1191,6 +1191,7 @@
         ComplexType overlap = ComplexType(0.0,0.0);
         for(int id=0; id<ndet; id++) {
           ComplexType detR = ComplexType(1.0,0.0);
+          ComplexType ov(1.0,0.0);
           if (back_propagated) {
             CMatrix_ref PsiBPAlpha = CMatrix_ref(T3ForBP.origin(), {NAEA,NMO});
             detR = BackPropagateOrbMat(OrbMats[2*id], wset[iw], PsiBPAlpha);
@@ -1201,6 +1202,7 @@
 #endif
             SDetOp.MixedDensityMatrix(PsiBPAlpha,wset[iw].SlaterMatrixN(Alpha),
                                       GA2D_,to_address(ov_),compact);
+            ov *= ComplexType(*ov_);
 #if defined(__AFQMC_DEBUG_VERBOSE__)
             trace = 0.0;
             for(int i = 0; i < NMO; i++) trace += GA2D_[i][i];
@@ -1210,25 +1212,18 @@
             detR *= BackPropagateOrbMat(OrbMats[2*id+1], wset[iw], PsiBPBeta);
             SDetOp.MixedDensityMatrix(PsiBPBeta,wset[iw].SlaterMatrixN(Beta),
                                       GB2D_,to_address(ov_),compact);
+            ov *= ComplexType(*ov_);
           } else {
             // Mixed density matrix.
             SDetOp.MixedDensityMatrix(OrbMats[2*id],wset[iw].SlaterMatrix(Alpha),
                                                         GA2D_,to_address(ov_),compact);
+            ov *= ComplexType(*ov_);
 
             SDetOp.MixedDensityMatrix(OrbMats[2*id+1],wset[iw].SlaterMatrix(Beta),
                                              GB2D_,to_address(ov_),compact);
+            ov *= ComplexType(*ov_);
           }
-          ComplexType ov(*ov_);
-<<<<<<< HEAD
-          CMatrix_ref PsiBPBeta = CMatrix_ref(T3ForBP.origin(), {NAEB,NMO});
-          detR *= BackPropagateOrbMat(OrbMats[2*id+1], wset[iw], PsiBPBeta);
-          SDetOp.MixedDensityMatrix(PsiBPBeta,wset[iw].SlaterMatrix(Beta),
-                                           GB2D_,to_address(ov_),compact);
-          ComplexType ov2(*ov_);
-          ov *= ov2*ma::conj(ci[id]);
-=======
-          ov *= detR * std::conj(ci[id]);
->>>>>>> 465d5b0c
+          ov *= detR * ma::conj(ci[id]);
           overlap += ov;
           ma::axpy(ov,GA1D_,GA21D_);
           ma::axpy(ov,GB1D_,GB21D_);
