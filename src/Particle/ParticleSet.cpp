//////////////////////////////////////////////////////////////////////////////////////
// This file is distributed under the University of Illinois/NCSA Open Source License.
// See LICENSE file in top directory for details.
//
// Copyright (c) 2020 QMCPACK developers.
//
// File developed by: Ken Esler, kpesler@gmail.com, University of Illinois at Urbana-Champaign
//                    Luke Shulenburger, lshulen@sandia.gov, Sandia National Laboratories
//                    Jeremy McMinnis, jmcminis@gmail.com, University of Illinois at Urbana-Champaign
//                    Jeongnim Kim, jeongnim.kim@gmail.com, University of Illinois at Urbana-Champaign
//                    Jaron T. Krogel, krogeljt@ornl.gov, Oak Ridge National Laboratory
//                    Ye Luo, yeluo@anl.gov, Argonne National Laboratory
//                    Mark A. Berrill, berrillma@ornl.gov, Oak Ridge National Laboratory
//                    Mark Dewing, markdewing@gmail.com, University of Illinois at Urbana-Champaign
//
// File created by: Jeongnim Kim, jeongnim.kim@gmail.com, University of Illinois at Urbana-Champaign
//////////////////////////////////////////////////////////////////////////////////////


#include <numeric>
#include <iomanip>
#include "Particle/ParticleSet.h"
#include "Particle/DynamicCoordinatesBuilder.h"
#include "Particle/DistanceTableData.h"
#include "Particle/createDistanceTable.h"
#include "LongRange/StructFact.h"
#include "Utilities/IteratorUtility.h"
#include "Utilities/RandomGenerator.h"
#include "ParticleBase/RandomSeqGenerator.h"

//#define PACK_DISTANCETABLES

namespace qmcplusplus
{
using WP = WalkerProperties::Indexes;

//using namespace particle_info;

#ifdef QMC_CUDA
template<>
int ParticleSet::Walker_t::cuda_DataSize = 0;
#endif

const TimerNameList_t<ParticleSet::PSTimers> ParticleSet::PSTimerNames = {{PS_newpos, "ParticleSet::computeNewPosDT"},
                                                                          {PS_donePbyP, "ParticleSet::donePbyP"},
                                                                          {PS_accept, "ParticleSet::acceptMove"},
                                                                          {PS_update, "ParticleSet::update"}};

ParticleSet::ParticleSet()
    : quantum_domain(classical),
      IsGrouped(true),
      SameMass(true),
      ThreadID(0),
      activePtcl(-1),
      SK(0),
      Properties(0, 0, 1, WP::MAXPROPERTIES),
      myTwist(0.0),
      ParentName("0"),
      TotalNum(0),
      coordinates_(std::move(createDynamicCoordinates()))
{
  initPropertyList();
  setup_timers(myTimers, PSTimerNames, timer_level_fine);
}

ParticleSet::ParticleSet(const ParticleSet& p)
    : IsGrouped(p.IsGrouped),
      SameMass(true),
      ThreadID(0),
      activePtcl(-1),
      mySpecies(p.getSpeciesSet()),
      SK(0),
      Properties(p.Properties),
      myTwist(0.0),
      ParentName(p.parentName()),
      coordinates_(std::move(p.coordinates_->makeClone()))
{
  set_quantum_domain(p.quantum_domain);
  assign(p); //only the base is copied, assumes that other properties are not assignable
  //need explicit copy:
  Mass = p.Mass;
  Z    = p.Z;
  //std::ostringstream o;
  //o<<p.getName()<<ObjectTag;
  //this->setName(o.str());
  //app_log() << "  Copying a particle set " << p.getName() << " to " << this->getName() << " groups=" << groups() << std::endl;
  myName              = p.getName();
  PropertyList.Names  = p.PropertyList.Names;
  PropertyList.Values = p.PropertyList.Values;
  PropertyHistory     = p.PropertyHistory;
  Collectables        = p.Collectables;
  //construct the distance tables with the same order
  for (int i = 0; i < p.DistTables.size(); ++i)
    addTable(p.DistTables[i]->origin(), p.DistTables[i]->DTType, p.DistTables[i]->getFullTableNeeds());
  if (p.SK)
  {
    LRBox = p.LRBox;               //copy LRBox
    SK    = new StructFact(*p.SK); //safe to use the copy constructor
    //R.InUnit=p.R.InUnit;
    //createSK();
    //SK->DoUpdate=p.SK->DoUpdate;
  }
  setup_timers(myTimers, PSTimerNames, timer_level_fine);
  myTwist = p.myTwist;

  G = p.G;
  L = p.L;
}

ParticleSet::~ParticleSet()
{
  DEBUG_MEMORY("ParticleSet::~ParticleSet");
  delete_iter(DistTables.begin(), DistTables.end());
  if (SK)
    delete SK;
}

void ParticleSet::create(int numPtcl)
{
  resize(numPtcl);
  SubPtcl.resize(2);
  SubPtcl[0] = 0;
  SubPtcl[1] = numPtcl;
}

void ParticleSet::create(const std::vector<int>& agroup)
{
  SubPtcl.resize(agroup.size() + 1);
  SubPtcl[0] = 0;
  for (int is = 0; is < agroup.size(); is++)
    SubPtcl[is + 1] = SubPtcl[is] + agroup[is];
  size_t nsum = SubPtcl[agroup.size()];
  resize(nsum);
  TotalNum = nsum;
  int loc  = 0;
  for (int i = 0; i < agroup.size(); i++)
  {
    for (int j = 0; j < agroup[i]; j++, loc++)
      GroupID[loc] = i;
  }
}

void ParticleSet::set_quantum_domain(quantum_domains qdomain)
{
  if (quantum_domain_valid(qdomain))
    quantum_domain = qdomain;
  else
    APP_ABORT("ParticleSet::set_quantum_domain\n  input quantum domain is not valid for particles");
}

void ParticleSet::resetGroups()
{
  int nspecies = mySpecies.getTotalNum();
  // Usually an empty ParticleSet indicates an error in the input file,
  // but in some cases it is useful.  Allow an empty ParticleSet if it
  // has the special name "empty".
  if (nspecies == 0 && getName() != "empty")
  {
    APP_ABORT("ParticleSet::resetGroups() Failed. No species exisits");
  }
  int natt = mySpecies.numAttributes();
  int qind = mySpecies.addAttribute("charge");
  if (natt == qind)
  {
    app_log() << " Missing charge attribute of the SpeciesSet " << myName << " particleset" << std::endl;
    app_log() << " Assume neutral particles Z=0.0 " << std::endl;
    for (int ig = 0; ig < nspecies; ig++)
      mySpecies(qind, ig) = 0.0;
  }
  for (int iat = 0; iat < Z.size(); iat++)
    Z[iat] = mySpecies(qind, GroupID[iat]);
  natt        = mySpecies.numAttributes();
  int massind = mySpecies.addAttribute("mass");
  if (massind == natt)
  {
    for (int ig = 0; ig < nspecies; ig++)
      mySpecies(massind, ig) = 1.0;
  }
  SameMass  = true;
  double m0 = mySpecies(massind, 0);
  for (int ig = 1; ig < nspecies; ig++)
    SameMass &= (mySpecies(massind, ig) == m0);
  if (SameMass)
    app_log() << "  All the species have the same mass " << m0 << std::endl;
  else
    app_log() << "  Distinctive masses for each species " << std::endl;
  for (int iat = 0; iat < Mass.size(); iat++)
    Mass[iat] = mySpecies(massind, GroupID[iat]);
  std::vector<int> ng(nspecies, 0);
  for (int iat = 0; iat < GroupID.size(); iat++)
  {
    if (GroupID[iat] < nspecies)
      ng[GroupID[iat]]++;
    else
      APP_ABORT("ParticleSet::resetGroups() Failed. GroupID is out of bound.");
  }
  // safety check if any group of particles has size 0, instruct users to fix the input.
  for (int group_id = 0; group_id < nspecies; group_id++)
    if (ng[group_id] == 0 && getName() != "empty")
    {
      std::ostringstream err_msg;
      err_msg << "ParticleSet::resetGroups() Failed. ParticleSet '" << myName << "' "
              << "has group '" << mySpecies.speciesName[group_id] << "' containing 0 particles. "
              << "Remove this group from input!" << std::endl;
      APP_ABORT(err_msg.str());
    }
  SubPtcl.resize(nspecies + 1);
  SubPtcl[0] = 0;
  for (int i = 0; i < nspecies; ++i)
    SubPtcl[i + 1] = SubPtcl[i] + ng[i];
  int membersize = mySpecies.addAttribute("membersize");
  for (int ig = 0; ig < nspecies; ++ig)
    mySpecies(membersize, ig) = ng[ig];
  //orgID=ID;
  //orgGroupID=GroupID;
  int new_id = 0;
  for (int i = 0; i < nspecies; ++i)
    for (int iat = 0; iat < GroupID.size(); ++iat)
      if (GroupID[iat] == i)
        IndirectID[new_id++] = ID[iat];
  IsGrouped = true;
  for (int iat = 0; iat < ID.size(); ++iat)
    IsGrouped &= (IndirectID[iat] == ID[iat]);
}

void ParticleSet::randomizeFromSource(ParticleSet& src)
{
  SpeciesSet& srcSpSet(src.getSpeciesSet());
  SpeciesSet& spSet(getSpeciesSet());
  int srcChargeIndx = srcSpSet.addAttribute("charge");
  int srcMemberIndx = srcSpSet.addAttribute("membersize");
  int ChargeIndex   = spSet.addAttribute("charge");
  int MemberIndx    = spSet.addAttribute("membersize");
  int Nsrc          = src.getTotalNum();
  int Nptcl         = getTotalNum();
  int NumSpecies    = spSet.TotalNum;
  int NumSrcSpecies = srcSpSet.TotalNum;
  //Store information about charges and number of each species
  std::vector<int> Zat, Zspec, NofSpecies, NofSrcSpecies, CurElec;
  Zat.resize(Nsrc);
  Zspec.resize(NumSrcSpecies);
  NofSpecies.resize(NumSpecies);
  CurElec.resize(NumSpecies);
  NofSrcSpecies.resize(NumSrcSpecies);
  for (int spec = 0; spec < NumSrcSpecies; spec++)
  {
    Zspec[spec]         = (int)round(srcSpSet(srcChargeIndx, spec));
    NofSrcSpecies[spec] = (int)round(srcSpSet(srcMemberIndx, spec));
  }
  for (int spec = 0; spec < NumSpecies; spec++)
  {
    NofSpecies[spec] = (int)round(spSet(MemberIndx, spec));
    CurElec[spec]    = first(spec);
  }
  int totQ = 0;
  for (int iat = 0; iat < Nsrc; iat++)
    totQ += Zat[iat] = Zspec[src.GroupID[iat]];
  app_log() << "  Total ion charge    = " << totQ << std::endl;
  totQ -= Nptcl;
  app_log() << "  Total system charge = " << totQ << std::endl;
  // Now, loop over ions, attaching electrons to them to neutralize
  // charge
  int spToken = 0;
  // This is decremented when we run out of electrons in each species
  int spLeft = NumSpecies;
  std::vector<PosType> gaussRand(Nptcl);
  makeGaussRandom(gaussRand);
  for (int iat = 0; iat < Nsrc; iat++)
  {
    // Loop over electrons to add, selecting round-robin from the
    // electron species
    int z = Zat[iat];
    while (z > 0 && spLeft)
    {
      int sp = spToken++ % NumSpecies;
      if (NofSpecies[sp])
      {
        NofSpecies[sp]--;
        z--;
        int elec = CurElec[sp]++;
        app_log() << "  Assigning " << (sp ? "down" : "up  ") << " electron " << elec << " to ion " << iat
                  << " with charge " << z << std::endl;
        double radius = 0.5 * std::sqrt((double)Zat[iat]);
        R[elec]       = src.R[iat] + radius * gaussRand[elec];
      }
      else
        spLeft--;
    }
  }
  // Assign remaining electrons
  int ion = 0;
  for (int sp = 0; sp < NumSpecies; sp++)
  {
    for (int ie = 0; ie < NofSpecies[sp]; ie++)
    {
      int iat       = ion++ % Nsrc;
      double radius = std::sqrt((double)Zat[iat]);
      int elec      = CurElec[sp]++;
      R[elec]       = src.R[iat] + radius * gaussRand[elec];
    }
  }
}

///write to a std::ostream
bool ParticleSet::get(std::ostream& os) const
{
  os << "  ParticleSet '" << getName() << "' contains " << TotalNum << " particles : ";
  if (SubPtcl.size() > 0)
    for (int i = 0; i < SubPtcl.size() - 1; i++)
      os << " " << mySpecies.speciesName[i] << "(" << SubPtcl[i + 1] - SubPtcl[i] << ")";
  os << std::endl;
  if (!IsGrouped)
    os << "    Particles are not grouped by species in the input file. Algorithms may not be optimal!" << std::endl;
  os << std::endl;

  const size_t maxParticlesToPrint = 10;
  size_t numToPrint                = std::min(TotalNum, maxParticlesToPrint);

  for (int i = 0; i < numToPrint; i++)
  {
    os << "    " << mySpecies.speciesName[GroupID[i]] << R[i] << std::endl;
  }
  if (numToPrint < TotalNum)
  {
    os << "    (... and " << (TotalNum - numToPrint) << " more particle positions ...)" << std::endl;
  }
  os << std::endl;

  for (const std::string& description : distTableDescriptions)
    os << description;
  os << std::endl;
  return true;
}

///read from std::istream
bool ParticleSet::put(std::istream& is) { return true; }

///reset member data
void ParticleSet::reset() { app_log() << "<<<< going to set properties >>>> " << std::endl; }

///read the particleset
bool ParticleSet::put(xmlNodePtr cur) { return true; }

int ParticleSet::addTable(const ParticleSet& psrc, int dt_type, bool need_full_table)
{
  if (myName == "none" || psrc.getName() == "none")
    APP_ABORT("ParticleSet::addTable needs proper names for both source and target particle sets.");

  if (DistTables.size() > 0 && dt_type != DT_SOA_PREFERRED && !DistTables[0]->is_same_type(dt_type))
    APP_ABORT("ParticleSet::addTable Cannot mix AoS and SoA distance tables.\n");

  int tid;
  std::map<std::string, int>::iterator tit(myDistTableMap.find(psrc.getName()));
  if (tit == myDistTableMap.end())
  {
    std::ostringstream description;
    tid                = DistTables.size();
    int dt_type_in_use = (tid == 0 ? dt_type : DistTables[0]->DTType);
    if (myName == psrc.getName())
      DistTables.push_back(createDistanceTable(*this, dt_type_in_use, description));
    else
      DistTables.push_back(createDistanceTable(psrc, *this, dt_type_in_use, description));
    distTableDescriptions.push_back(description.str());
    myDistTableMap[psrc.getName()] = tid;
    app_debug() << "  ... ParticleSet::addTable Create Table #" << tid << " " << DistTables[tid]->getName()
                << std::endl;
  }
  else
  {
    tid = (*tit).second;
    app_debug() << "  ... ParticleSet::addTable Reuse Table #" << tid << " " << DistTables[tid]->getName() << std::endl;
  }

  DistTables[tid]->setFullTableNeeds(DistTables[tid]->getFullTableNeeds() || need_full_table);

  app_log().flush();
  return tid;
}

void ParticleSet::update(bool skipSK)
{
  ScopedTimer update_scope(myTimers[PS_update]);

  coordinates_->setAllParticlePos(R);
  for (int i = 0; i < DistTables.size(); i++)
    DistTables[i]->evaluate(*this);
  if (!skipSK && SK)
    SK->UpdateAllPart(*this);

  activePtcl = -1;
}

void ParticleSet::makeMove(Index_t iat, const SingleParticlePos_t& displ, bool maybe_accept)
{
<<<<<<< HEAD
  activePtcl = iat;
  activePos  = R[iat] + displ;
  activeSpinVal = spins[iat]; //Don't update the spin variable...  just keep track of it.
=======
  activePtcl    = iat;
  activePos     = R[iat] + displ;
  activeSpinVal = spins[iat];
>>>>>>> 1cc82a53
  computeNewPosDistTablesAndSK(iat, activePos, maybe_accept);
}

void ParticleSet::makeMoveWithSpin(Index_t iat, const SingleParticlePos_t& displ, const Scalar_t& sdispl)
{
  makeMove(iat, displ);
  activeSpinVal += sdispl;
}

void ParticleSet::flex_makeMove(const RefVector<ParticleSet>& P_list,
                                Index_t iat,
                                const std::vector<SingleParticlePos_t>& displs)
{
  if (P_list.size() > 1)
  {
    std::vector<SingleParticlePos_t> new_positions;
    new_positions.reserve(displs.size());

    for (int iw = 0; iw < P_list.size(); iw++)
    {
      P_list[iw].get().activePtcl = iat;
      P_list[iw].get().activePos  = P_list[iw].get().R[iat] + displs[iw];
      new_positions.push_back(P_list[iw].get().activePos);
    }

    mw_computeNewPosDistTablesAndSK(P_list, iat, new_positions);
  }
  else if (P_list.size() == 1)
    P_list[0].get().makeMove(iat, displs[0]);
}

bool ParticleSet::makeMoveAndCheck(Index_t iat, const SingleParticlePos_t& displ)
{
  activePtcl    = iat;
  activePos     = R[iat] + displ;
  activeSpinVal = spins[iat];
  bool is_valid = true;
  if (Lattice.explicitly_defined)
  {
    if (Lattice.outOfBound(Lattice.toUnit(displ)))
      is_valid = false;
    else
    {
      newRedPos = Lattice.toUnit(activePos);
      if (!Lattice.isValid(newRedPos))
        is_valid = false;
    }
  }
  computeNewPosDistTablesAndSK(iat, activePos, true);
  return is_valid;
}

bool ParticleSet::makeMoveAndCheckWithSpin(Index_t iat, const SingleParticlePos_t& displ, const Scalar_t& sdispl)
{
<<<<<<< HEAD
  bool check = makeMoveAndCheck(iat,displ);
  activeSpinVal = spins[iat] + sdispl;
  return check;
=======
  bool is_valid = makeMoveAndCheck(iat, displ);
  activeSpinVal += sdispl;
  return is_valid;
>>>>>>> 1cc82a53
}

void ParticleSet::computeNewPosDistTablesAndSK(Index_t iat, const SingleParticlePos_t& newpos, bool maybe_accept)
{
  ScopedTimer compute_newpos_scope(myTimers[PS_newpos]);

  for (int i = 0; i < DistTables.size(); ++i)
    DistTables[i]->move(*this, newpos, iat, maybe_accept);
  //Do not change SK: 2007-05-18
  //Change SK only if DoUpdate is true: 2008-09-12
  if (SK && SK->DoUpdate)
    SK->makeMove(iat, newpos);
}

void ParticleSet::mw_computeNewPosDistTablesAndSK(const RefVector<ParticleSet>& P_list,
                                                  Index_t iat,
                                                  const std::vector<SingleParticlePos_t>& new_positions,
                                                  bool maybe_accept)
{
  ScopedTimer compute_newpos_scope(P_list[0].get().myTimers[PS_newpos]);
  int dist_tables_size = P_list[0].get().DistTables.size();
#pragma omp parallel
  {
    for (int i = 0; i < dist_tables_size; ++i)
    {
#pragma omp for
      for (int iw = 0; iw < P_list.size(); iw++)
        P_list[iw].get().DistTables[i]->move(P_list[iw], new_positions[iw], iat, maybe_accept);
    }

    StructFact* SK = P_list[0].get().SK;
    if (SK && SK->DoUpdate)
    {
#pragma omp for
      for (int iw = 0; iw < P_list.size(); iw++)
        P_list[iw].get().SK->makeMove(iat, new_positions[iw]);
    }
  }
}


bool ParticleSet::makeMoveAllParticles(const Walker_t& awalker, const ParticlePos_t& deltaR, RealType dt)
{
  activePtcl = -1;
  if (Lattice.explicitly_defined)
  {
    for (int iat = 0; iat < deltaR.size(); ++iat)
    {
      SingleParticlePos_t displ(dt * deltaR[iat]);
      if (Lattice.outOfBound(Lattice.toUnit(displ)))
        return false;
      SingleParticlePos_t newpos(awalker.R[iat] + displ);
      if (!Lattice.isValid(Lattice.toUnit(newpos)))
        return false;
      R[iat] = newpos;
    }
  }
  else
  {
    for (int iat = 0; iat < deltaR.size(); ++iat)
      R[iat] = awalker.R[iat] + dt * deltaR[iat];
  }
  coordinates_->setAllParticlePos(R);
  for (int i = 0; i < DistTables.size(); i++)
    DistTables[i]->evaluate(*this);
  if (SK)
    SK->UpdateAllPart(*this);
  //every move is valid
  return true;
}

bool ParticleSet::makeMoveAllParticles(const Walker_t& awalker,
                                       const ParticlePos_t& deltaR,
                                       const std::vector<RealType>& dt)
{
  activePtcl = -1;
  if (Lattice.explicitly_defined)
  {
    for (int iat = 0; iat < deltaR.size(); ++iat)
    {
      SingleParticlePos_t displ(dt[iat] * deltaR[iat]);
      if (Lattice.outOfBound(Lattice.toUnit(displ)))
        return false;
      SingleParticlePos_t newpos(awalker.R[iat] + displ);
      if (!Lattice.isValid(Lattice.toUnit(newpos)))
        return false;
      R[iat] = newpos;
    }
  }
  else
  {
    for (int iat = 0; iat < deltaR.size(); ++iat)
      R[iat] = awalker.R[iat] + dt[iat] * deltaR[iat];
  }
  coordinates_->setAllParticlePos(R);
  for (int i = 0; i < DistTables.size(); i++)
    DistTables[i]->evaluate(*this);
  if (SK)
    SK->UpdateAllPart(*this);
  //every move is valid
  return true;
}

/** move a walker by dt*deltaR + drift
 * @param awalker initial walker configuration
 * @param drift drift vector
 * @param deltaR random displacement
 * @param dt timestep
 * @return true, if all the particle moves are legal under the boundary conditions
 */
bool ParticleSet::makeMoveAllParticlesWithDrift(const Walker_t& awalker,
                                                const ParticlePos_t& drift,
                                                const ParticlePos_t& deltaR,
                                                RealType dt)
{
  activePtcl = -1;
  if (Lattice.explicitly_defined)
  {
    for (int iat = 0; iat < deltaR.size(); ++iat)
    {
      SingleParticlePos_t displ(dt * deltaR[iat] + drift[iat]);
      if (Lattice.outOfBound(Lattice.toUnit(displ)))
        return false;
      SingleParticlePos_t newpos(awalker.R[iat] + displ);
      if (!Lattice.isValid(Lattice.toUnit(newpos)))
        return false;
      R[iat] = newpos;
    }
  }
  else
  {
    for (int iat = 0; iat < deltaR.size(); ++iat)
      R[iat] = awalker.R[iat] + dt * deltaR[iat] + drift[iat];
  }
  coordinates_->setAllParticlePos(R);
  for (int i = 0; i < DistTables.size(); i++)
    DistTables[i]->evaluate(*this);
  if (SK)
    SK->UpdateAllPart(*this);
  //every move is valid
  return true;
}

bool ParticleSet::makeMoveAllParticlesWithDrift(const Walker_t& awalker,
                                                const ParticlePos_t& drift,
                                                const ParticlePos_t& deltaR,
                                                const std::vector<RealType>& dt)
{
  activePtcl = -1;
  if (Lattice.explicitly_defined)
  {
    for (int iat = 0; iat < deltaR.size(); ++iat)
    {
      SingleParticlePos_t displ(dt[iat] * deltaR[iat] + drift[iat]);
      if (Lattice.outOfBound(Lattice.toUnit(displ)))
        return false;
      SingleParticlePos_t newpos(awalker.R[iat] + displ);
      if (!Lattice.isValid(Lattice.toUnit(newpos)))
        return false;
      R[iat] = newpos;
    }
  }
  else
  {
    for (int iat = 0; iat < deltaR.size(); ++iat)
      R[iat] = awalker.R[iat] + dt[iat] * deltaR[iat] + drift[iat];
  }
  coordinates_->setAllParticlePos(R);

  for (int i = 0; i < DistTables.size(); i++)
    DistTables[i]->evaluate(*this);
  if (SK)
    SK->UpdateAllPart(*this);
  //every move is valid
  return true;
}

/** update the particle attribute by the proposed move
 *
 * When the activePtcl is equal to iat, overwrite the position and update the
 * content of the distance tables.
 */
void ParticleSet::acceptMove(Index_t iat, bool partial_table_update)
{
  ScopedTimer update_scope(myTimers[PS_accept]);
  if (iat == activePtcl)
  {
    //Update position + distance-table
    for (int i = 0, n = DistTables.size(); i < n; i++)
      DistTables[i]->update(iat, partial_table_update);

    //Do not change SK: 2007-05-18
    if (SK && SK->DoUpdate)
      SK->acceptMove(iat, GroupID[iat], R[iat]);

    R[iat] = activePos;
    coordinates_->setOneParticlePos(activePos, iat);
    spins[iat] = activeSpinVal;
    activePtcl = -1;
  }
  else
  {
    std::ostringstream o;
    o << "  Illegal acceptMove " << iat << " != " << activePtcl;
    APP_ABORT(o.str());
  }
}

void ParticleSet::flex_donePbyP(const RefVector<ParticleSet>& P_list)
{
  for (int iw = 0; iw < P_list.size(); iw++)
    P_list[iw].get().donePbyP();
}

void ParticleSet::donePbyP()
{
  ScopedTimer donePbyP_scope(myTimers[PS_donePbyP]);
  coordinates_->donePbyP();
  if (SK && !SK->DoUpdate)
    SK->UpdateAllPart(*this);
  activePtcl = -1;
}

void ParticleSet::makeVirtualMoves(const SingleParticlePos_t& newpos)
{
  activePtcl = -1;
  activePos  = newpos;
  for (size_t i = 0; i < DistTables.size(); ++i)
    DistTables[i]->move(*this, newpos);
}

void ParticleSet::loadWalker(Walker_t& awalker, bool pbyp)
{
  R = awalker.R;
  coordinates_->setAllParticlePos(R);
#if !defined(SOA_MEMORY_OPTIMIZED)
  G = awalker.G;
  L = awalker.L;
#endif
  if (pbyp)
  {
    ScopedTimer update_scope(myTimers[PS_update]);

    // in certain cases, full tables must be ready
    for (int i = 0; i < DistTables.size(); i++)
      if (DistTables[i]->DTType == DT_AOS || DistTables[i]->getFullTableNeeds())
        DistTables[i]->evaluate(*this);
    //computed so that other objects can use them, e.g., kSpaceJastrow
    if (SK && SK->DoUpdate)
      SK->UpdateAllPart(*this);
  }

  activePtcl = -1;
}

void ParticleSet::saveWalker(Walker_t& awalker)
{
  awalker.R = R;
#if !defined(SOA_MEMORY_OPTIMIZED)
  awalker.G = G;
  awalker.L = L;
#endif
  //PAOps<RealType,OHMMS_DIM>::copy(G,awalker.Drift);
  //if (SK)
  //  SK->UpdateAllPart(*this);
  //awalker.DataSet.rewind();
}

void ParticleSet::flex_saveWalker(RefVector<ParticleSet>& psets, RefVector<Walker_t>& walkers)
{
  int num_sets    = psets.size();
  auto saveWalker = [](ParticleSet& pset, Walker_t& walker) {
    walker.R = pset.R;
#if !defined(SOA_MEMORY_OPTIMIZED)
    walker.G = pset.G;
    walker.L = pset.L;
#endif
  };
  for (int iw = 0; iw < num_sets; ++iw)
    saveWalker(psets[iw], walkers[iw]);
}


void ParticleSet::initPropertyList()
{
  PropertyList.clear();
  //Need to add the default Properties according to the enumeration
  PropertyList.add("LogPsi");
  PropertyList.add("SignPsi");
  PropertyList.add("UmbrellaWeight");
  PropertyList.add("R2Accepted");
  PropertyList.add("R2Proposed");
  PropertyList.add("DriftScale");
  PropertyList.add("AltEnergy");
  PropertyList.add("LocalEnergy");
  PropertyList.add("LocalPotential");

  // There is no point in checking this, its quickly not consistent as other objects update property list.
  // if (PropertyList.size() != WP::NUMPROPERTIES)
  // {
  //   app_error() << "The number of default properties for walkers  is not consistent." << std::endl;
  //   app_error() << "NUMPROPERTIES " << WP::NUMPROPERTIES << " size of PropertyList " << PropertyList.size() << std::endl;
  //   APP_ABORT("ParticleSet::initPropertyList");
  // }
}

void ParticleSet::clearDistanceTables()
{
  //Physically remove the tables
  delete_iter(DistTables.begin(), DistTables.end());
  DistTables.clear();
  //for(int i=0; i< DistTables.size(); i++) DistanceTable::removeTable(DistTables[i]->getName());
  //DistTables.erase(DistTables.begin(),DistTables.end());
}

int ParticleSet::addPropertyHistory(int leng)
{
  int newL                                    = PropertyHistory.size();
  std::vector<FullPrecRealType> newVecHistory = std::vector<FullPrecRealType>(leng, 0.0);
  PropertyHistory.push_back(newVecHistory);
  PHindex.push_back(0);
  return newL;
}

//      void ParticleSet::resetPropertyHistory( )
//     {
//       for(int i=0;i<PropertyHistory.size();i++)
//       {
//         PHindex[i]=0;
//  for(int k=0;k<PropertyHistory[i].size();k++)
//  {
//    PropertyHistory[i][k]=0.0;
//  }
//       }
//     }

//      void ParticleSet::addPropertyHistoryPoint(int index, RealType data)
//     {
//       PropertyHistory[index][PHindex[index]]=(data);
//       PHindex[index]++;
//       if (PHindex[index]==PropertyHistory[index].size()) PHindex[index]=0;
// //       PropertyHistory[index].pop_back();
//     }

//      void ParticleSet::rejectedMove()
//     {
//       for(int dindex=0;dindex<PropertyHistory.size();dindex++){
//         int lastIndex=PHindex[dindex]-1;
//         if (lastIndex<0) lastIndex+=PropertyHistory[dindex].size();
//         PropertyHistory[dindex][PHindex[dindex]]=PropertyHistory[dindex][lastIndex];
//         PHindex[dindex]++;
//         if (PHindex[dindex]==PropertyHistory[dindex].size()) PHindex[dindex]=0;
// //       PropertyHistory[dindex].push_front(PropertyHistory[dindex].front());
// //       PropertyHistory[dindex].pop_back();
//       }
//     }

} // namespace qmcplusplus<|MERGE_RESOLUTION|>--- conflicted
+++ resolved
@@ -392,15 +392,9 @@
 
 void ParticleSet::makeMove(Index_t iat, const SingleParticlePos_t& displ, bool maybe_accept)
 {
-<<<<<<< HEAD
-  activePtcl = iat;
-  activePos  = R[iat] + displ;
-  activeSpinVal = spins[iat]; //Don't update the spin variable...  just keep track of it.
-=======
   activePtcl    = iat;
   activePos     = R[iat] + displ;
   activeSpinVal = spins[iat];
->>>>>>> 1cc82a53
   computeNewPosDistTablesAndSK(iat, activePos, maybe_accept);
 }
 
@@ -455,15 +449,9 @@
 
 bool ParticleSet::makeMoveAndCheckWithSpin(Index_t iat, const SingleParticlePos_t& displ, const Scalar_t& sdispl)
 {
-<<<<<<< HEAD
-  bool check = makeMoveAndCheck(iat,displ);
-  activeSpinVal = spins[iat] + sdispl;
-  return check;
-=======
   bool is_valid = makeMoveAndCheck(iat, displ);
   activeSpinVal += sdispl;
   return is_valid;
->>>>>>> 1cc82a53
 }
 
 void ParticleSet::computeNewPosDistTablesAndSK(Index_t iat, const SingleParticlePos_t& newpos, bool maybe_accept)
