--- conflicted
+++ resolved
@@ -335,7 +335,6 @@
              int &IU, double &ABSTOL, int &M, double *W, double* Z, int &LDZ, int* ISUPPZ, double *WORK,
              int &LWORK, int* IWORK, int &LIWORK, int &INFO);
 
-<<<<<<< HEAD
   void cheev  (char &JOBZ, char &UPLO, int &N, std::complex<float> *A, int &LDA,
                float *W, std::complex<float> *WORK, int &LWORK, float *RWORK, int &INFO);
 
@@ -344,10 +343,6 @@
 
   void zheevr (char &JOBZ, char &RANGE, char &UPLO, int &N, std::complex<double> *A, int &LDA, double &VL, double &VU, 
              int &IL, int &IU, double &ABSTOL, int &M, double *W, std::complex<double>* Z, int &LDZ, int* ISUPPZ, 
-=======
-  void zheevr (char &JOBZ, char &RANGE, char &UPLO, int &N, std::complex<double> *A, int &LDA, double &VL, double &VU,
-             int &IL, int &IU, double &ABSTOL, int &M, double *W, std::complex<double>* Z, int &LDZ, int* ISUPPZ,
->>>>>>> 8025d469
              std::complex<double> *WORK, int &LWORK, double* RWORK, int &LRWORK, int* IWORK, int &LIWORK, int &INFO);
 
   void zhegvx (int&, char &JOBZ, char &RANGE, char &UPLO, int &N, std::complex<double> *A, int &LDA, std::complex<double> *B,
