--- conflicted
+++ resolved
@@ -87,7 +87,6 @@
   okay = hd2.open("test_read_partial.hdf");
   REQUIRE(okay);
 
-<<<<<<< HEAD
   // test getShape
   std::vector<int> datashape;
   okay = hd2.getShape<double>("matrix", datashape);
@@ -110,33 +109,7 @@
   REQUIRE(datashape[1] == 4);
   REQUIRE(datashape[2] == 2);
 
-  // method 1 (relying on vector in hdf_stl)
-  vector<int> readSpec{1, -1};
-  vector<double> readBuffer(4);
-
-  hd2.read(readBuffer, readSpec, "matrix");
-  for (int i = 0; i < 4; i++)
-  {
-    REQUIRE(readBuffer[i] == Approx(allData(1, i)));
-  }
-
-  readSpec[0] = -1;
-  readSpec[1] = 2;
-  hd2.read(readBuffer, readSpec, "matrix");
-  for (int i = 0; i < 3; i++)
-  {
-    REQUIRE(readBuffer[i] == Approx(allData(i, 2)));
-  }
-
-  readSpec[0] = 2;
-  readSpec[1] = 0;
-  hd2.read(readBuffer, readSpec, "matrix");
-  REQUIRE(readBuffer[0] == Approx(allData(2, 0)));
-
-  // method 2 (direct utilization of hyperslab_proxy in client code)
-=======
   // method 1 (direct utilization of hyperslab_proxy in client code)
->>>>>>> 1ebb34de
   Matrix<double> outbuffer1(1, 4);
   Matrix<double> outbuffer2(3, 1);
   Matrix<double> outbuffer3(1, 1);
@@ -180,7 +153,6 @@
   hd2.read(pxy3, "matrix");
   REQUIRE(outbuffer3(0, 0) == Approx(allData(2, 0)));
 
-<<<<<<< HEAD
   // mostly the same as outbuffer2 but outbuffer4 resized by hyperslab_proxy
   dims_local[0] = 3;
   dims_local[1] = 1;
@@ -193,49 +165,29 @@
   for (int i = 0; i < 3; i++)
     REQUIRE(outbuffer2(i, 0) == Approx(allData(i, 2)));
 
-  // method 3 here
-  Matrix<double> locob1(1, 4);
-  Matrix<double> locob2(3, 1);
-  Matrix<double> locob3(1, 1);
-  std::array<int, 2> locReadSpec{1, -1};
-  hd2.readHyperslabNew(locob1, locReadSpec, "matrix");
-=======
   // method 2 here
   Matrix<double> locob1(1, 4);
   Matrix<double> locob2(3, 1);
   Matrix<double> locob3(1, 1);
-  TinyVector<int, 2> readSpec{1, -1};
+  std::array<int, 2> readSpec{1, -1};
   hd2.readHyperslab(locob1, readSpec, "matrix");
->>>>>>> 1ebb34de
   for (int i = 0; i < 4; i++)
   {
     REQUIRE(locob1(0, i) == Approx(allData(1, i)));
   }
 
-<<<<<<< HEAD
-  locReadSpec[0] = -1;
-  locReadSpec[1] = 2;
-  hd2.readHyperslabNew(locob2, locReadSpec, "matrix");
-=======
   readSpec[0] = -1;
   readSpec[1] = 2;
   hd2.readHyperslab(locob2, readSpec, "matrix");
->>>>>>> 1ebb34de
   for (int i = 0; i < 3; i++)
   {
     REQUIRE(locob2.data()[i] == Approx(allData(i, 2)));
     REQUIRE(locob2(i) == Approx(allData(i,2)));
   }
 
-<<<<<<< HEAD
-  locReadSpec[0] = 2;
-  locReadSpec[1] = 0;
-  hd2.readHyperslabNew(locob3, locReadSpec, "matrix");
-=======
   readSpec[0] = 2;
   readSpec[1] = 0;
   hd2.readHyperslab(locob3, readSpec, "matrix");
->>>>>>> 1ebb34de
   REQUIRE(locob3.data()[0] == Approx(allData(2, 0)));
   hd2.close();
 }