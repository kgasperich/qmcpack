//////////////////////////////////////////////////////////////////////////////////////
// This file is distributed under the University of Illinois/NCSA Open Source License.
// See LICENSE file in top directory for details.
//
// Copyright (c) 2016 Jeongnim Kim and QMCPACK developers.
//
// File developed by: Jeremy McMinnis, jmcminis@gmail.com, University of Illinois at Urbana-Champaign
//                    Luke Shulenburger, lshulen@sandia.gov, Sandia National Laboratories
//
// File created by: Jeongnim Kim, jeongnim.kim@gmail.com, University of Illinois at Urbana-Champaign
//////////////////////////////////////////////////////////////////////////////////////


#ifndef QMCPLUSPLUS_HDF5_ARCHIVE_H
#define QMCPLUSPLUS_HDF5_ARCHIVE_H

#include <Configuration.h>
#include <io/hdf_datatype.h>
#include <io/hdf_dataspace.h>
#include <io/hdf_dataproxy.h>
#if defined(HAVE_LIBHDF5)
#include <io/hdf_pete.h>
#include <io/hdf_stl.h>
#include <io/hdf_hyperslab.h>
//#include <io/hdf_double_hyperslab.h>
#endif
#include <stack>
#include <bitset>
#ifdef HAVE_MPI
#include "mpi3/communicator.hpp"
#endif

class Communicate;

namespace qmcplusplus
{
/** class to handle hdf file
 */
class hdf_archive
{
private:
  enum
  {
    IS_PARALLEL = 0,
    IS_MASTER,
    NOIO
  };
  static const hid_t is_closed = -1;
  /** bitset of the io mode
   * Mode[IS_PARALLEL] : true, if parallel
   * Mode[IS_MASTER] : true, if the node is master
   * Mode[NOIO] : true, if I/O is not performed
   */
  std::bitset<4> Mode;
  ///file id
  hid_t file_id;
  ///access id
  hid_t access_id;
  ///transfer property
  hid_t xfer_plist;
  ///error type
  H5E_auto_t err_func;
  ///error handling
  void* client_data;
  ///FILO to handle H5Group
  std::stack<hid_t> group_id;

public:
  ///Public pointer to communicator. Ugly. Relation between  MPI, hdf_archive, and other classed to be rethought.
  Communicate* myComm;
  /** constructor
   * @param c communicator
   * @param request_pio turns on parallel I/O,
   *        if true and PHDF5 is available, hdf_archive is in parallel collective IO mode
   *        if true and PHDF5 is not available, hdf_archive is in master-only IO mode
   *        if false, hdf_archive is in independent IO mode
   */
  template<class Comm = Communicate*>
  hdf_archive(Comm c, bool request_pio = false) : file_id(is_closed), access_id(H5P_DEFAULT), xfer_plist(H5P_DEFAULT)
  {
    H5Eget_auto(&err_func, &client_data);
    H5Eset_auto(NULL, NULL);
    set_access_plist(request_pio, c);
  }
  hdf_archive() : file_id(is_closed), access_id(H5P_DEFAULT), xfer_plist(H5P_DEFAULT)
  {
    H5Eget_auto(&err_func, &client_data);
    H5Eset_auto(NULL, NULL);
    set_access_plist();
  }
  ///destructor
  ~hdf_archive();

  ///set the access property
  void set_access_plist(bool request_pio, Communicate* comm);
#ifdef HAVE_MPI
  void set_access_plist(bool request_pio, boost::mpi3::communicator& comm);
#endif
  void set_access_plist();

  ///return true if parallel i/o
  inline bool is_parallel() const { return Mode[IS_PARALLEL]; }

  ///return true if master in parallel i/o
  inline bool is_master() const { return Mode[IS_MASTER]; }

  /** create a file
   * @param fname name of hdf5 file
   * @param flags i/o mode
   * @return true, if creation is successful
   */
  bool create(const std::string& fname, unsigned flags = H5F_ACC_TRUNC);

  /** open a file
   * @param fname name of hdf5 file
   * @param flags i/o mode
   * @return file_id, if open is successful
   */
  bool open(const std::string& fname, unsigned flags = H5F_ACC_RDWR);

  ///close all the open groups and file
  void close();

  ///flush a file
  inline void flush()
  {
    if (file_id != is_closed)
      H5Fflush(file_id, H5F_SCOPE_LOCAL);
  }

  ///return true if the file is closed
  inline bool closed() { return file_id == is_closed; }

  /** check if aname is a group
   * @param aname group's name
   * @return true, if aname exists and it is a group
   */
  bool is_group(const std::string& aname);

  /** return the top of the group stack
   */
  inline hid_t top() const { return group_id.empty() ? is_closed : group_id.top(); }

  /** check if any groups are open
      group stack will have entries if so
      @return true if any groups are open
   */
  inline bool open_groups() { return group_id.empty(); }

  /** push a group to the group stack
   * @param gname name of the group
   * @param createit if true, group is create when missing
   */
  hid_t push(const std::string& gname, bool createit = true);

  inline void pop()
  {
    if (file_id == is_closed || group_id.empty())
      return;
    hid_t g = group_id.top();
    group_id.pop();
    H5Gclose(g);
  }

  /* write the data to the group aname and return status
     use write() for inbuilt error checking
     @return true if successful
   */
  template<typename T>
  bool writeEntry(T& data, const std::string& aname)
  {
    if (Mode[NOIO])
      return true;
    if (!(Mode[IS_PARALLEL] || Mode[IS_MASTER]))
      std::runtime_error("Only write data in parallel or by master but not every rank!");
    hid_t p = group_id.empty() ? file_id : group_id.top();
    h5data_proxy<T> e(data);
    return e.write(p, aname, xfer_plist);
  }

  /* write the data to the group aname and check status
     runtime error is issued on I/O error
   */
  template<typename T>
  void write(T& data, const std::string& aname)
  {
    if (!writeEntry(data, aname))
    {
      std::runtime_error("HDF5 write failure in hdf_archive::write " + aname);
    }
  }

<<<<<<< HEAD
  /* write the data to the group aname and check status
     Use externally provided dimensions for shape of entry in hdf
     runtime error is issued on I/O error
   */
  template<typename T>
  void write(T& data, const std::vector<hsize_t>& dims, const std::string& aname)
  {
    if (!writeEntry(data, dims, aname))
    {
      std::runtime_error("HDF5 write failure in hdf_archive::write " + aname);
    }
  }

  /* read the filespace shape from the group aname
     @return true if successful
   */
  template<typename T>
  bool getShape(const std::string& aname, std::vector<int>& sizes_out)
  {
    if (Mode[NOIO])
      return true;
    hid_t p = group_id.empty() ? file_id : group_id.top();
    return getDataShape<T>(p, aname, sizes_out);
  }

=======
>>>>>>> 1ebb34de
  /* read the data from the group aname and return status
     use read() for inbuilt error checking
     @return true if successful
   */
  template<typename T>
  bool readEntry(T& data, const std::string& aname)
  {
    if (Mode[NOIO])
      return true;
    hid_t p = group_id.empty() ? file_id : group_id.top();
    h5data_proxy<T> e(data);
    return e.read(p, aname, xfer_plist);
  }

  /* read the data from the group aname and return status
     use read() for inbuilt error checking
     @return true if successful

     This is using slicing of the dataspace described in the corresponding 
     version of read
  */
<<<<<<< HEAD
  template<typename T>
  bool readEntry(T& data, const std::vector<int>& readSpec, const std::string& aname)
  {
    if (Mode[NOIO])
      return true;
    hid_t p = group_id.empty() ? file_id : group_id.top();
    h5data_proxy<T> e(data);
    return e.read(p, aname, readSpec);
  }

/*
=======
>>>>>>> 1ebb34de
  template<typename T, typename IC>
  bool readHyperslabEntry(T& data, const IC& readSpec, const std::string& aname)
  {
    if (Mode[NOIO])
      return true;
    hid_t p = group_id.empty() ? file_id : group_id.top();
    std::vector<hsize_t> offset(readSpec.size());
    std::vector<hsize_t> count(readSpec.size());
    int numElements;
    getOffsets(p, aname, readSpec, offset, count, numElements);
    hyperslab_proxy<T,7> pxy(data, count, count, offset);
    return readEntry(pxy, aname);
  }
*/

  template<typename T, typename IT, unsigned DIM>
  void readEntryHyperslabNew(T& data, const std::array<IT, DIM>& readSpec, const std::string& aname)
  {
    std::array<hsize_t, DIM> globals, counts, offsets;
    for(int dim = 0; dim < DIM; dim++)
    {
      globals[dim] = 0;
      if (readSpec[dim] < 0)
      {
        counts[dim] = 0;
        offsets[dim] = 0;
      }
      else
      {
        counts[dim] = 1;
        offsets[dim] = static_cast<hsize_t>(readSpec[dim]);
      }
    }

    hyperslab_proxy<T, DIM> pxy(data, globals, counts, offsets);
    return readEntry(pxy, aname);
  }

  /* read the data from the group aname and check status
     runtime error is issued on I/O error
   */
  template<typename T>
  void read(T& data, const std::string& aname)
  {
    if (!readEntry(data, aname))
    {
      std::runtime_error("HDF5 read failure in hdf_archive::read " + aname);
    }
  }

  /* read a portion of the data from the group aname and check status
     runtime error is issued on I/O error

     note the vector must have dimensionality corresponding to the dataset,
     values for a dimension must be [0,num_entries-1] for that dimension to specify
     which value to hold and a -1 to grab all elements from that dimension
     for example, if the dataset was [5,2,6] and the vector contained (2,1,-1),
     this would grab 6 elements corresponding to [2,1,:]
  */
<<<<<<< HEAD
  template<typename T>
  void read(T& data, const std::vector<int>& readSpec, const std::string& aname)
  {
    if (!readEntry(data, readSpec, aname))
    {
      std::runtime_error("HDF5 read failure in hdf_archive::read " + aname);
    }
  }

  // new version that will use hyperslab rather than stl specific things
/*
=======
>>>>>>> 1ebb34de
  template<typename T, typename IC>
  void readHyperslab(T& data, const IC& readSpec, const std::string& aname)
  {
    if (!readHyperslabEntry(data, readSpec, aname))
    {
      std::runtime_error("HDF5 read failure in hdf_archive::readHyperslab " + aname);
    }
  }
*/
  template<typename T, typename IT, std::size_t DIM>
  void readHyperslabNew(T& data, const std::array<IT, DIM>& readSpec, const std::string& aname)
  {
    std::array<hsize_t, DIM> globals, counts, offsets;
    for(int dim = 0; dim < DIM; dim++)
    {
      globals[dim] = 0;
      if (readSpec[dim] < 0)
      {
        counts[dim] = 0;
        offsets[dim] = 0;
      }
      else
      {
        counts[dim] = 1;
        offsets[dim] = static_cast<hsize_t>(readSpec[dim]);
      }
    }

    hyperslab_proxy<T, DIM> pxy(data, globals, counts, offsets);
    read(pxy, aname);
  }

  inline void unlink(const std::string& aname)
  {
    if (Mode[NOIO])
      return;
    hid_t p       = group_id.empty() ? file_id : group_id.top();
    herr_t status = H5Gunlink(p, aname.c_str());
  }
};

} // namespace qmcplusplus
#endif<|MERGE_RESOLUTION|>--- conflicted
+++ resolved
@@ -190,20 +190,6 @@
     }
   }
 
-<<<<<<< HEAD
-  /* write the data to the group aname and check status
-     Use externally provided dimensions for shape of entry in hdf
-     runtime error is issued on I/O error
-   */
-  template<typename T>
-  void write(T& data, const std::vector<hsize_t>& dims, const std::string& aname)
-  {
-    if (!writeEntry(data, dims, aname))
-    {
-      std::runtime_error("HDF5 write failure in hdf_archive::write " + aname);
-    }
-  }
-
   /* read the filespace shape from the group aname
      @return true if successful
    */
@@ -216,8 +202,6 @@
     return getDataShape<T>(p, aname, sizes_out);
   }
 
-=======
->>>>>>> 1ebb34de
   /* read the data from the group aname and return status
      use read() for inbuilt error checking
      @return true if successful
@@ -232,44 +216,29 @@
     return e.read(p, aname, xfer_plist);
   }
 
-  /* read the data from the group aname and return status
-     use read() for inbuilt error checking
-     @return true if successful
-
-     This is using slicing of the dataspace described in the corresponding 
-     version of read
+  /* read the data from the group aname and check status
+     runtime error is issued on I/O error
+   */
+  template<typename T>
+  void read(T& data, const std::string& aname)
+  {
+    if (!readEntry(data, aname))
+    {
+      std::runtime_error("HDF5 read failure in hdf_archive::read " + aname);
+    }
+  }
+
+  /* read a portion of the data from the group aname and check status
+     runtime error is issued on I/O error
+
+     note the vector must have dimensionality corresponding to the dataset,
+     values for a dimension must be [0,num_entries-1] for that dimension to specify
+     which value to hold and a -1 to grab all elements from that dimension
+     for example, if the dataset was [5,2,6] and the vector contained (2,1,-1),
+     this would grab 6 elements corresponding to [2,1,:]
   */
-<<<<<<< HEAD
-  template<typename T>
-  bool readEntry(T& data, const std::vector<int>& readSpec, const std::string& aname)
-  {
-    if (Mode[NOIO])
-      return true;
-    hid_t p = group_id.empty() ? file_id : group_id.top();
-    h5data_proxy<T> e(data);
-    return e.read(p, aname, readSpec);
-  }
-
-/*
-=======
->>>>>>> 1ebb34de
-  template<typename T, typename IC>
-  bool readHyperslabEntry(T& data, const IC& readSpec, const std::string& aname)
-  {
-    if (Mode[NOIO])
-      return true;
-    hid_t p = group_id.empty() ? file_id : group_id.top();
-    std::vector<hsize_t> offset(readSpec.size());
-    std::vector<hsize_t> count(readSpec.size());
-    int numElements;
-    getOffsets(p, aname, readSpec, offset, count, numElements);
-    hyperslab_proxy<T,7> pxy(data, count, count, offset);
-    return readEntry(pxy, aname);
-  }
-*/
-
-  template<typename T, typename IT, unsigned DIM>
-  void readEntryHyperslabNew(T& data, const std::array<IT, DIM>& readSpec, const std::string& aname)
+  template<typename T, typename IT, std::size_t DIM>
+  void readHyperslab(T& data, const std::array<IT, DIM>& readSpec, const std::string& aname)
   {
     std::array<hsize_t, DIM> globals, counts, offsets;
     for(int dim = 0; dim < DIM; dim++)
@@ -288,73 +257,6 @@
     }
 
     hyperslab_proxy<T, DIM> pxy(data, globals, counts, offsets);
-    return readEntry(pxy, aname);
-  }
-
-  /* read the data from the group aname and check status
-     runtime error is issued on I/O error
-   */
-  template<typename T>
-  void read(T& data, const std::string& aname)
-  {
-    if (!readEntry(data, aname))
-    {
-      std::runtime_error("HDF5 read failure in hdf_archive::read " + aname);
-    }
-  }
-
-  /* read a portion of the data from the group aname and check status
-     runtime error is issued on I/O error
-
-     note the vector must have dimensionality corresponding to the dataset,
-     values for a dimension must be [0,num_entries-1] for that dimension to specify
-     which value to hold and a -1 to grab all elements from that dimension
-     for example, if the dataset was [5,2,6] and the vector contained (2,1,-1),
-     this would grab 6 elements corresponding to [2,1,:]
-  */
-<<<<<<< HEAD
-  template<typename T>
-  void read(T& data, const std::vector<int>& readSpec, const std::string& aname)
-  {
-    if (!readEntry(data, readSpec, aname))
-    {
-      std::runtime_error("HDF5 read failure in hdf_archive::read " + aname);
-    }
-  }
-
-  // new version that will use hyperslab rather than stl specific things
-/*
-=======
->>>>>>> 1ebb34de
-  template<typename T, typename IC>
-  void readHyperslab(T& data, const IC& readSpec, const std::string& aname)
-  {
-    if (!readHyperslabEntry(data, readSpec, aname))
-    {
-      std::runtime_error("HDF5 read failure in hdf_archive::readHyperslab " + aname);
-    }
-  }
-*/
-  template<typename T, typename IT, std::size_t DIM>
-  void readHyperslabNew(T& data, const std::array<IT, DIM>& readSpec, const std::string& aname)
-  {
-    std::array<hsize_t, DIM> globals, counts, offsets;
-    for(int dim = 0; dim < DIM; dim++)
-    {
-      globals[dim] = 0;
-      if (readSpec[dim] < 0)
-      {
-        counts[dim] = 0;
-        offsets[dim] = 0;
-      }
-      else
-      {
-        counts[dim] = 1;
-        offsets[dim] = static_cast<hsize_t>(readSpec[dim]);
-      }
-    }
-
-    hyperslab_proxy<T, DIM> pxy(data, globals, counts, offsets);
     read(pxy, aname);
   }
 
