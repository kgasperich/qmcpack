--- conflicted
+++ resolved
@@ -35,10 +35,6 @@
 TEST_CASE("ModernStringUtils_split", "[utilities]")
 {
   using modernstrutil::split;
-<<<<<<< HEAD
-  std::string test_line{"hi there 101, random line"};
-  auto tokens = split(test_line, " ");
-=======
 
   std::string nothing;
   auto no_tokens = split(nothing, " ");
@@ -56,20 +52,12 @@
   
   std::string test_line{"hi there 101, random line"};
   tokens = split(test_line, " ");
->>>>>>> 3c3b92ce
-  CHECK(tokens[0].size() == 2);
-  CHECK(tokens[4].size() == 4);
-  CHECK(tokens[3] == "random");
-
-<<<<<<< HEAD
-=======
   tokens = split(test_line, "");
   CHECK(tokens.size() == 1);
 
   tokens = split(test_line, ";");
   CHECK(tokens.size() == 1);
   
->>>>>>> 3c3b92ce
   std::string test_lines{R"(
 this is a multi
 line
@@ -96,8 +84,6 @@
 
 TEST_CASE("ModernStringUtils_strip", "[utilities]")
 {
-<<<<<<< HEAD
-=======
   using modernstrutil::strip;
 
   std::string nothing;
@@ -108,17 +94,13 @@
   auto stripped_white_space = strip(white_space);
   CHECK(stripped_white_space.empty());
 
->>>>>>> 3c3b92ce
   std::string test_lines{R"(
     r1 1 0 0
     r2 0 1 0
     r3 0 0 1
 )"};
 
-<<<<<<< HEAD
   using modernstrutil::strip;
-=======
->>>>>>> 3c3b92ce
   std::string_view stripped_lines = strip(test_lines);
 
   std::string_view ref_stripped{"r1 1 0 0\n    r2 0 1 0\n    r3 0 0 1"};
