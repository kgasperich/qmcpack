#//////////////////////////////////////////////////////////////////////////////////////
#// This file is distributed under the University of Illinois/NCSA Open Source License.
#// See LICENSE file in top directory for details.
#//
#// Copyright (c) 2016 Jeongnim Kim and QMCPACK developers.
#//
#// File developed by: Jeongnim Kim, jeongnim.kim@gmail.com, University of Illinois at Urbana-Champaign
#//                    Jeremy McMinnis, jmcminis@gmail.com, University of Illinois at Urbana-Champaign
#//                    Ken Esler, kpesler@gmail.com, University of Illinois at Urbana-Champaign
#//                    Cynthia Gu, zg1@ornl.gov, Oak Ridge National Laboratory
#//                    Norbert Podhorszki, pnorbert@ornl.gov, Oak Ridge National Laboratory
#//                    Raymond Clay III, j.k.rofling@gmail.com, Lawrence Livermore National Laboratory
#//                    Ying Wai Li, yingwaili@ornl.gov, Oak Ridge National Laboratory
#//                    Marl Dewing, markdewing@gmail.com, University of Illinois at Urbana-Champaign
#//		       Ye Luo, yeluo@anl.gov, Argonne National Laboratory
#//
#// File created by: Jeongnim Kim, jeongnim.kim@gmail.com, University of Illinois at Urbana-Champaign
#//////////////////////////////////////////////////////////////////////////////////////

CONFIGURE_FILE(${qmcpack_SOURCE_DIR}/src/config.h.cmake.in
  ${qmcpack_BINARY_DIR}/src/config.h)

SET(GITREV_BARE_FILE git-rev.h)
SET(GITREV_BARE_TMP git-rev-tmp.h)
SET(GITREV_FILE ${CMAKE_BINARY_DIR}/src/${GITREV_BARE_FILE})
SET(GITREV_TMP ${CMAKE_BINARY_DIR}/src/${GITREV_BARE_TMP})

# Always clean up git-rev-tmp.h file when cmake is run
EXECUTE_PROCESS(
  COMMAND ${CMAKE_COMMAND} -E remove ${GITREV_TMP}
)

IF (IS_GIT_PROJECT)
  # The following custom command picks up changes to the git revision information
  # every time the project is rebuilt. Even if the repository is updated (git pull)
  # without re-running cmake. It also appends '-dirty' to the commit hash if there are
  # unsaved changes to the repository.
  #
  # To avoid triggering a relink every time, the repository info is saved to
  # a temporary file, and the temporary file is copied over the actual file
  # only if the contents changed (using 'copy_if_different').
  # The temporary file is deleted to force the custom command to run on
  # the next build.
  #
  # Apparently custom commands need to be defined where the output is used.
  # If this in the main CMakeLists.txt it does not work.

  # Sed flags were once an issue and some HPC have old sed's
  set(SED_FLAG "-E")
  EXECUTE_PROCESS(COMMAND "sed" ${SED_FLAG} "s/\"/\\\\\"/g" "<${CMAKE_CURRENT_SOURCE_DIR}/CMakeLists.txt"
    OUTPUT_QUIET
    ERROR_VARIABLE SED_ERROR)
  if ( SED_ERROR MATCHES ".*invalid.*" )
    set(SED_FLAG "-r")
    EXECUTE_PROCESS(COMMAND "sed" ${SED_FLAG} "s/\"/\\\\\"/g" "<${CMAKE_CURRENT_SOURCE_DIR}/CMakeLists.txt"
      OUTPUT_QUIET ERROR_QUIET
      ERROR_VARIABLE SED_ERROR)
    if ( SED_ERROR MATCHES ".*invalid.*" )
      MESSAGE(WARNING "Your system supports neither the sed -E or -r flag, git revision information will not be included in output")
    else ( SED_ERROR MATCHES ".*invalid.*" )
      MESSAGE("sed supports -r")
    endif ( SED_ERROR MATCHES ".*invalid.*" )
  else ( SED_ERROR MATCHES ".*invalid.*" )
    MESSAGE("sed supports -E")
  endif ( SED_ERROR MATCHES ".*invalid.*" )

  ADD_CUSTOM_COMMAND(
    OUTPUT ${GITREV_TMP}
    COMMAND ${CMAKE_COMMAND} -E echo_append "#define GIT_BRANCH_RAW " > ${GITREV_TMP}
    COMMAND ${GIT_EXECUTABLE} rev-parse --abbrev-ref HEAD >> ${GITREV_TMP}
    COMMAND ${CMAKE_COMMAND} -E echo >> ${GITREV_TMP}
    COMMAND ${CMAKE_COMMAND} -E echo_append "#define GIT_HASH_RAW " >> ${GITREV_TMP}
    COMMAND ${GIT_EXECUTABLE} describe --always --dirty --abbrev=40 --match="NoTagWithThisName" >> ${GITREV_TMP}
    COMMAND ${CMAKE_COMMAND} -E echo >> ${GITREV_TMP}
    COMMAND ${CMAKE_COMMAND} -E echo_append "#define GIT_COMMIT_LAST_CHANGED_RAW " >> ${GITREV_TMP}
    COMMAND ${GIT_EXECUTABLE} log -1 --format=%ad >> ${GITREV_TMP}
    COMMAND ${CMAKE_COMMAND} -E echo >> ${GITREV_TMP}
    COMMAND ${CMAKE_COMMAND} -E echo_append "#define GIT_COMMIT_SUBJECT_RAW \"" >> ${GITREV_TMP}
    COMMAND ${GIT_EXECUTABLE} log -1 --format=%s | sed ${SED_FLAG} "s/\"/\\\\\"/g" | tr -d '\\n' >> ${GITREV_TMP}
    COMMAND ${CMAKE_COMMAND} -E echo_append "\"" >> ${GITREV_TMP}
    COMMAND ${CMAKE_COMMAND} -E echo >> ${GITREV_TMP}
    COMMAND ${CMAKE_COMMAND} -E copy_if_different ${GITREV_TMP} ${GITREV_FILE}
    COMMAND ${CMAKE_COMMAND} -E remove ${GITREV_TMP}
    WORKING_DIRECTORY ${CMAKE_SOURCE_DIR}
    VERBATIM
  )

  # Print some configure-time git info (useful for understanding what commits
  # are in particular build for the nightly CDash reports)

  EXECUTE_PROCESS(
    COMMAND ${GIT_EXECUTABLE} rev-parse --abbrev-ref HEAD
    OUTPUT_VARIABLE GIT_CONFIG_BRANCH
    WORKING_DIRECTORY ${CMAKE_SOURCE_DIR}
    OUTPUT_STRIP_TRAILING_WHITESPACE
  )

  # Breaking down the arguments to 'git describe'
  #  --abbrev=40     Size of hash to print.  This should print the entire hash.
  #  --dirty         Append hash with '-dirty' if there are uncommitted changes.
  # The behavior of describe looks for a tag in the parents first, and then falls
  # back to the commit hash (if --always is specified)
  #  --always        Show the commit hash as fallback
  #  --match="NoTagWithThisName"
  #     If a tag is found, the output looks like:
  #       second_annotated_tag-29-g1fd38cccc0fd2f683ec223ca0783bb671bfedd4e
  #     In order to always get just the commit hash, specify a tag pattern
  #     that should never match.
  EXECUTE_PROCESS(
    COMMAND ${GIT_EXECUTABLE} describe --always --dirty --abbrev=40 --match="NoTagWithThisName"
    OUTPUT_VARIABLE GIT_CONFIG_COMMIT_HASH
    WORKING_DIRECTORY ${CMAKE_SOURCE_DIR}
    OUTPUT_STRIP_TRAILING_WHITESPACE
  )
  MESSAGE("Git branch: ${GIT_CONFIG_BRANCH}")
  MESSAGE("Git commit hash: ${GIT_CONFIG_COMMIT_HASH}")
ENDIF()

INCLUDE_DIRECTORIES("${qmcpack_SOURCE_DIR}/external_codes/boost_multi")


  ####################################
  # create libqmcutil
  ####################################
  SET(UTILITIES
    qmc_common.cpp
    Utilities/RandomGenerator.cpp
    Utilities/OhmmsObject.cpp
    Utilities/SpeciesSet.cpp
    Utilities/SimpleParser.cpp
    Utilities/NewTimer.cpp
    Utilities/RunTimeManager.cpp
    Utilities/ProgressReportEngine.cpp
    Utilities/unit_conversion.cpp
    OhmmsData/Libxml2Doc.cpp
    OhmmsApp/ProjectData.cpp
    OhmmsApp/RandomNumberControl.cpp
    Numerics/OhmmsBlas.cpp
    Numerics/OptimizableFunctorBase.cpp
    Numerics/SmoothFunctions.cpp
<<<<<<< HEAD
    Platforms/sysutil.cpp
=======
>>>>>>> 62375d04
    QMCFactory/OneDimGridFactory.cpp
    Message/Communicate.cpp
    Message/MPIObjectBase.cpp
    Optimize/VariableSet.cpp
    io/hdf_archive.cpp
    )
IF (IS_GIT_PROJECT)
  SET(UTILITIES "${UTILITIES};${GITREV_TMP}")
ENDIF()

  IF(QMC_CUDA)
    SET(UTILITIES ${UTILITIES}
      Numerics/CUDA/cuda_inverse.cu
      CUDA/gpu_vector.cpp
      CUDA/gpu_misc.cpp
      Particle/accept_kernel.cu)
  ENDIF(QMC_CUDA)

  IF(QMC_CUDA)
    CUDA_ADD_LIBRARY(qmcutil ${UTILITIES})
    CUDA_ADD_CUBLAS_TO_TARGET(qmcutil)
  ELSE(QMC_CUDA)
    ADD_LIBRARY(qmcutil ${UTILITIES})
  ENDIF(QMC_CUDA)

  IF(HAVE_CUDA)
    TARGET_LINK_LIBRARIES(qmcutil PRIVATE ${CUDA_LIBRARIES})
  ENDIF(HAVE_CUDA)

  TARGET_LINK_LIBRARIES(qmcutil PUBLIC message)
  TARGET_LINK_LIBRARIES(qmcutil PUBLIC LibXml2::LibXml2 IO::HDF5 Boost::boost ${QMC_UTIL_LIBS})

  # For unit tests, enable use for the fake RNG
  FUNCTION( USE_FAKE_RNG TARGET )
    TARGET_COMPILE_DEFINITIONS(${TARGET} PRIVATE "USE_FAKE_RNG")
  ENDFUNCTION()

  # Put the fake RNG in a separate library so production code doesn't
  # accidentally link to it
  SET(UNIT_TEST_UTILITIES
    Utilities/FakeRandom.cpp
  )
  ADD_LIBRARY(qmcfakerng ${UNIT_TEST_UTILITIES})

  #IF(QMC_BUILD_STATIC)
  #  ADD_LIBRARY(qmcutil STATIC ${UTILITIES})
  #ELSE(QMC_BUILD_STATIC)
  #  ADD_LIBRARY(qmcutil SHARED ${UTILITIES})
  #ENDIF(QMC_BUILD_STATIC)

  ####################################
  # create libqmcbase
  ####################################
  SET(PARTICLE ${PARTICLE}
    Particle/InitMolecularSystem.cpp
    Particle/ParticleSetPool.cpp
    Particle/ParticleSet.cpp
    Particle/VirtualParticleSet.cpp
    Particle/ParticleSet.BC.cpp
    Particle/DynamicCoordinatesBuilder.cpp
    Particle/MCWalkerConfiguration.cpp
    Particle/SampleStack.cpp
    Particle/createDistanceTableAA.cpp
    Particle/createDistanceTableAB.cpp
    Particle/HDFWalkerInputManager.cpp
    LongRange/KContainer.cpp
    LongRange/StructFact.cpp
    LongRange/LPQHIBasis.cpp
    LongRange/LPQHISRCoulombBasis.cpp
    LongRange/EwaldHandler.cpp
    LongRange/EwaldHandler3D.cpp
    LongRange/LRCoulombSingleton.cpp
    )

  IF(ENABLE_OFFLOAD)
    SET(PARTICLE ${PARTICLE}
      Particle/createDistanceTableABOMP.cpp
      )
  ENDIF(ENABLE_OFFLOAD)

  IF(OHMMS_DIM MATCHES 2)
    SET(PARTICLE ${PARTICLE} LongRange/TwoDEwaldHandler.cpp)
  ENDIF(OHMMS_DIM MATCHES 2)


  SET(PARTICLEIO
    ParticleTags.cpp
    ParticleIO/ParticleLayoutIO.cpp
    ParticleIO/XMLParticleIO.cpp
    ParticleIO/ParticleIOUtility.cpp
    Particle/HDFWalkerOutput.cpp
    Particle/HDFWalkerInput_0_0.cpp
    Particle/HDFWalkerInput_0_4.cpp
    )

  IF(OHMMS_DIM MATCHES 3)
    SET(PARTICLEIO ${PARTICLEIO} ParticleIO/ESHDFParticleParser.cpp)
  ENDIF(OHMMS_DIM MATCHES 3)

  #Need to add this if nothing else but miniapps is compiled
  IF(QMC_BUILD_SANDBOX_ONLY)
    SET(PARTICLE ${PARTICLE} QMCWaveFunctions/WaveFunctionComponent.cpp)
  ENDIF(QMC_BUILD_SANDBOX_ONLY)

  ADD_LIBRARY(qmcbase ${PARTICLE} ${PARTICLEIO})

  TARGET_LINK_LIBRARIES(qmcbase PRIVATE qmcminimalcontainers Math::BLAS_LAPACK Math::scalar_vector_functions)

  TARGET_LINK_LIBRARIES(qmcbase PUBLIC qmcplatforms qmcutil)

  SUBDIRS(einspline)
  SUBDIRS(MinimalContainers)
  SUBDIRS(Message)
  SUBDIRS(Platforms)

if(QMC_BUILD_SANDBOX_ONLY)

  MESSAGE(STATUS "Minimal build: only Sandbox")
  SUBDIRS(Sandbox)

else() #{{{

  SUBDIRS(Platforms)
  SUBDIRS(QMCWaveFunctions)
  SUBDIRS(QMCHamiltonians)
  SUBDIRS(QMCDrivers)

  IF(BUILD_LMYENGINE_INTERFACE)
    SET(FORMIC_BINARY_DIR ${qmcpack_BINARY_DIR})
    SUBDIRS(formic/utils)
  ENDIF(BUILD_LMYENGINE_INTERFACE)

  IF(BUILD_AFQMC)
   SUBDIRS(AFQMC)
  ENDIF(BUILD_AFQMC)

  IF(BUILD_FCIQMC)
   SUBDIRS(FCIQMC)
  ENDIF(BUILD_FCIQMC)

  SUBDIRS(QMCApp)

  #IF(BUILD_QMCTOOLS)
  SUBDIRS(QMCTools)
  #ENDIF(BUILD_QMCTOOLS)

  if (BUILD_UNIT_TESTS) #{
    #Unit test directories
    INCLUDE_DIRECTORIES(${PROJECT_SOURCE_DIR}/external_codes/catch)
    INCLUDE(${PROJECT_SOURCE_DIR}/CMake/unit_test.cmake)
    SUBDIRS(OhmmsPETE/tests)
    SUBDIRS(OhmmsSoA/tests)
    SUBDIRS(Numerics/tests)
    SUBDIRS(Utilities/tests)
    SUBDIRS(einspline/tests)
    SUBDIRS(spline2/tests)
    SUBDIRS(Concurrency/tests)
    SUBDIRS(OhmmsData/tests)
    SUBDIRS(io/tests)
    SUBDIRS(Lattice/tests)
    SUBDIRS(LongRange/tests)
    SUBDIRS(Particle/tests)
    SUBDIRS(ParticleIO/tests)
    SUBDIRS(QMCWaveFunctions/tests)
    SUBDIRS(QMCHamiltonians/tests)
    SUBDIRS(type_traits/tests)
    SUBDIRS(ParticleBase/tests)
    SUBDIRS(Estimators/tests)
    SUBDIRS(QMCDrivers/tests)
    SUBDIRS(QMCApp/tests)
    SUBDIRS(Message/tests)
    SUBDIRS(CUDA/tests)
    SUBDIRS(OpenMP/tests)
    SUBDIRS(Optimize/tests)
    SUBDIRS(MinimalContainers/tests)
    SUBDIRS(QMCTools/tests)
  endif() #}

endif() #}}}<|MERGE_RESOLUTION|>--- conflicted
+++ resolved
@@ -138,10 +138,6 @@
     Numerics/OhmmsBlas.cpp
     Numerics/OptimizableFunctorBase.cpp
     Numerics/SmoothFunctions.cpp
-<<<<<<< HEAD
-    Platforms/sysutil.cpp
-=======
->>>>>>> 62375d04
     QMCFactory/OneDimGridFactory.cpp
     Message/Communicate.cpp
     Message/MPIObjectBase.cpp
@@ -250,7 +246,7 @@
 
   TARGET_LINK_LIBRARIES(qmcbase PRIVATE qmcminimalcontainers Math::BLAS_LAPACK Math::scalar_vector_functions)
 
-  TARGET_LINK_LIBRARIES(qmcbase PUBLIC qmcplatforms qmcutil)
+  TARGET_LINK_LIBRARIES(qmcbase PUBLIC qmcutil)
 
   SUBDIRS(einspline)
   SUBDIRS(MinimalContainers)
@@ -264,7 +260,6 @@
 
 else() #{{{
 
-  SUBDIRS(Platforms)
   SUBDIRS(QMCWaveFunctions)
   SUBDIRS(QMCHamiltonians)
   SUBDIRS(QMCDrivers)
