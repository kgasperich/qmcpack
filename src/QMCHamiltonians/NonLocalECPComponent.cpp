//////////////////////////////////////////////////////////////////////////////////////
// This file is distributed under the University of Illinois/NCSA Open Source License.
// See LICENSE file in top directory for details.
//
// Copyright (c) 2016 Jeongnim Kim and QMCPACK developers.
//
// File developed by: Ken Esler, kpesler@gmail.com, University of Illinois at Urbana-Champaign
//                    Jeremy McMinnis, jmcminis@gmail.com, University of Illinois at Urbana-Champaign
//                    Jeongnim Kim, jeongnim.kim@gmail.com, University of Illinois at Urbana-Champaign
//                    Jaron T. Krogel, krogeljt@ornl.gov, Oak Ridge National Laboratory
//                    Mark A. Berrill, berrillma@ornl.gov, Oak Ridge National Laboratory
//
// File created by: Jeongnim Kim, jeongnim.kim@gmail.com, University of Illinois at Urbana-Champaign
//////////////////////////////////////////////////////////////////////////////////////


#include "Particle/DistanceTableData.h"
#include "QMCHamiltonians/NonLocalECPComponent.h"

namespace qmcplusplus
{
NonLocalECPComponent::NonLocalECPComponent() : lmax(0), nchannel(0), nknot(0), Rmax(-1), VP(0)
{
#if !defined(REMOVE_TRACEMANAGER)
  streaming_particles = false;
#endif
}

NonLocalECPComponent::~NonLocalECPComponent()
{
  for (int ip = 0; ip < nlpp_m.size(); ip++)
    delete nlpp_m[ip];
  if (VP)
    delete VP;
}

NonLocalECPComponent* NonLocalECPComponent::makeClone(const ParticleSet& qp)
{
  NonLocalECPComponent* myclone = new NonLocalECPComponent(*this);
  for (int i = 0; i < nlpp_m.size(); ++i)
    myclone->nlpp_m[i] = nlpp_m[i]->makeClone();
  if (VP)
    myclone->VP = new VirtualParticleSet(qp, nknot);
  return myclone;
}

void NonLocalECPComponent::initVirtualParticle(const ParticleSet& qp)
{
  assert(VP == 0);
  outputManager.pause();
  VP = new VirtualParticleSet(qp, nknot);
  outputManager.resume();
}

void NonLocalECPComponent::add(int l, RadialPotentialType* pp)
{
  angpp_m.push_back(l);
  wgt_angpp_m.push_back(static_cast<RealType>(2 * l + 1));
  nlpp_m.push_back(pp);
}

void NonLocalECPComponent::resize_warrays(int n, int m, int l)
{
  psiratio.resize(n);
  gradpsiratio.resize(n);
  deltaV.resize(n);
  cosgrad.resize(n);
  wfngrad.resize(n);
  vrad.resize(m);
  dvrad.resize(m);
  vgrad.resize(m);
  wvec.resize(m);
  Amat.resize(n * m);
  dAmat.resize(n * m);
  lpol.resize(l + 1, 1.0);
  dlpol.resize(l + 1, 0.0);
  rrotsgrid_m.resize(n);
  nchannel = nlpp_m.size();
  nknot    = sgridxyz_m.size();
  //This is just to check
  //for(int nl=1; nl<nlpp_m.size(); nl++) nlpp_m[nl]->setGridManager(false);
  if (lmax)
  {
    if (lmax > 7)
    {
      APP_ABORT("Increase the maximum angular momentum implemented.");
    }
    //Lfactor1.resize(lmax);
    //Lfactor2.resize(lmax);
    for (int nl = 0; nl < lmax; nl++)
    {
      Lfactor1[nl] = static_cast<RealType>(2 * nl + 1);
      Lfactor2[nl] = 1.0e0 / static_cast<RealType>(nl + 1);
    }
  }
}

void NonLocalECPComponent::print(std::ostream& os)
{
  os << "    Maximum angular mementum = " << lmax << std::endl;
  os << "    Number of non-local channels = " << nchannel << std::endl;
  for (int l = 0; l < nchannel; l++)
    os << "       l(" << l << ")=" << angpp_m[l] << std::endl;
  os << "    Cutoff radius = " << Rmax << std::endl;
  os << "    Spherical grids and weights: " << std::endl;
  for (int ik = 0; ik < nknot; ik++)
    os << "       " << sgridxyz_m[ik] << std::setw(20) << sgridweight_m[ik] << std::endl;
}

NonLocalECPComponent::RealType NonLocalECPComponent::evaluateOne(ParticleSet& W,
                                                                 int iat,
                                                                 TrialWaveFunction& psi,
                                                                 int iel,
                                                                 RealType r,
                                                                 const PosType& dr,
                                                                 bool Tmove,
                                                                 std::vector<NonLocalData>& Txy)
{
  constexpr RealType czero(0);
  constexpr RealType cone(1);

  if (VP)
  {
    // Compute ratios with VP
    ParticleSet::ParticlePos_t VPos(nknot);
    for (int j = 0; j < nknot; j++)
    {
      deltaV[j] = r * rrotsgrid_m[j] - dr;
      VPos[j]   = deltaV[j] + W.R[iel];
    }
    VP->makeMoves(iel, VPos, true, iat);
    psi.evaluateRatios(*VP, psiratio);
    for (int j = 0; j < nknot; j++)
      psiratio[j] *= sgridweight_m[j];
  }
  else
  {
    // Compute ratio of wave functions
    for (int j = 0; j < nknot; j++)
    {
      deltaV[j] = r * rrotsgrid_m[j] - dr;
<<<<<<< HEAD
      W.makeMoveOnSphere(iel, deltaV[j]);
//#if defined(QMC_COMPLEX)
      //psiratio[j] = psi.full_ratio(W, iel) * sgridweight_m[j] * std::cos(psi.getPhaseDiff());
//#else
      //psiratio[j] = psi.ratio(W, iel) * sgridweight_m[j];
//#endif
      psiratio[j] = psi.full_ratio(W, iel) * sgridweight_m[j];
=======
      W.makeMove(iel, deltaV[j]);
#if defined(QMC_COMPLEX)
      psiratio[j] = psi.ratio(W, iel) * sgridweight_m[j] * std::cos(psi.getPhaseDiff());
#else
      psiratio[j] = psi.ratio(W, iel) * sgridweight_m[j];
#endif
>>>>>>> 57ec576b
      W.rejectMove(iel);
      psi.resetPhaseDiff();
      //psi.rejectMove(iel);
    }
  }

  // Compute radial potential, multiplied by (2l+1) factor.
  for (int ip = 0; ip < nchannel; ip++)
    vrad[ip] = nlpp_m[ip]->splint(r) * wgt_angpp_m[ip];

  const RealType rinv = cone / r;
  RealType pairpot    = 0;
  // Compute spherical harmonics on grid
  for (int j = 0; j < nknot; j++)
  {
    RealType zz = dot(dr, rrotsgrid_m[j]) * rinv;
    // Forming the Legendre polynomials
    lpol[0]           = cone;
    RealType lpolprev = czero;
    for (int l = 0; l < lmax; l++)
    {
      //Not a big difference
      //lpol[l+1]=(2*l+1)*zz*lpol[l]-l*lpolprev;
      //lpol[l+1]/=(l+1);
      lpol[l + 1] = Lfactor1[l] * zz * lpol[l] - l * lpolprev;
      lpol[l + 1] *= Lfactor2[l];
      lpolprev = lpol[l];
    }

    RealType lsum = czero;
    for (int l = 0; l < nchannel; l++)
      lsum += std::real(vrad[l]) * lpol[angpp_m[l]];
    lsum *= std::real(psiratio[j]);
    if (Tmove)
      Txy.push_back(NonLocalData(iel, lsum, deltaV[j]));
    pairpot += lsum;
  }

#if !defined(REMOVE_TRACEMANAGER)
  if (streaming_particles)
  {
    (*Vi_sample)(iat) += .5 * pairpot;
    (*Ve_sample)(iel) += .5 * pairpot;
  }
#endif
  return pairpot;
}

NonLocalECPComponent::RealType NonLocalECPComponent::evaluateOneWithForces(ParticleSet& W,
                                                                           int iat,
                                                                           TrialWaveFunction& psi,
                                                                           int iel,
                                                                           RealType r,
                                                                           const PosType& dr,
                                                                           PosType& force_iat,
                                                                           bool Tmove,
                                                                           std::vector<NonLocalData>& Txy)
{
  constexpr RealType czero(0);
  constexpr RealType cone(1);

  GradType gradtmp_(0);
  PosType realgradtmp_(0);

  //Pseudopotential derivative w.r.t. ions can be split up into 3 contributions:
  // term coming from the gradient of the radial potential
  PosType gradpotterm_(0);
  // term coming from gradient of legendre polynomial
  PosType gradlpolyterm_(0);
  // term coming from dependence of quadrature grid on ion position.
  PosType gradwfnterm_(0);

  if (VP)
  {
    APP_ABORT("NonLocalECPComponent::evaluateOneWithForces(...): Forces not implemented with virtual particle moves\n");
    // Compute ratios with VP
    ParticleSet::ParticlePos_t VPos(nknot);
    for (int j = 0; j < nknot; j++)
    {
      deltaV[j] = r * rrotsgrid_m[j] - dr;
      VPos[j]   = deltaV[j] + W.R[iel];
    }
    VP->makeMoves(iel, VPos, true, iat);
    psi.evaluateRatios(*VP, psiratio);
    for (int j = 0; j < nknot; j++)
      psiratio[j] *= sgridweight_m[j];
  }
  else
  {
    ValueType ratio(0);
    // Compute ratio of wave functions
    for (int j = 0; j < nknot; j++)
    {
      deltaV[j] = r * rrotsgrid_m[j] - dr;
      W.makeMove(iel, deltaV[j]);
#if defined(QMC_COMPLEX)
      gradtmp_ = 0;

      RealType ratio_mag = psi.ratioGrad(W, iel, gradtmp_);
      RealType ratio_r   = ratio_mag * std::cos(psi.getPhaseDiff());
      RealType ratio_i   = ratio_mag * std::sin(psi.getPhaseDiff());

      ratio = ValueType(ratio_r, ratio_i);

      //Only need the real part.
      psiratio[j] = ratio_r * sgridweight_m[j];

      //QMCPACK spits out $\nabla\Psi(q)/\Psi(q)$.
      //Multiply times $\Psi(q)/\Psi(r)$ to get
      // $\nabla\Psi(q)/\Psi(r)
      gradtmp_ *= ratio;

      //And now we take the real part and save it.
      convert(gradtmp_, gradpsiratio[j]);


#else
      //Real nonlocalpp forces seem to differ from those in the complex build.  Since
      //complex build has been validated against QE, that indicates there's a bug for the real build.

      //      APP_ABORT("NonLocalECPComponent::evaluateOneWithForces(...): Forces not implemented for real wavefunctions yet.");

      gradtmp_ = 0;
      ratio    = psi.ratioGrad(W, iel, gradtmp_);

      gradtmp_ *= ratio;
      psiratio[j] = ratio * sgridweight_m[j];

      gradpsiratio[j] = gradtmp_;
#endif
      W.rejectMove(iel);
      psi.resetPhaseDiff();
      //psi.rejectMove(iel);
    }
  }

  // This is just a temporary variable to dump d2/dr2 into for spline evaluation.
  RealType secondderiv(0);

  const RealType rinv = cone / r;

  // Compute radial potential and its derivative times (2l+1)
  for (int ip = 0; ip < nchannel; ip++)
  {
    //fun fact.  NLPComponent stores v(r) as v(r), and not as r*v(r) like in other places.
    vrad[ip]  = nlpp_m[ip]->splint(r, dvrad[ip], secondderiv) * wgt_angpp_m[ip];
    vgrad[ip] = dvrad[ip] * dr * wgt_angpp_m[ip] * rinv;
  }

  RealType pairpot = 0;
  // Compute spherical harmonics on grid
  for (int j = 0; j < nknot; j++)
  {
    RealType zz        = dot(dr, rrotsgrid_m[j]) * rinv;
    PosType uminusrvec = rrotsgrid_m[j] - zz * dr * rinv;

    cosgrad[j] = rinv * uminusrvec;

    RealType udotgradpsi = dot(gradpsiratio[j], rrotsgrid_m[j]);
    wfngrad[j]           = gradpsiratio[j] - dr * (udotgradpsi * rinv);
    wfngrad[j] *= sgridweight_m[j];

    // Forming the Legendre polynomials
    //P_0(x)=1; P'_0(x)=0.
    lpol[0]  = cone;
    dlpol[0] = czero;

    RealType lpolprev  = czero;
    RealType dlpolprev = czero;

    for (int l = 0; l < lmax; l++)
    {
      //Legendre polynomial recursion formula.
      lpol[l + 1] = Lfactor1[l] * zz * lpol[l] - l * lpolprev;
      lpol[l + 1] *= Lfactor2[l];

      //and for the derivative...
      dlpol[l + 1] = Lfactor1[l] * (zz * dlpol[l] + lpol[l]) - l * dlpolprev;
      dlpol[l + 1] *= Lfactor2[l];

      lpolprev  = lpol[l];
      dlpolprev = dlpol[l];
    }

    RealType lsum = czero;
    // Now to compute the forces:
    gradpotterm_   = 0;
    gradlpolyterm_ = 0;
    gradwfnterm_   = 0;

    for (int l = 0; l < nchannel; l++)
    {
<<<<<<< HEAD
      lsum           += std::real(vrad[l]) * lpol[angpp_m[l]] * std::real(psiratio[j]);
      gradpotterm_   += vgrad[l] * lpol[angpp_m[l]] * std::real(psiratio[j]);
      gradlpolyterm_ += std::real(vrad[l]) * dlpol[angpp_m[l]] * cosgrad[j] * std::real(psiratio[j]);
      gradwfnterm_   += std::real(vrad[l]) * lpol[angpp_m[l]] * wfngrad[j];
=======
      lsum += vrad[l] * lpol[angpp_m[l]] * psiratio[j];
      gradpotterm_ += vgrad[l] * lpol[angpp_m[l]] * psiratio[j];
      gradlpolyterm_ += vrad[l] * dlpol[angpp_m[l]] * cosgrad[j] * psiratio[j];
      gradwfnterm_ += vrad[l] * lpol[angpp_m[l]] * wfngrad[j];
>>>>>>> 57ec576b
    }

    if (Tmove)
      Txy.push_back(NonLocalData(iel, lsum, deltaV[j]));
    pairpot += lsum;
    force_iat += gradpotterm_ + gradlpolyterm_ - gradwfnterm_;
  }

#if !defined(REMOVE_TRACEMANAGER)
  if (streaming_particles)
  {
    (*Vi_sample)(iat) += .5 * pairpot;
    (*Ve_sample)(iel) += .5 * pairpot;
  }
#endif
  return pairpot;
}

NonLocalECPComponent::RealType NonLocalECPComponent::evaluateOneWithForces(ParticleSet& W,
                                                                           ParticleSet& ions,
                                                                           int iat,
                                                                           TrialWaveFunction& psi,
                                                                           int iel,
                                                                           RealType r,
                                                                           const PosType& dr,
                                                                           PosType& force_iat,
                                                                           ParticleSet::ParticlePos_t& pulay_terms,
                                                                           bool Tmove,
                                                                           std::vector<NonLocalData>& Txy)
{
  constexpr RealType czero(0);
  constexpr RealType cone(1);

  GradType gradtmp_(0);
  PosType realgradtmp_(0);

  //Pseudopotential derivative w.r.t. ions can be split up into 3 contributions:
  // term coming from the gradient of the radial potential
  PosType gradpotterm_(0);
  // term coming from gradient of legendre polynomial
  PosType gradlpolyterm_(0);
  // term coming from dependence of quadrature grid on ion position.
  PosType gradwfnterm_(0);

  //Now for the Pulay specific stuff...
  //Full (potentiall complex) $\Psi(...q...)/\Psi(...r...)$ for all quadrature points q.
  std::vector<ValueType> psiratiofull_(nknot);
  // $\nabla_I \Psi(...r...)/\Psi(...r...)$
  ParticleSet::ParticlePos_t pulay_ref;
  ParticleSet::ParticlePos_t pulaytmp_;
  // $\nabla_I \Psi(...q...)/\Psi(...r...)$ for each quadrature point.
  std::vector<ParticleSet::ParticlePos_t> pulay_quad(nknot);

  //A working array for pulay stuff.
  GradType iongradtmp_(0);
  //resize everything.
  pulay_ref.resize(ions.getTotalNum());
  pulaytmp_.resize(ions.getTotalNum());
  for (unsigned int j = 0; j < nknot; j++)
    pulay_quad[j].resize(ions.getTotalNum());

  if (VP)
  {
    APP_ABORT("NonLocalECPComponent::evaluateOneWithForces(...): Forces not implemented with virtual particle moves\n");
    // Compute ratios with VP
    ParticleSet::ParticlePos_t VPos(nknot);
    for (int j = 0; j < nknot; j++)
    {
      deltaV[j] = r * rrotsgrid_m[j] - dr;
      VPos[j]   = deltaV[j] + W.R[iel];
    }
    VP->makeMoves(iel, VPos, true, iat);
    psi.evaluateRatios(*VP, psiratio);
    for (int j = 0; j < nknot; j++)
      psiratio[j] *= sgridweight_m[j];
  }
  else
  {
    ValueType ratio(0);
    // Compute ratio of wave functions
    for (int j = 0; j < nknot; j++)
    {
      deltaV[j] = r * rrotsgrid_m[j] - dr;
      W.makeMove(iel, deltaV[j]);
#if defined(QMC_COMPLEX)
      gradtmp_ = 0;

      RealType ratio_mag = psi.ratioGrad(W, iel, gradtmp_);
      RealType ratio_r   = ratio_mag * std::cos(psi.getPhaseDiff());
      RealType ratio_i   = ratio_mag * std::sin(psi.getPhaseDiff());

      ratio            = ValueType(ratio_r, ratio_i);
      psiratiofull_[j] = ratio;
      //Only need the real part.
      psiratio[j] = ratio_r * sgridweight_m[j];

      //QMCPACK spits out $\nabla\Psi(q)/\Psi(q)$.
      //Multiply times $\Psi(q)/\Psi(r)$ to get
      // $\nabla\Psi(q)/\Psi(r)
      gradtmp_ *= ratio;

      //And now we take the real part and save it.
      convert(gradtmp_, gradpsiratio[j]);


#else
      //Real nonlocalpp forces seem to differ from those in the complex build.  Since
      //complex build has been validated against QE, that indicates there's a bug for the real build.

      gradtmp_ = 0;
      ratio    = psi.ratioGrad(W, iel, gradtmp_);

      psiratiofull_[j] = ratio;
      gradtmp_ *= ratio;
      psiratio[j] = ratio * sgridweight_m[j];

      gradpsiratio[j] = gradtmp_;
#endif
      W.rejectMove(iel);
      psi.resetPhaseDiff();
      //psi.rejectMove(iel);
    }
  }

  // This is just a temporary variable to dump d2/dr2 into for spline evaluation.
  RealType secondderiv(0);

  const RealType rinv = cone / r;

  // Compute radial potential and its derivative times (2l+1)
  for (int ip = 0; ip < nchannel; ip++)
  {
    //fun fact.  NLPComponent stores v(r) as v(r), and not as r*v(r) like in other places.
    vrad[ip]  = nlpp_m[ip]->splint(r, dvrad[ip], secondderiv) * wgt_angpp_m[ip];
    vgrad[ip] = dvrad[ip] * dr * wgt_angpp_m[ip] * rinv;
  }

  //Now to construct the 3N dimensional ionic wfn derivatives for pulay terms.
  //This is going to be slow an painful for now.
  for (unsigned int jat = 0; jat < ions.getTotalNum(); jat++)
  {
    pulay_ref[jat] = psi.evalGradSource(W, ions, jat);
    gradpotterm_   = 0;
    for (unsigned int j = 0; j < nknot; j++)
    {
      deltaV[j] = r * rrotsgrid_m[j] - dr;
      W.makeMove(iel, deltaV[j]);
      //"Accepting" moves is necessary because evalGradSource needs full distance tables
      //for now.
      W.acceptMove(iel);
      iongradtmp_ = psi.evalGradSource(W, ions, jat);
      iongradtmp_ *= psiratiofull_[j] * sgridweight_m[j];
#ifdef QMC_COMPLEX
      convert(iongradtmp_, pulay_quad[j][jat]);
#endif
      pulay_quad[j][jat] = iongradtmp_;
      //And move the particle back.
      deltaV[j] = dr - r * rrotsgrid_m[j];
      W.makeMove(iel, deltaV[j]);
      W.acceptMove(iel);
    }
  }

  RealType pairpot = 0;
  // Compute spherical harmonics on grid
  for (int j = 0; j < nknot; j++)
  {
    RealType zz        = dot(dr, rrotsgrid_m[j]) * rinv;
    PosType uminusrvec = rrotsgrid_m[j] - zz * dr * rinv;

    cosgrad[j] = rinv * uminusrvec;

    RealType udotgradpsi = dot(gradpsiratio[j], rrotsgrid_m[j]);
    wfngrad[j]           = gradpsiratio[j] - dr * (udotgradpsi * rinv);
    wfngrad[j] *= sgridweight_m[j];

    // Forming the Legendre polynomials
    //P_0(x)=1; P'_0(x)=0.
    lpol[0]  = cone;
    dlpol[0] = czero;

    RealType lpolprev  = czero;
    RealType dlpolprev = czero;

    for (int l = 0; l < lmax; l++)
    {
      //Legendre polynomial recursion formula.
      lpol[l + 1] = Lfactor1[l] * zz * lpol[l] - l * lpolprev;
      lpol[l + 1] *= Lfactor2[l];

      //and for the derivative...
      dlpol[l + 1] = Lfactor1[l] * (zz * dlpol[l] + lpol[l]) - l * dlpolprev;
      dlpol[l + 1] *= Lfactor2[l];

      lpolprev  = lpol[l];
      dlpolprev = dlpol[l];
    }

    RealType lsum = czero;
    // Now to compute the forces:
    gradpotterm_   = 0;
    gradlpolyterm_ = 0;
    gradwfnterm_   = 0;
    pulaytmp_      = 0;

    for (int l = 0; l < nchannel; l++)
    {
      //Note.  Because we are computing "forces", there's a -1 difference between this and
      //direct finite difference calculations.
<<<<<<< HEAD
      lsum           += std::real(vrad[l]) * lpol[angpp_m[l]] * std::real(psiratio[j]);
      gradpotterm_   += vgrad[l] * lpol[angpp_m[l]] * std::real(psiratio[j]);
      gradlpolyterm_ += std::real(vrad[l]) * dlpol[angpp_m[l]] * cosgrad[j] * std::real(psiratio[j]);
      gradwfnterm_   += std::real(vrad[l]) * lpol[angpp_m[l]] * wfngrad[j];
      pulaytmp_ -= std::real(vrad[l]) * lpol[angpp_m[l]] * pulay_quad[j];
=======
      lsum += vrad[l] * lpol[angpp_m[l]] * psiratio[j];
      gradpotterm_ += vgrad[l] * lpol[angpp_m[l]] * psiratio[j];
      gradlpolyterm_ += vrad[l] * dlpol[angpp_m[l]] * cosgrad[j] * psiratio[j];
      gradwfnterm_ += vrad[l] * lpol[angpp_m[l]] * wfngrad[j];
      pulaytmp_ -= vrad[l] * lpol[angpp_m[l]] * pulay_quad[j];
>>>>>>> 57ec576b
    }
    pulaytmp_ += lsum * pulay_ref;
    if (Tmove)
      Txy.push_back(NonLocalData(iel, lsum, deltaV[j]));
    pairpot += lsum;
    force_iat += gradpotterm_ + gradlpolyterm_ - gradwfnterm_;
    pulay_terms += pulaytmp_;
  }

#if !defined(REMOVE_TRACEMANAGER)
  if (streaming_particles)
  {
    (*Vi_sample)(iat) += .5 * pairpot;
    (*Ve_sample)(iel) += .5 * pairpot;
  }
#endif
  return pairpot;
}
///Randomly rotate sgrid_m
void NonLocalECPComponent::randomize_grid(RandomGenerator_t& myRNG)
{
  RealType phi(TWOPI * myRNG()), psi(TWOPI * myRNG()), cth(myRNG() - 0.5);
  RealType sph(std::sin(phi)), cph(std::cos(phi)), sth(std::sqrt(1.0 - cth * cth)), sps(std::sin(psi)),
      cps(std::cos(psi));
  TensorType rmat(cph * cth * cps - sph * sps, sph * cth * cps + cph * sps, -sth * cps, -cph * cth * sps - sph * cps,
                  -sph * cth * sps + cph * cps, sth * sps, cph * sth, sph * sth, cth);
  for (int i = 0; i < sgridxyz_m.size(); i++)
    rrotsgrid_m[i] = dot(rmat, sgridxyz_m[i]);
}

template<typename T>
void NonLocalECPComponent::randomize_grid(std::vector<T>& sphere, RandomGenerator_t& myRNG)
{
  RealType phi(TWOPI * myRNG()), psi(TWOPI * myRNG()), cth(myRNG() - 0.5);
  RealType sph(std::sin(phi)), cph(std::cos(phi)), sth(std::sqrt(1.0 - cth * cth)), sps(std::sin(psi)),
      cps(std::cos(psi));
  TensorType rmat(cph * cth * cps - sph * sps, sph * cth * cps + cph * sps, -sth * cps, -cph * cth * sps - sph * cps,
                  -sph * cth * sps + cph * cps, sth * sps, cph * sth, sph * sth, cth);
  SpherGridType::iterator it(sgridxyz_m.begin());
  SpherGridType::iterator it_end(sgridxyz_m.end());
  SpherGridType::iterator jt(rrotsgrid_m.begin());
  while (it != it_end)
  {
    *jt = dot(rmat, *it);
    ++it;
    ++jt;
  }
  //copy the randomized grid to sphere
  for (int i = 0; i < rrotsgrid_m.size(); i++)
    for (int j = 0; j < OHMMS_DIM; j++)
      sphere[OHMMS_DIM * i + j] = rrotsgrid_m[i][j];
}

template void NonLocalECPComponent::randomize_grid(std::vector<float>& sphere, RandomGenerator_t& myRNG);
template void NonLocalECPComponent::randomize_grid(std::vector<double>& sphere, RandomGenerator_t& myRNG);


} // namespace qmcplusplus<|MERGE_RESOLUTION|>--- conflicted
+++ resolved
@@ -139,22 +139,8 @@
     for (int j = 0; j < nknot; j++)
     {
       deltaV[j] = r * rrotsgrid_m[j] - dr;
-<<<<<<< HEAD
-      W.makeMoveOnSphere(iel, deltaV[j]);
-//#if defined(QMC_COMPLEX)
-      //psiratio[j] = psi.full_ratio(W, iel) * sgridweight_m[j] * std::cos(psi.getPhaseDiff());
-//#else
-      //psiratio[j] = psi.ratio(W, iel) * sgridweight_m[j];
-//#endif
+      W.makeMove(iel, deltaV[j]);
       psiratio[j] = psi.full_ratio(W, iel) * sgridweight_m[j];
-=======
-      W.makeMove(iel, deltaV[j]);
-#if defined(QMC_COMPLEX)
-      psiratio[j] = psi.ratio(W, iel) * sgridweight_m[j] * std::cos(psi.getPhaseDiff());
-#else
-      psiratio[j] = psi.ratio(W, iel) * sgridweight_m[j];
-#endif
->>>>>>> 57ec576b
       W.rejectMove(iel);
       psi.resetPhaseDiff();
       //psi.rejectMove(iel);
@@ -347,17 +333,10 @@
 
     for (int l = 0; l < nchannel; l++)
     {
-<<<<<<< HEAD
       lsum           += std::real(vrad[l]) * lpol[angpp_m[l]] * std::real(psiratio[j]);
       gradpotterm_   += vgrad[l] * lpol[angpp_m[l]] * std::real(psiratio[j]);
       gradlpolyterm_ += std::real(vrad[l]) * dlpol[angpp_m[l]] * cosgrad[j] * std::real(psiratio[j]);
       gradwfnterm_   += std::real(vrad[l]) * lpol[angpp_m[l]] * wfngrad[j];
-=======
-      lsum += vrad[l] * lpol[angpp_m[l]] * psiratio[j];
-      gradpotterm_ += vgrad[l] * lpol[angpp_m[l]] * psiratio[j];
-      gradlpolyterm_ += vrad[l] * dlpol[angpp_m[l]] * cosgrad[j] * psiratio[j];
-      gradwfnterm_ += vrad[l] * lpol[angpp_m[l]] * wfngrad[j];
->>>>>>> 57ec576b
     }
 
     if (Tmove)
@@ -567,19 +546,11 @@
     {
       //Note.  Because we are computing "forces", there's a -1 difference between this and
       //direct finite difference calculations.
-<<<<<<< HEAD
       lsum           += std::real(vrad[l]) * lpol[angpp_m[l]] * std::real(psiratio[j]);
       gradpotterm_   += vgrad[l] * lpol[angpp_m[l]] * std::real(psiratio[j]);
       gradlpolyterm_ += std::real(vrad[l]) * dlpol[angpp_m[l]] * cosgrad[j] * std::real(psiratio[j]);
       gradwfnterm_   += std::real(vrad[l]) * lpol[angpp_m[l]] * wfngrad[j];
       pulaytmp_ -= std::real(vrad[l]) * lpol[angpp_m[l]] * pulay_quad[j];
-=======
-      lsum += vrad[l] * lpol[angpp_m[l]] * psiratio[j];
-      gradpotterm_ += vgrad[l] * lpol[angpp_m[l]] * psiratio[j];
-      gradlpolyterm_ += vrad[l] * dlpol[angpp_m[l]] * cosgrad[j] * psiratio[j];
-      gradwfnterm_ += vrad[l] * lpol[angpp_m[l]] * wfngrad[j];
-      pulaytmp_ -= vrad[l] * lpol[angpp_m[l]] * pulay_quad[j];
->>>>>>> 57ec576b
     }
     pulaytmp_ += lsum * pulay_ref;
     if (Tmove)
