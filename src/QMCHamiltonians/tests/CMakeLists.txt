--- conflicted
+++ resolved
@@ -38,11 +38,8 @@
          test_PairCorrEstimator.cpp
          test_SkAllEstimator.cpp
          test_QMCHamiltonian.cpp
-<<<<<<< HEAD
          test_derivs.cpp
-=======
          test_ObservableHelper.cpp
->>>>>>> a2ab8a07
          )
          
 IF(QMC_CUDA)
