//////////////////////////////////////////////////////////////////////////////////////
// This file is distributed under the University of Illinois/NCSA Open Source License.
// See LICENSE file in top directory for details.
//
// Copyright (c) 2016 Jeongnim Kim and QMCPACK developers.
//
// File developed by: D. Das, University of Illinois at Urbana-Champaign
//                    John R. Gergely,  University of Illinois at Urbana-Champaign
//                    Ken Esler, kpesler@gmail.com, University of Illinois at Urbana-Champaign
//                    Jeremy McMinnis, jmcminis@gmail.com, University of Illinois at Urbana-Champaign
//                    Jeongnim Kim, jeongnim.kim@gmail.com, University of Illinois at Urbana-Champaign
//                    Jaron T. Krogel, krogeljt@ornl.gov, Oak Ridge National Laboratory
//                    Mark A. Berrill, berrillma@ornl.gov, Oak Ridge National Laboratory
//
// File created by: Jeongnim Kim, jeongnim.kim@gmail.com, University of Illinois at Urbana-Champaign
//////////////////////////////////////////////////////////////////////////////////////


/**@file QMCHamiltonianBase.h
 *@brief Declaration of QMCHamiltonianBase
 */
#ifndef QMCPLUSPLUS_HAMILTONIANBASE_H
#define QMCPLUSPLUS_HAMILTONIANBASE_H

#include <Particle/ParticleSet.h>
#include <OhmmsData/RecordProperty.h>
#include <Utilities/RandomGenerator.h>
#include <QMCHamiltonians/observable_helper.h>
#if !defined(REMOVE_TRACEMANAGER)
#include <Estimators/TraceManager.h>
#endif
#include <QMCWaveFunctions/OrbitalSetTraits.h>
#include <bitset>

namespace qmcplusplus
{
class MCWalkerConfiguration;

/**@defgroup hamiltonian Hamiltonian group
 * @brief QMCHamiltonian and its component, QMCHamiltonianBase
 *
 */
class DistanceTableData;
class TrialWaveFunction;
class QMCHamiltonian;

struct NonLocalData : public QMCTraits
{
  IndexType PID;
  RealType Weight;
  PosType Delta;
  inline NonLocalData() : PID(-1), Weight(1.0) {}
  inline NonLocalData(IndexType id, RealType w, const PosType& d) : PID(id), Weight(w), Delta(d) {}
};

/** @ingroup hamiltonian
 * @brief An abstract class for Local Energy operators
 *
 * Return_t is defined as RealTye.
 * The types should be checked when using complex wave functions.
 */
struct QMCHamiltonianBase : public QMCTraits
{
  /** type of return value of evaluate
   */
<<<<<<< HEAD
  typedef EstimatorValueType Return_ct;
  typedef EstimatorRealType Return_t;
=======
  typedef FullPrecRealType Return_t;
>>>>>>> 57ec576b
  /** typedef for the serialized buffer
   *
   * PooledData<RealType> is used to serialized an anonymous buffer
   */
  typedef ParticleSet::Buffer_t BufferType;
  ///typedef for the walker
  typedef ParticleSet::Walker_t Walker_t;
  ///typedef for the ParticleScalar
  typedef ParticleSet::Scalar_t ParticleScalar_t;

  ///enum to denote energy domain of operators
  enum energy_domains
  {
    kinetic = 0,
    potential,
    no_energy_domain
  };

  enum quantum_domains
  {
    no_quantum_domain = 0,
    classical,
    quantum,
    classical_classical,
    quantum_classical,
    quantum_quantum
  };

  ///quantum_domain of the (particle) operator, default = no_quantum_domain
  quantum_domains quantum_domain;
  ///energy domain of the operator (kinetic/potential), default = no_energy_domain
  energy_domains energy_domain;
  ///enum for UpdateMode
  enum
  {
    PRIMARY     = 0,
    OPTIMIZABLE = 1,
    RATIOUPDATE = 2,
    PHYSICAL    = 3,
    COLLECTABLE = 4,
    NONLOCAL    = 5,
  };

  ///set the current update mode
  std::bitset<8> UpdateMode;
  ///starting index of this object
  int myIndex;
  ///number of dependents: to be removed
  int Dependants;
  ///current value
  Return_t Value;
  ///a new value for a proposed move
  Return_t NewValue;
  /// This is used to store the value for force on the source
  /// ParticleSet.  It is accumulated if setComputeForces(true).
  ParticleSet::ParticlePos_t IonForce;
  ///reference to the current walker
  Walker_t* tWalker;
  //Walker<Return_t, ParticleSet::ParticleGradient_t>* tWalker;
  ///name of this object
  std::string myName;
  ///name of dependent object: to be removed
  std::string depName;

#if !defined(REMOVE_TRACEMANAGER)
  ///whether traces are being collected
  TraceRequest request;
  bool streaming_scalars;
  bool streaming_particles;
  bool have_required_traces;
  std::vector<RealType> ValueVector;

  ///array to store sample value
  Array<RealType, 1>* value_sample;
#endif

  ///constructor
  QMCHamiltonianBase();

  ///virtual destructor
  virtual ~QMCHamiltonianBase() {}

  ///set energy domain
  void set_energy_domain(energy_domains edomain);

  ///return whether the energy domain is valid
  inline bool energy_domain_valid(energy_domains edomain) const { return edomain != no_energy_domain; }

  ///return whether the energy domain is valid
  inline bool energy_domain_valid() const { return energy_domain_valid(energy_domain); }

  ///set quantum domain
  void set_quantum_domain(quantum_domains qdomain);

  ///set quantum domain for one-body operator
  void one_body_quantum_domain(const ParticleSet& P);

  ///set quantum domain for two-body operator
  void two_body_quantum_domain(const ParticleSet& P);

  ///set quantum domain for two-body operator
  void two_body_quantum_domain(const ParticleSet& P1, const ParticleSet& P2);

  ///return whether the quantum domain is valid
  bool quantum_domain_valid(quantum_domains qdomain);

  ///return whether the quantum domain is valid
  inline bool quantum_domain_valid() { return quantum_domain_valid(quantum_domain); }

  inline bool is_classical() { return quantum_domain == classical; }
  inline bool is_quantum() { return quantum_domain == quantum; }
  inline bool is_classical_classical() { return quantum_domain == classical_classical; }
  inline bool is_quantum_classical() { return quantum_domain == quantum_classical; }
  inline bool is_quantum_quantum() { return quantum_domain == quantum_quantum; }

  /** return the mode i
   * @param i index among PRIMARY, OPTIMIZABLE, RATIOUPDATE, PHYSICAL
   */
  inline bool getMode(int i) { return UpdateMode[i]; }

  inline bool isNonLocal() const { return UpdateMode[NONLOCAL]; }

  /** named values to  the property list
   * @param plist RecordNameProperty
   *
   * Previously addObservables but it is renamed and a non-virtial function.
   */
  inline void addValue(PropertySetType& plist)
  {
    if (!UpdateMode[COLLECTABLE])
      myIndex = plist.add(myName.c_str());
  }

  /** named values to  the property list
   * @param plist RecordNameProperty
   * @param collectables Observables that are accumulated by evaluate
   *
   * Default implementaton uses addValue(plist)
   */
  virtual void addObservables(PropertySetType& plist, BufferType& collectables) { addValue(plist); }

  /*** add to observable descriptor for hdf5
   * @param h5desc contains a set of hdf5 descriptors for a scalar observable
   * @param gid hdf5 group to which the observables belong
   *
   * The default implementation is to register a scalar for this->Value
   */
  virtual void registerObservables(std::vector<observable_helper*>& h5desc, hid_t gid) const;

  /*** add to collectables descriptor for hdf5
   * @param h5desc contains a set of hdf5 descriptors for a scalar observable
   * @param gid hdf5 group to which the observables belong
   *
   * The default implementation does nothing. The derived classes which compute
   * big data, e.g. density, should overwrite this function.
   */
  virtual void registerCollectables(std::vector<observable_helper*>& h5desc, hid_t gid) const {}

  /** set the values evaluated by this object to plist
   * @param plist RecordNameProperty
   *
   * Default implementation is to assign Value which is updated
   * by evaluate  function using myIndex.
   */
  virtual void setObservables(PropertySetType& plist) { plist[myIndex] = Value; }

  virtual void setParticlePropertyList(PropertySetType& plist, int offset) { plist[myIndex + offset] = Value; }

  //virtual void setHistories(Walker<Return_t, ParticleSet::ParticleGradient_t>& ThisWalker)
  virtual void setHistories(Walker_t& ThisWalker) { tWalker = &(ThisWalker); }

  /** reset the data with the target ParticleSet
   * @param P new target ParticleSet
   */
  virtual void resetTargetParticleSet(ParticleSet& P) = 0;

  /** Evaluate the local energy contribution of this component
   *@param P input configuration containing N particles
   *@return the value of the Hamiltonian component
   */
  virtual Return_t evaluate(ParticleSet& P) = 0;
  virtual Return_t rejectedMove(ParticleSet& P) { return 0; }
  /** Evaluate the local energy contribution of this component with Toperators updated if requested
   *@param P input configuration containing N particles
   *@return the value of the Hamiltonian component
   */
  virtual Return_t evaluateWithToperator(ParticleSet& P) { return evaluate(P); }

  /** evaluate value and derivatives wrt the optimizables
   *
   * Default uses evaluate
   */
  virtual Return_t evaluateValueAndDerivatives(ParticleSet& P,
                                               const opt_variables_type& optvars,
                                               const std::vector<ValueType>& dlogpsi,
                                               std::vector<ValueType>& dhpsioverpsi)
  {
    return evaluate(P);
  }

  /** evaluate contribution to local energy  and derivatives w.r.t ionic coordinates from QMCHamiltonianBase.  
  * @param P target particle set (electrons)
  * @param ions source particle set (ions)
  * @param psi Trial wave function
  * @param hf_terms  Adds QMCHamiltonianBase's contribution to Re [(dH)Psi]/Psi
  * @param pulay_terms Adds QMCHamiltonianBase's contribution to Re [(H-E_L)dPsi]/Psi 
  * @return Contribution of QMCHamiltonianBase to Local Energy.
  */
  virtual Return_t evaluateWithIonDerivs(ParticleSet& P,
                                         ParticleSet& ions,
                                         TrialWaveFunction& psi,
                                         ParticleSet::ParticlePos_t& hf_term,
                                         ParticleSet::ParticlePos_t& pulay_term)
  {
    return evaluate(P);
  }
  /** update data associated with a particleset
   * @param s source particle set
   *
   * Default implementation does nothing. Only A-A interactions for s needs to implement its own method.
   */
  virtual void update_source(ParticleSet& s) {}

  /** return an average value by collective operation
   */
  virtual Return_t getEnsembleAverage() { return 0.0; }

  /** read the input parameter
   * @param cur xml node for a QMCHamiltonianBase object
   */
  virtual bool put(xmlNodePtr cur) = 0;

  /** write about the class */
  virtual bool get(std::ostream& os) const = 0;

  virtual QMCHamiltonianBase* makeClone(ParticleSet& qp, TrialWaveFunction& psi) = 0;

  virtual void setRandomGenerator(RandomGenerator_t* rng)
  {
    //empty
  }

  virtual void add2Hamiltonian(ParticleSet& qp, TrialWaveFunction& psi, QMCHamiltonian& targetH);
  //virtual QMCHamiltonianBase* makeDependants(ParticleSet& qp )
  //{
  //  return 0;
  //}

  virtual void setComputeForces(bool compute)
  {
    // empty
  }

#if !defined(REMOVE_TRACEMANAGER)
  ///make trace quantities available
  inline void contribute_trace_quantities()
  {
    contribute_scalar_quantities();
    contribute_particle_quantities();
  }

  ///checkout trace arrays
  inline void checkout_trace_quantities(TraceManager& tm)
  {
    //derived classes must guard individual checkouts using request info
    checkout_scalar_quantities(tm);
    checkout_particle_quantities(tm);
  }

  ///collect scalar trace data
  inline void collect_scalar_traces()
  {
    //app_log()<<"QMCHamiltonianBase::collect_scalar_traces"<< std::endl;
    collect_scalar_quantities();
  }

  ///delete trace arrays
  inline void delete_trace_quantities()
  {
    delete_scalar_quantities();
    delete_particle_quantities();
    streaming_scalars    = false;
    streaming_particles  = false;
    have_required_traces = false;
    request.reset();
  }

  virtual void contribute_scalar_quantities() { request.contribute_scalar(myName); }

  virtual void checkout_scalar_quantities(TraceManager& tm)
  {
    streaming_scalars = request.streaming_scalar(myName);
    if (streaming_scalars)
      value_sample = tm.checkout_real<1>(myName);
  }

  virtual void collect_scalar_quantities()
  {
    if (streaming_scalars)
      (*value_sample)(0) = Value;
  }

  virtual void delete_scalar_quantities()
  {
    if (streaming_scalars)
      delete value_sample;
  }

  virtual void contribute_particle_quantities(){};
  virtual void checkout_particle_quantities(TraceManager& tm){};
  virtual void delete_particle_quantities(){};
  virtual void get_required_traces(TraceManager& tm){};
#endif

  virtual void addEnergy(MCWalkerConfiguration& W, std::vector<RealType>& LocalEnergy);

  virtual void addEnergy(MCWalkerConfiguration& W,
                         std::vector<RealType>& LocalEnergy,
                         std::vector<std::vector<NonLocalData>>& Txy)
  {
    addEnergy(W, LocalEnergy);
  }
};
} // namespace qmcplusplus
#endif<|MERGE_RESOLUTION|>--- conflicted
+++ resolved
@@ -63,12 +63,8 @@
 {
   /** type of return value of evaluate
    */
-<<<<<<< HEAD
-  typedef EstimatorValueType Return_ct;
-  typedef EstimatorRealType Return_t;
-=======
   typedef FullPrecRealType Return_t;
->>>>>>> 57ec576b
+  typedef FullPrecValueType Return_ct;
   /** typedef for the serialized buffer
    *
    * PooledData<RealType> is used to serialized an anonymous buffer
