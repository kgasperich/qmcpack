//////////////////////////////////////////////////////////////////////////////////////
// This file is distributed under the University of Illinois/NCSA Open Source License.
// See LICENSE file in top directory for details.
//
// Copyright (c) 2016 Jeongnim Kim and QMCPACK developers.
//
// File developed by: Ken Esler, kpesler@gmail.com, University of Illinois at Urbana-Champaign
//                    Jeremy McMinnis, jmcminis@gmail.com, University of Illinois at Urbana-Champaign
//                    Jeongnim Kim, jeongnim.kim@gmail.com, University of Illinois at Urbana-Champaign
//                    Jaron T. Krogel, krogeljt@ornl.gov, Oak Ridge National Laboratory
//                    Mark A. Berrill, berrillma@ornl.gov, Oak Ridge National Laboratory
//
// File created by: Jeongnim Kim, jeongnim.kim@gmail.com, University of Illinois at Urbana-Champaign
//////////////////////////////////////////////////////////////////////////////////////


#ifndef QMCPLUSPLUS_NONLOCAL_ECPOTENTIAL_COMPONENT_H
#define QMCPLUSPLUS_NONLOCAL_ECPOTENTIAL_COMPONENT_H
#include "QMCHamiltonians/QMCHamiltonianBase.h"
#include "QMCWaveFunctions/TrialWaveFunction.h"
#include "Numerics/OneDimGridBase.h"
#include "Numerics/OneDimGridFunctor.h"
#include "Numerics/OneDimLinearSpline.h"
#include "Numerics/OneDimCubicSpline.h"
#include "Numerics/OhmmsBlas.h"

namespace qmcplusplus
{
/** Contains a set of radial grid potentials around a center.
*/
class NonLocalECPComponent : public QMCTraits
{
private:
  typedef std::vector<PosType> SpherGridType;
  typedef OneDimGridBase<RealType> GridType;
  typedef OneDimCubicSpline<RealType> RadialPotentialType;

  ///Non Local part: angular momentum, potential and grid
  int lmax;
  ///the number of non-local channels
  int nchannel;
  ///the number of nknot
  int nknot;
  ///Maximum cutoff the non-local pseudopotential
  RealType Rmax;
  ///Angular momentum map
  aligned_vector<int> angpp_m;
  ///Weight of the angular momentum
  aligned_vector<RealType> wgt_angpp_m;
  /// Lfactor1[l]=(2*l+1)/(l+1)
  RealType Lfactor1[8];
  /// Lfactor1[l]=(l)/(l+1)
  RealType Lfactor2[8];
  ///Non-Local part of the pseudo-potential
  std::vector<RadialPotentialType*> nlpp_m;
  ///fixed Spherical Grid for species
  SpherGridType sgridxyz_m;
  ///randomized spherical grid
  SpherGridType rrotsgrid_m;
  ///weight of the spherical grid
  std::vector<RealType> sgridweight_m;
  ///Working arrays
  std::vector<ValueType> wvec, Amat, dAmat;

  //Position delta for virtual moves.
  std::vector<PosType> deltaV;
  //Array for P_l[cos(theta)].
  std::vector<RealType> lpol;
  //Array for P'_l[cos(theta)]
  std::vector<RealType> dlpol;
  //Array for v_l(r).
  std::vector<ValueType> vrad;
  //Array for (2l+1)*v'_l(r)/r.
  std::vector<RealType> dvrad;
  //$\Psi(...q...)/\Psi(...r...)$ for all quadrature points q.
  std::vector<ValueType> psiratio;
  //$\nabla \Psi(...q...)/\Psi(...r...)$ for all quadrature points q.
  //  $\nabla$ is w.r.t. the electron coordinates involved in the quadrature.
  std::vector<PosType> gradpsiratio;
  //This stores gradient of v(r):
  std::vector<PosType> vgrad;
  //This stores the gradient of the cos(theta) term in force expression.
  std::vector<PosType> cosgrad;
  //This stores grad psi/psi - dot(u,grad psi)
  std::vector<PosType> wfngrad;


  // For Pulay correction to the force
  std::vector<RealType> WarpNorm;
  ParticleSet::ParticleGradient_t dG;
  ParticleSet::ParticleLaplacian_t dL;
  /// First index is knot, second is electron
  Matrix<PosType> Gnew;
  ///The gradient of the wave function w.r.t. the ion position
  ParticleSet::ParticleGradient_t Gion;

  ///virtual particle set: delay initialization
  VirtualParticleSet* VP;

public:
#if !defined(REMOVE_TRACEMANAGER)
  ///pointers to trace data of containing NonLocalECPotential object
  Array<TraceReal, 1>* Ve_sample;
  Array<TraceReal, 1>* Vi_sample;
  bool streaming_particles;
#endif

  NonLocalECPComponent();

  ///destructor
  ~NonLocalECPComponent();

  NonLocalECPComponent* makeClone(const ParticleSet& qp);

  ///add a new Non Local component
  void add(int l, RadialPotentialType* pp);

  ///add knots to the spherical grid
  void addknot(const PosType& xyz, RealType weight)
  {
    sgridxyz_m.push_back(xyz);
    sgridweight_m.push_back(weight);
  }

  void resize_warrays(int n, int m, int l);

  void randomize_grid(RandomGenerator_t& myRNG);
  template<typename T>
  void randomize_grid(std::vector<T>& sphere, RandomGenerator_t& myRNG);

  /** @brief Evaluate the nonlocal pp contribution via randomized quadrature grid
   * to total energy from ion "iat" and electron "iel".
   *
   * @param W electron particle set.
   * @param iat index of ion.
   * @param Psi trial wave function object
   * @param iel index of electron
   * @param r the distance between ion iat and electron iel.
   * @param dr displacement from ion iat to electron iel.
   * @param Tmove flag to compute tmove contributions.
   * @param Txy nonlocal move data.
   *
   * @return RealType Contribution to $\frac{V\Psi_T}{\Psi_T}$ from ion iat and electron iel.
   */
  RealType evaluateOne(ParticleSet& W,
                       int iat,
                       TrialWaveFunction& Psi,
                       int iel,
                       RealType r,
                       const PosType& dr,
                       bool Tmove,
                       std::vector<NonLocalData>& Txy);

  /** @brief Evaluate the nonlocal pp contribution via randomized quadrature grid
   * to total energy from ion "iat" and electron "iel".
   *
   * @param W electron particle set.
   * @param iat index of ion.
   * @param Psi trial wave function object
   * @param iel index of electron
   * @param r the distance between ion iat and electron iel.
   * @param dr displacement from ion iat to electron iel.
   * @param Tmove flag to compute tmove contributions.
   * @param force_iat 3d vector for Hellman-Feynman contribution.  This gets modified.
   * @param Txy nonlocal move data.
   *
   * @return RealType Contribution to $\frac{V\Psi_T}{\Psi_T}$ from ion iat and electron iel.
   */
  RealType evaluateOneWithForces(ParticleSet& W,
                                 int iat,
                                 TrialWaveFunction& Psi,
                                 int iel,
                                 RealType r,
                                 const PosType& dr,
                                 PosType& force_iat,
                                 bool Tmove,
                                 std::vector<NonLocalData>& Txy);

  /** @brief Evaluate the nonlocal pp energy, Hellman-Feynman force, and "Pulay" force contribution
   * via randomized quadrature grid from ion "iat" and electron "iel".
   *
   * @param W electron particle set.
   * @param ions ion particle set.
   * @param iat index of ion.
   * @param Psi trial wave function object
   * @param iel index of electron
   * @param r the distance between ion iat and electron iel.
   * @param dr displacement from ion iat to electron iel.
   * @param force_iat 3d vector for Hellman-Feynman contribution.  This gets modified.
   * @param pulay_terms Nion x 3 object, holding a contribution for each ionic gradient from \Psi_T.
   * @param Tmove flag to compute tmove contributions.
   * @param Txy nonlocal move data.
   *
   * @return RealType Contribution to $\frac{V\Psi_T}{\Psi_T}$ from ion iat and electron iel.
   */
  RealType evaluateOneWithForces(ParticleSet& W,
                                 ParticleSet& ions,
                                 int iat,
                                 TrialWaveFunction& Psi,
                                 int iel,
                                 RealType r,
                                 const PosType& dr,
                                 PosType& force_iat,
                                 ParticleSet::ParticlePos_t& pulay_terms,
                                 bool Tmove,
                                 std::vector<NonLocalData>& Txy);

  // This function needs to be updated to SoA. myTableIndex is introduced temporarily.
  RealType evaluateValueAndDerivatives(ParticleSet& P,
                                       int iat,
                                       TrialWaveFunction& psi,
                                       const opt_variables_type& optvars,
<<<<<<< HEAD
                                       const std::vector<ValueType>& dlogpsi,
                                       std::vector<ValueType>& dhpsioverpsi);
=======
                                       const std::vector<RealType>& dlogpsi,
                                       std::vector<RealType>& dhpsioverpsi,
                                       const int myTableIndex);
>>>>>>> 57ec576b

  void print(std::ostream& os);

  void initVirtualParticle(const ParticleSet& qp);

  inline void setRmax(int rmax) { Rmax = rmax; }
  inline RealType getRmax() const { return Rmax; }
  inline int getNknot() const { return nknot; }
  inline void setLmax(int Lmax) { lmax = Lmax; }
  inline int getLmax() const { return lmax; }

  // copy sgridxyz_m to rrotsgrid_m without rotation. For testing only.
  friend void copyGridUnrotatedForTest(NonLocalECPComponent& nlpp);

  friend class ECPComponentBuilder;
  // a lazy temporal solution
  friend class NonLocalECPotential_CUDA;
}; //end of RadialPotentialSet

} // namespace qmcplusplus
#endif<|MERGE_RESOLUTION|>--- conflicted
+++ resolved
@@ -210,14 +210,9 @@
                                        int iat,
                                        TrialWaveFunction& psi,
                                        const opt_variables_type& optvars,
-<<<<<<< HEAD
                                        const std::vector<ValueType>& dlogpsi,
-                                       std::vector<ValueType>& dhpsioverpsi);
-=======
-                                       const std::vector<RealType>& dlogpsi,
-                                       std::vector<RealType>& dhpsioverpsi,
+                                       std::vector<ValueType>& dhpsioverpsi,
                                        const int myTableIndex);
->>>>>>> 57ec576b
 
   void print(std::ostream& os);
 
