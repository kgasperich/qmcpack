
#############################################################
# Functions for adding tests to ctest
#############################################################
# Useful macros to run an existing executable:
#   RUN_QMC_APP
#     Run QMCPACK with a given number of threads and MPI processes
#
#   QMC_RUN_AND_CHECK
#     Run QMCPACK and check scalar output values.  This is the
#     primary function used for system tests.
#
#   SIMPLE_RUN_AND_CHECK
#     Run QMCPACK on the given input file and check output
#     using a specified script
#############################################################

INCLUDE("${PROJECT_SOURCE_DIR}/CMake/test_labels.cmake")

# Function to copy a directory
FUNCTION( COPY_DIRECTORY SRC_DIR DST_DIR )
    EXECUTE_PROCESS( COMMAND ${CMAKE_COMMAND} -E copy_directory "${SRC_DIR}" "${DST_DIR}" )
ENDFUNCTION()

# Function to copy a directory using symlinks for the files. This saves storage
# space with large test files.
# SRC_DIR must be an absolute path
# The -s flag copies using symlinks
# The -T ${DST_DIR} ensures the destination is copied as the directory, and not
#  placed as a subdirectory if the destination already exists.
FUNCTION( COPY_DIRECTORY_USING_SYMLINK SRC_DIR DST_DIR )
    EXECUTE_PROCESS( COMMAND cp -as --remove-destination "${SRC_DIR}" -T "${DST_DIR}" )
ENDFUNCTION()

# Copy files, but symlink the *.h5 files (which are the large ones)
FUNCTION( COPY_DIRECTORY_SYMLINK_H5 SRC_DIR DST_DIR)
    # Copy everything but *.h5 files and pseudopotential files
    FILE(COPY "${SRC_DIR}/" DESTINATION "${DST_DIR}"
         PATTERN "*.h5" EXCLUDE
         PATTERN "*.BFD.xml" EXCLUDE)

    # Now find and symlink the *.h5 files and psuedopotential files
    FILE(GLOB_RECURSE H5 "${SRC_DIR}/*.h5" "${SRC_DIR}/*.BFD.xml")
    FOREACH(F IN LISTS H5)
      FILE(RELATIVE_PATH R "${SRC_DIR}" "${F}")
      #MESSAGE("Creating symlink from  ${SRC_DIR}/${R} to ${DST_DIR}/${R}")
      EXECUTE_PROCESS(COMMAND ${CMAKE_COMMAND} -E create_symlink "${SRC_DIR}/${R}" "${DST_DIR}/${R}")
    ENDFOREACH()
ENDFUNCTION()

# Control copy vs. symlink with top-level variable
FUNCTION( COPY_DIRECTORY_MAYBE_USING_SYMLINK SRC_DIR DST_DIR )
  IF (QMC_SYMLINK_TEST_FILES)
    #COPY_DIRECTORY_USING_SYMLINK("${SRC_DIR}" "${DST_DIR}")
    COPY_DIRECTORY_SYMLINK_H5("${SRC_DIR}" "${DST_DIR}" )
  ELSE()
    COPY_DIRECTORY("${SRC_DIR}" "${DST_DIR}")
  ENDIF()
ENDFUNCTION()

# Symlink or copy an individual file
FUNCTION(MAYBE_SYMLINK SRC_DIR DST_DIR)
  IF (QMC_SYMLINK_TEST_FILES)
    EXECUTE_PROCESS(COMMAND ${CMAKE_COMMAND} -E create_symlink "${SRC_DIR}" "${DST_DIR}")
  ELSE()
    EXECUTE_PROCESS(COMMAND ${CMAKE_COMMAND} -E copy "${SRC_DIR}" "${DST_DIR}")
  ENDIF()
ENDFUNCTION()


# Macro to add the dependencies and libraries to an executable
MACRO( ADD_QMC_EXE_DEP EXE )
    # Add the package dependencies
    TARGET_LINK_LIBRARIES(${EXE} qmc qmcdriver qmcham qmcwfs qmcbase qmcutil adios_config)
    FOREACH(l ${QMC_UTIL_LIBS})
        TARGET_LINK_LIBRARIES(${EXE} ${l})
    ENDFOREACH(l ${QMC_UTIL_LIBS})
    IF(ENABLE_TAU_PROFILE)
        TARGET_LINK_LIBRARIES(${EXE} tau)
    ENDIF(ENABLE_TAU_PROFILE)
    IF(MPI_LIBRARY)
        TARGET_LINK_LIBRARIES(${EXE} ${MPI_LIBRARY})
    ENDIF(MPI_LIBRARY)
ENDMACRO()



# Macro to create the test name
MACRO( CREATE_TEST_NAME TEST ${ARGN} )
    SET( TESTNAME "${TEST}" )
    FOREACH( tmp ${ARGN} )
        SET( TESTNAME "${TESTNAME}--${tmp}")
    endforeach()
    # STRING(REGEX REPLACE "--" "-" TESTNAME ${TESTNAME} )
ENDMACRO()


# Runs qmcpack
#  Note that TEST_ADDED is an output variable
FUNCTION( RUN_QMC_APP_NO_COPY TESTNAME WORKDIR PROCS THREADS TEST_ADDED TEST_LABELS ${ARGN} )
    MATH( EXPR TOT_PROCS "${PROCS} * ${THREADS}" )
    SET( QMC_APP "${qmcpack_BINARY_DIR}/bin/qmcpack" )
    SET( TEST_ADDED_TEMP FALSE )
    IF ( USE_MPI )
        IF ( ${TOT_PROCS} GREATER ${TEST_MAX_PROCS} )
            MESSAGE("Disabling test ${TESTNAME} (exceeds maximum number of processors ${TEST_MAX_PROCS})")
        ELSEIF ( USE_MPI )
            ADD_TEST( ${TESTNAME} ${MPIEXEC} ${MPIEXEC_NUMPROC_FLAG} ${PROCS} ${QMC_APP} ${ARGN} )
            SET_TESTS_PROPERTIES( ${TESTNAME} PROPERTIES FAIL_REGULAR_EXPRESSION "${TEST_FAIL_REGULAR_EXPRESSION}" 
                PROCESSORS ${TOT_PROCS} PROCESSOR_AFFINITY TRUE WORKING_DIRECTORY ${WORKDIR}
                ENVIRONMENT OMP_NUM_THREADS=${THREADS} )
            SET( TEST_ADDED_TEMP TRUE )
        ENDIF()
    ELSE()
        IF ( ( ${PROCS} STREQUAL "1" ) )
            ADD_TEST( ${TESTNAME} ${QMC_APP} ${ARGN} )
            SET_TESTS_PROPERTIES( ${TESTNAME} PROPERTIES FAIL_REGULAR_EXPRESSION "${TEST_FAIL_REGULAR_EXPRESSION}" 
                PROCESSORS ${TOT_PROCS} PROCESSOR_AFFINITY TRUE WORKING_DIRECTORY ${WORKDIR}
                ENVIRONMENT OMP_NUM_THREADS=${THREADS} )
            SET( TEST_ADDED_TEMP TRUE )
        ELSE()
            MESSAGE("Disabling test ${TESTNAME} (building without MPI)")
        ENDIF()
    ENDIF()
    SET(TEST_LABELS_TEMP "")
    IF ( TEST_ADDED_TEMP )
       ADD_TEST_LABELS( ${TESTNAME} TEST_LABELS_TEMP ) 
    ENDIF()
    SET( ${TEST_ADDED} ${TEST_ADDED_TEMP} PARENT_SCOPE )
    SET( ${TEST_LABELS} ${TEST_LABELS_TEMP} PARENT_SCOPE )
ENDFUNCTION()

# Runs qmcpack
#  Note that TEST_ADDED is an output variable
FUNCTION( RUN_QMC_APP TESTNAME SRC_DIR PROCS THREADS TEST_ADDED TEST_LABELS ${ARGN} )
    COPY_DIRECTORY_MAYBE_USING_SYMLINK( "${SRC_DIR}" "${CMAKE_CURRENT_BINARY_DIR}/${TESTNAME}" )
    SET( TEST_ADDED_TEMP FALSE )
    SET( TEST_LABELS_TEMP "" )
    RUN_QMC_APP_NO_COPY( ${TESTNAME} ${CMAKE_CURRENT_BINARY_DIR}/${TESTNAME} ${PROCS} ${THREADS} TEST_ADDED_TEMP TEST_LABELS_TEMP ${ARGN} )
    SET( ${TEST_ADDED} ${TEST_ADDED_TEMP} PARENT_SCOPE )
    SET( ${TEST_LABELS} ${TEST_LABELS_TEMP} PARENT_SCOPE )
ENDFUNCTION()


# Add a test run and associated scalar checks
# ---required inputs---
# BASE_NAME - name of test (number of MPI processes, number of threads, and value to check (if applicable)
#             will be appended to get the full test name)
# BASE_DIR - source location of test input files
# PREFIX - prefix for output files
# INPUT_FILE - XML input file to QMCPACK
# PROCS - number of MPI processes
# THREADS - number of OpenMP threads
# SHOULD_SUCCEED - whether the test is expected to pass or fail.  Expected failing tests will not have
#                  the scalar tests added.
# ---optional inputs---
# ---any number of SERIES/SCALAR_VALUES list pairs can be provided
# ---input pairs beyond the first result in the series number being added to the test name
# ---support for this functionality is provided through the ARGN catch-all input list
# SERIES - series index to compute
# SCALAR_VALUES - list of output values to check with check_scalars.py
#                 The list entries alternate between the value name and the value (usually a string with the
#                 both the average and error).

FUNCTION(QMC_RUN_AND_CHECK BASE_NAME BASE_DIR PREFIX INPUT_FILE PROCS THREADS SHOULD_SUCCEED)
    # Map from name of check to appropriate flag for check_scalars.py
    LIST(APPEND SCALAR_CHECK_TYPE "kinetic" "totenergy" "variance" "eeenergy" "samples" "potential" "ionion" "localecp" "nonlocalecp" "flux" "kinetic_mixed" "kinetic_pure" "eeenergy_mixed" "eeenergy_pure" "potential_pure" "totenergy_A" "totenergy_B" "dtotenergy_AB" "ionion_A" "ionion_B" "dionion_AB" "eeenergy_A" "eeenergy_B" "deeenergy_AB" "Eloc" "ElocEstim" "latdev")
    LIST(APPEND CHECK_SCALAR_FLAG "--ke"    "--le"    "--va"    "--ee"     "--ts"    "--lp"      "--ii"       "--lpp"    "--nlpp" "--fl" "--ke_m" "--ke_p" "--ee_m" "--ee_p" "--lp_p" "--le_A" "--le_B" "--dle_AB" "--ii_A" "--ii_B" "--dii_AB" "--ee_A" "--ee_B" "--dee_AB" "--eloc" "--elocest" "--latdev")


    SET( TEST_ADDED FALSE )
    SET( TEST_LABELS "")
    SET( FULL_NAME "${BASE_NAME}-${PROCS}-${THREADS}" )
    MESSAGE("Adding test ${FULL_NAME}")
    RUN_QMC_APP(${FULL_NAME} ${BASE_DIR} ${PROCS} ${THREADS} TEST_ADDED TEST_LABELS ${INPUT_FILE})
    IF ( TEST_ADDED )
        SET_PROPERTY(TEST ${FULL_NAME} APPEND PROPERTY LABELS "QMCPACK")
    ENDIF()


    IF ( TEST_ADDED AND NOT SHOULD_SUCCEED)
        SET_PROPERTY(TEST ${FULL_NAME} APPEND PROPERTY WILL_FAIL TRUE)
        #MESSAGE("Test ${FULL_NAME} should fail")
    ENDIF()

    IF ( TEST_ADDED AND SHOULD_SUCCEED)
        SET(IDX0 0)
        FOREACH(V ${ARGN})
            MATH(EXPR MOD_IDX0 "${IDX0}%2")
            IF(MOD_IDX0 EQUAL 0)
                #MESSAGE("   SERIES   : ${V}")
                SET(SERIES ${V})
            ENDIF()
            IF(MOD_IDX0 EQUAL 1)
                #MESSAGE("   CHECKLIST: ${V}")
                SET(SCALAR_VALUES ${V})
                SET(SCALAR_VALUE_FOUND FALSE)
                IF (NOT ${SCALAR_VALUES})
                    MESSAGE(FATAL_ERROR "Scalar values not found in variable ${SCALAR_VALUES}")
                ENDIF()
                FOREACH(SCALAR_CHECK IN LISTS SCALAR_CHECK_TYPE)
                    LIST(FIND ${SCALAR_VALUES} ${SCALAR_CHECK} IDX1)
                    IF (IDX1 GREATER -1)
                        SET(SCALAR_VALUE_FOUND TRUE)
                        LIST(FIND SCALAR_CHECK_TYPE ${SCALAR_CHECK} IDX)
                        LIST(GET CHECK_SCALAR_FLAG ${IDX} FLAG)
                
                        MATH( EXPR IDX2 "${IDX1} + 1")
                        LIST(GET ${SCALAR_VALUES} ${IDX2} VALUE)

                        IF(IDX0 LESS 2)
                            SET( TEST_NAME "${FULL_NAME}-${SCALAR_CHECK}" )
                        ELSE()
                            SET( TEST_NAME "${FULL_NAME}-${SERIES}-${SCALAR_CHECK}" )
                        ENDIF()
                        #MESSAGE("Adding scalar check ${TEST_NAME}")
                        SET(CHECK_CMD ${CMAKE_SOURCE_DIR}/tests/scripts/check_scalars.py --ns 3 --series ${SERIES} -p ${PREFIX} -e 2 ${FLAG} ${VALUE})
                        #MESSAGE("check command = ${CHECK_CMD}")
                        ADD_TEST( NAME ${TEST_NAME}
                            COMMAND ${CHECK_CMD}
                            WORKING_DIRECTORY "${CMAKE_CURRENT_BINARY_DIR}/${FULL_NAME}"
                        )
                        SET_PROPERTY( TEST ${TEST_NAME} APPEND PROPERTY DEPENDS ${FULL_NAME} )
                        SET_PROPERTY( TEST ${TEST_NAME} APPEND PROPERTY LABELS "QMCPACK-checking-results" )
                        SET_PROPERTY( TEST ${TEST_NAME} APPEND PROPERTY LABELS ${TEST_LABELS} )
                    ENDIF()
                ENDFOREACH(SCALAR_CHECK)
                IF (NOT SCALAR_VALUE_FOUND)
                    MESSAGE(FATAL_ERROR "Unknown scalar value to check in ${${SCALAR_VALUES}}")
                ENDIF()
            ENDIF()
            MATH(EXPR IDX0 "${IDX0}+1")
        ENDFOREACH(V)
    ENDIF()
ENDFUNCTION()



function(SIMPLE_RUN_AND_CHECK base_name base_dir input_file procs threads check_script)
  
  # "simple run and check" function does 2 things:
  #  1. run qmcpack executable on $input_file located in $base_dir
  #  2. run $check_script located in the same folder ($base_dir)
  # note: NAME, COMMAND, and WORKING_DIRECTORY must be upper case in add_test!

  # build test name
  set(full_name "${base_name}-${procs}-${threads}")
  message("Adding test ${full_name}")

  # add run (task 1)
  set (test_added false)
  set (test_labels "")
  RUN_QMC_APP(${full_name} ${base_dir} ${procs} ${threads} test_added test_labels ${input_file})
  if ( NOT test_added)
    RETURN()
  endif()

  # set up command to run check, assume check_script is in the same folder as input
  if (EXISTS "${CMAKE_CURRENT_BINARY_DIR}/${full_name}/${check_script}")
    set(check_cmd "${CMAKE_CURRENT_BINARY_DIR}/${full_name}/${check_script}")
  elseif(EXISTS "${CMAKE_SOURCE_DIR}/tests/scripts/${check_script}")
    set(check_cmd "${CMAKE_SOURCE_DIR}/tests/scripts/${check_script}")
  else()
    message(FATAL_ERROR "Check script not found: ${check_script}")
  endif()
  #message(${check_cmd})

  # add test (task 2)
  set(test_name "${full_name}-check") # hard-code for single test
  set(work_dir "${CMAKE_CURRENT_BINARY_DIR}/${full_name}")
  #message(${work_dir})
<<<<<<< HEAD
  add_test(NAME "${test_name}"
    COMMAND "${check_cmd}" ${ARGN}
=======

  add_test(
    NAME "${test_name}"
    COMMAND ${check_cmd} ${ARGN}
>>>>>>> 4dad4e7f
    WORKING_DIRECTORY "${work_dir}"
    )

  # make test depend on the run
  set_property(TEST ${test_name} APPEND PROPERTY DEPENDS ${full_name})
  set_property(TEST ${test_name} APPEND PROPERTY LABELS ${test_labels} )

endfunction()


FUNCTION( COVERAGE_RUN TESTNAME SRC_DIR PROCS THREADS ${ARGN} )
    SET( FULLNAME "coverage-${TESTNAME}")
    SET( TEST_ADDED FALSE )
    SET( TEST_LABELS "" )
    RUN_QMC_APP( ${FULLNAME} ${SRC_DIR} ${PROCS} ${THREADS} TEST_ADDED TEST_LABELS ${ARGN} )
    IF (TEST_ADDED)
      SET_PROPERTY(TEST ${FULLNAME} APPEND PROPERTY LABELS "coverage")
    ENDIF()
ENDFUNCTION()


FUNCTION( CPU_LIMIT_RUN TESTNAME SRC_DIR PROCS THREADS TIME ${ARGN} )
    SET( FULLNAME "cpu_limit-${TESTNAME}")
    SET( TEST_ADDED FALSE )
    SET( TEST_LABELS "" )
    RUN_QMC_APP( ${FULLNAME} ${SRC_DIR} ${PROCS} ${THREADS} TEST_ADDED TEST_LABELS ${ARGN} )
    IF (TEST_ADDED)
      SET_PROPERTY(TEST ${FULLNAME} APPEND PROPERTY TIMEOUT ${TIME})
      SET_PROPERTY(TEST ${FULLNAME} APPEND PROPERTY PASS_REGULAR_EXPRESSION "Time limit reached for")
    ENDIF()
ENDFUNCTION()<|MERGE_RESOLUTION|>--- conflicted
+++ resolved
@@ -269,15 +269,10 @@
   set(test_name "${full_name}-check") # hard-code for single test
   set(work_dir "${CMAKE_CURRENT_BINARY_DIR}/${full_name}")
   #message(${work_dir})
-<<<<<<< HEAD
-  add_test(NAME "${test_name}"
-    COMMAND "${check_cmd}" ${ARGN}
-=======
 
   add_test(
     NAME "${test_name}"
     COMMAND ${check_cmd} ${ARGN}
->>>>>>> 4dad4e7f
     WORKING_DIRECTORY "${work_dir}"
     )
 
